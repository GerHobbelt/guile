/* Copyright (C) 1995, 1996, 1998, 1999, 2000, 2001, 2003, 2004, 2006,
 *   2008, 2009, 2010, 2011, 2012 Free Software Foundation, Inc.
 *
 * This library is free software; you can redistribute it and/or
 * modify it under the terms of the GNU Lesser General Public License
 * as published by the Free Software Foundation; either version 3 of
 * the License, or (at your option) any later version.
 *
 * This library is distributed in the hope that it will be useful, but
 * WITHOUT ANY WARRANTY; without even the implied warranty of
 * MERCHANTABILITY or FITNESS FOR A PARTICULAR PURPOSE.  See the GNU
 * Lesser General Public License for more details.
 *
 * You should have received a copy of the GNU Lesser General Public
 * License along with this library; if not, write to the Free Software
 * Foundation, Inc., 51 Franklin Street, Fifth Floor, Boston, MA
 * 02110-1301 USA
 */



#ifdef HAVE_CONFIG_H
# include <config.h>
#endif

#include <alloca.h>
#include <stdio.h>
#include <assert.h>

#include "libguile/_scm.h"
#include "libguile/alist.h"
#include "libguile/hash.h"
#include "libguile/eval.h"
#include "libguile/root.h"
#include "libguile/vectors.h"
#include "libguile/ports.h"
#include "libguile/bdw-gc.h"

#include "libguile/validate.h"
#include "libguile/hashtab.h"




/* A hash table is a cell containing a vector of association lists.
 *
 * Growing or shrinking, with following rehashing, is triggered when
 * the load factor
 *
 *   L = N / S    (N: number of items in table, S: bucket vector length)
 *
 * passes an upper limit of 0.9 or a lower limit of 0.25.
 *
 * The implementation stores the upper and lower number of items which
 * trigger a resize in the hashtable object.
 *
 * Possible hash table sizes (primes) are stored in the array
 * hashtable_size.
 */

static unsigned long hashtable_size[] = {
  31, 61, 113, 223, 443, 883, 1759, 3517, 7027, 14051, 28099, 56197, 112363,
  224717, 449419, 898823, 1797641, 3595271, 7190537, 14381041
#if SIZEOF_SCM_T_BITS > 4
  /* vector lengths are stored in the first word of vectors, shifted by
     8 bits for the tc8, so for 32-bit we only get 2^24-1 = 16777215
     elements.  But we allow a few more sizes for 64-bit. */
  , 28762081, 57524111, 115048217, 230096423, 460192829
#endif
};

#define HASHTABLE_SIZE_N (sizeof(hashtable_size)/sizeof(unsigned long))

static char *s_hashtable = "hashtable";

static SCM
make_hash_table (unsigned long k, const char *func_name) 
{
  SCM vector;
  scm_t_hashtable *t;
  int i = 0, n = k ? k : 31;
  while (i + 1 < HASHTABLE_SIZE_N && n > hashtable_size[i])
    ++i;
  n = hashtable_size[i];

  vector = scm_c_make_vector (n, SCM_EOL);

  t = scm_gc_malloc_pointerless (sizeof (*t), s_hashtable);
  t->min_size_index = t->size_index = i;
  t->n_items = 0;
  t->lower = 0;
  t->upper = 9 * n / 10;

  /* FIXME: we just need two words of storage, not three */
  return scm_double_cell (scm_tc7_hashtable, SCM_UNPACK (vector),
                          (scm_t_bits)t, 0);
}

void
scm_i_rehash (SCM table,
	      scm_t_hash_fn hash_fn,
	      void *closure,
	      const char* func_name)
{
  SCM buckets, new_buckets;
  int i;
  unsigned long old_size;
  unsigned long new_size;

  if (SCM_HASHTABLE_N_ITEMS (table) < SCM_HASHTABLE_LOWER (table))
    {
      /* rehashing is not triggered when i <= min_size */
      i = SCM_HASHTABLE (table)->size_index;
      do
	--i;
      while (i > SCM_HASHTABLE (table)->min_size_index
	     && SCM_HASHTABLE_N_ITEMS (table) < hashtable_size[i] / 4);
    }
  else
    {
      i = SCM_HASHTABLE (table)->size_index + 1;
      if (i >= HASHTABLE_SIZE_N)
	/* don't rehash */
	return;
    }
  SCM_HASHTABLE (table)->size_index = i;
  
  new_size = hashtable_size[i];
  if (i <= SCM_HASHTABLE (table)->min_size_index)
    SCM_HASHTABLE (table)->lower = 0;
  else
    SCM_HASHTABLE (table)->lower = new_size / 4;
  SCM_HASHTABLE (table)->upper = 9 * new_size / 10;
  buckets = SCM_HASHTABLE_VECTOR (table);

  new_buckets = scm_c_make_vector (new_size, SCM_EOL);

  SCM_SET_HASHTABLE_VECTOR (table, new_buckets);
  SCM_SET_HASHTABLE_N_ITEMS (table, 0);

  old_size = SCM_SIMPLE_VECTOR_LENGTH (buckets);
  for (i = 0; i < old_size; ++i)
    {
      SCM ls, cell, handle;

      ls = SCM_SIMPLE_VECTOR_REF (buckets, i);
      SCM_SIMPLE_VECTOR_SET (buckets, i, SCM_EOL);

      while (scm_is_pair (ls))
	{
	  unsigned long h;

	  cell = ls;
	  handle = SCM_CAR (cell);
	  ls = SCM_CDR (ls);

	  h = hash_fn (SCM_CAR (handle), new_size, closure);
	  if (h >= new_size)
	    scm_out_of_range (func_name, scm_from_ulong (h));
	  SCM_SETCDR (cell, SCM_SIMPLE_VECTOR_REF (new_buckets, h));
	  SCM_SIMPLE_VECTOR_SET (new_buckets, h, cell);
	  SCM_HASHTABLE_INCREMENT (table);
	}
    }
}


void
scm_i_hashtable_print (SCM exp, SCM port, scm_print_state *pstate)
{
<<<<<<< HEAD
  scm_puts_unlocked ("#<hash-table ", port);
=======
  scm_puts ("#<", port);
  if (SCM_HASHTABLE_WEAK_KEY_P (exp))
    scm_puts ("weak-key-", port);
  else if (SCM_HASHTABLE_WEAK_VALUE_P (exp))
    scm_puts ("weak-value-", port);
  else if (SCM_HASHTABLE_DOUBLY_WEAK_P (exp))
    scm_puts ("doubly-weak-", port);
  scm_puts ("hash-table ", port);
  scm_uintprint (SCM_UNPACK (exp), 16, port);
  scm_putc (' ', port);
>>>>>>> 3d51e57c
  scm_uintprint (SCM_HASHTABLE_N_ITEMS (exp), 10, port);
  scm_putc_unlocked ('/', port);
  scm_uintprint (SCM_SIMPLE_VECTOR_LENGTH (SCM_HASHTABLE_VECTOR (exp)),
		 10, port);
  scm_puts_unlocked (">", port);
}


SCM
scm_c_make_hash_table (unsigned long k)
{
  return make_hash_table (k, "scm_c_make_hash_table");
}

SCM_DEFINE (scm_make_hash_table, "make-hash-table", 0, 1, 0,
	    (SCM n),
	    "Make a new abstract hash table object with minimum number of buckets @var{n}\n")
#define FUNC_NAME s_scm_make_hash_table
{
  return make_hash_table (SCM_UNBNDP (n) ? 0 : scm_to_ulong (n), FUNC_NAME);
}
#undef FUNC_NAME

#define SCM_WEAK_TABLE_P(x) (scm_is_true (scm_weak_table_p (x)))

SCM_DEFINE (scm_hash_table_p, "hash-table?", 1, 0, 0, 
            (SCM obj),
	    "Return @code{#t} if @var{obj} is an abstract hash table object.")
#define FUNC_NAME s_scm_hash_table_p
{
  return scm_from_bool (SCM_HASHTABLE_P (obj) || SCM_WEAK_TABLE_P (obj));
}
#undef FUNC_NAME


/* Accessing hash table entries.  */

SCM
scm_hash_fn_get_handle (SCM table, SCM obj,
			scm_t_hash_fn hash_fn, scm_t_assoc_fn assoc_fn,
			void * closure)
#define FUNC_NAME "scm_hash_fn_get_handle"
{
  unsigned long k;
  SCM buckets, h;

  SCM_VALIDATE_HASHTABLE (SCM_ARG1, table);
  buckets = SCM_HASHTABLE_VECTOR (table);

  if (SCM_SIMPLE_VECTOR_LENGTH (buckets) == 0)
    return SCM_BOOL_F;
  k = hash_fn (obj, SCM_SIMPLE_VECTOR_LENGTH (buckets), closure);
  if (k >= SCM_SIMPLE_VECTOR_LENGTH (buckets))
    scm_out_of_range (FUNC_NAME, scm_from_ulong (k));

  h = assoc_fn (obj, SCM_SIMPLE_VECTOR_REF (buckets, k), closure);

  return h;
}
#undef FUNC_NAME


SCM
scm_hash_fn_create_handle_x (SCM table, SCM obj, SCM init,
			     scm_t_hash_fn hash_fn, scm_t_assoc_fn assoc_fn,
                             void * closure)
#define FUNC_NAME "scm_hash_fn_create_handle_x"
{
  unsigned long k;
  SCM buckets, it;

  SCM_VALIDATE_HASHTABLE (SCM_ARG1, table);
  buckets = SCM_HASHTABLE_VECTOR (table);

  if (SCM_SIMPLE_VECTOR_LENGTH (buckets) == 0)
    SCM_MISC_ERROR ("void hashtable", SCM_EOL);

  k = hash_fn (obj, SCM_SIMPLE_VECTOR_LENGTH (buckets), closure);
  if (k >= SCM_SIMPLE_VECTOR_LENGTH (buckets))
    scm_out_of_range ("hash_fn_create_handle_x", scm_from_ulong (k));

  it = assoc_fn (obj, SCM_SIMPLE_VECTOR_REF (buckets, k), closure);

  if (scm_is_pair (it))
    return it;
  else if (scm_is_true (it))
    scm_wrong_type_arg_msg (NULL, 0, it, "a pair");
  else
    {
      SCM handle, new_bucket;

      handle = scm_cons (obj, init);
      new_bucket = scm_cons (handle, SCM_EOL);

      if (!scm_is_eq (SCM_HASHTABLE_VECTOR (table), buckets))
	{
	  buckets = SCM_HASHTABLE_VECTOR (table);
	  k = hash_fn (obj, SCM_SIMPLE_VECTOR_LENGTH (buckets), closure);
	  if (k >= SCM_SIMPLE_VECTOR_LENGTH (buckets))
	    scm_out_of_range ("hash_fn_create_handle_x", scm_from_ulong (k));
	}
      SCM_SETCDR (new_bucket, SCM_SIMPLE_VECTOR_REF (buckets, k));
      SCM_SIMPLE_VECTOR_SET (buckets, k, new_bucket);
      SCM_HASHTABLE_INCREMENT (table);

      /* Maybe rehash the table.  */
      if (SCM_HASHTABLE_N_ITEMS (table) < SCM_HASHTABLE_LOWER (table)
          || SCM_HASHTABLE_N_ITEMS (table) > SCM_HASHTABLE_UPPER (table))
        scm_i_rehash (table, hash_fn, closure, FUNC_NAME);
      return SCM_CAR (new_bucket);
    }
}
#undef FUNC_NAME


SCM
scm_hash_fn_ref (SCM table, SCM obj, SCM dflt,
		 scm_t_hash_fn hash_fn, scm_t_assoc_fn assoc_fn,
                 void *closure)
{
  SCM it = scm_hash_fn_get_handle (table, obj, hash_fn, assoc_fn, closure);
  if (scm_is_pair (it))
    return SCM_CDR (it);
  else
    return dflt;
}

SCM
scm_hash_fn_set_x (SCM table, SCM obj, SCM val,
		   scm_t_hash_fn hash_fn, scm_t_assoc_fn assoc_fn,
                   void *closure)
{
  SCM pair;

  pair = scm_hash_fn_create_handle_x (table, obj, val,
                                      hash_fn, assoc_fn, closure);

  if (!scm_is_eq (SCM_CDR (pair), val))
    SCM_SETCDR (pair, val);
  
  return val;
}


SCM
scm_hash_fn_remove_x (SCM table, SCM obj,
		      scm_t_hash_fn hash_fn,
		      scm_t_assoc_fn assoc_fn,
                      void *closure)
#define FUNC_NAME "hash_fn_remove_x"
{
  unsigned long k;
  SCM buckets, h;

  SCM_VALIDATE_HASHTABLE (SCM_ARG1, table);

  buckets = SCM_HASHTABLE_VECTOR (table);

  if (SCM_SIMPLE_VECTOR_LENGTH (buckets) == 0)
    return SCM_EOL;

  k = hash_fn (obj, SCM_SIMPLE_VECTOR_LENGTH (buckets), closure);
  if (k >= SCM_SIMPLE_VECTOR_LENGTH (buckets))
    scm_out_of_range (FUNC_NAME, scm_from_ulong (k));

  h = assoc_fn (obj, SCM_SIMPLE_VECTOR_REF (buckets, k), closure);

  if (scm_is_true (h))
    {
      SCM_SIMPLE_VECTOR_SET 
	(buckets, k, scm_delq_x (h, SCM_SIMPLE_VECTOR_REF (buckets, k)));
      SCM_HASHTABLE_DECREMENT (table);
      if (SCM_HASHTABLE_N_ITEMS (table) < SCM_HASHTABLE_LOWER (table))
        scm_i_rehash (table, hash_fn, closure, FUNC_NAME);
    }
  return h;
}
#undef FUNC_NAME

SCM_DEFINE (scm_hash_clear_x, "hash-clear!", 1, 0, 0,
	    (SCM table),
	    "Remove all items from @var{table} (without triggering a resize).")
#define FUNC_NAME s_scm_hash_clear_x
{
  if (SCM_WEAK_TABLE_P (table))
    return scm_weak_table_clear_x (table);

  SCM_VALIDATE_HASHTABLE (SCM_ARG1, table);

  scm_vector_fill_x (SCM_HASHTABLE_VECTOR (table), SCM_EOL);
  SCM_SET_HASHTABLE_N_ITEMS (table, 0);

  return SCM_UNSPECIFIED;
}
#undef FUNC_NAME



SCM_DEFINE (scm_hashq_get_handle, "hashq-get-handle", 2, 0, 0,
            (SCM table, SCM key),
	    "This procedure returns the @code{(key . value)} pair from the\n"
	    "hash table @var{table}.  If @var{table} does not hold an\n"
	    "associated value for @var{key}, @code{#f} is returned.\n"
	    "Uses @code{eq?} for equality testing.")
#define FUNC_NAME s_scm_hashq_get_handle
{
  return scm_hash_fn_get_handle (table, key,
				 (scm_t_hash_fn) scm_ihashq,
				 (scm_t_assoc_fn) scm_sloppy_assq,
				 0);
}
#undef FUNC_NAME


SCM_DEFINE (scm_hashq_create_handle_x, "hashq-create-handle!", 3, 0, 0,
            (SCM table, SCM key, SCM init),
	    "This function looks up @var{key} in @var{table} and returns its handle.\n"
	    "If @var{key} is not already present, a new handle is created which\n"
	    "associates @var{key} with @var{init}.")
#define FUNC_NAME s_scm_hashq_create_handle_x
{
  return scm_hash_fn_create_handle_x (table, key, init,
				      (scm_t_hash_fn) scm_ihashq,
				      (scm_t_assoc_fn) scm_sloppy_assq,
				      0);
}
#undef FUNC_NAME


SCM_DEFINE (scm_hashq_ref, "hashq-ref", 2, 1, 0,
            (SCM table, SCM key, SCM dflt),
	    "Look up @var{key} in the hash table @var{table}, and return the\n"
	    "value (if any) associated with it.  If @var{key} is not found,\n"
	    "return @var{default} (or @code{#f} if no @var{default} argument\n"
	    "is supplied).  Uses @code{eq?} for equality testing.")
#define FUNC_NAME s_scm_hashq_ref
{
  if (SCM_UNBNDP (dflt))
    dflt = SCM_BOOL_F;

  if (SCM_WEAK_TABLE_P (table))
    return scm_weak_table_refq (table, key, dflt);

  return scm_hash_fn_ref (table, key, dflt,
			  (scm_t_hash_fn) scm_ihashq,
			  (scm_t_assoc_fn) scm_sloppy_assq,
			  0);
}
#undef FUNC_NAME



SCM_DEFINE (scm_hashq_set_x, "hashq-set!", 3, 0, 0,
            (SCM table, SCM key, SCM val),
	    "Find the entry in @var{table} associated with @var{key}, and\n"
	    "store @var{value} there. Uses @code{eq?} for equality testing.")
#define FUNC_NAME s_scm_hashq_set_x
{
  if (SCM_WEAK_TABLE_P (table))
    return scm_weak_table_putq_x (table, key, val);

  return scm_hash_fn_set_x (table, key, val,
			    (scm_t_hash_fn) scm_ihashq,
			    (scm_t_assoc_fn) scm_sloppy_assq,
			    0);
}
#undef FUNC_NAME



SCM_DEFINE (scm_hashq_remove_x, "hashq-remove!", 2, 0, 0,
            (SCM table, SCM key),
	    "Remove @var{key} (and any value associated with it) from\n"
	    "@var{table}.  Uses @code{eq?} for equality tests.")
#define FUNC_NAME s_scm_hashq_remove_x
{
  if (SCM_WEAK_TABLE_P (table))
    return scm_weak_table_remq_x (table, key);

  return scm_hash_fn_remove_x (table, key,
			       (scm_t_hash_fn) scm_ihashq,
			       (scm_t_assoc_fn) scm_sloppy_assq,
			       0);
}
#undef FUNC_NAME




SCM_DEFINE (scm_hashv_get_handle, "hashv-get-handle", 2, 0, 0,
            (SCM table, SCM key),
	    "This procedure returns the @code{(key . value)} pair from the\n"
	    "hash table @var{table}.  If @var{table} does not hold an\n"
	    "associated value for @var{key}, @code{#f} is returned.\n"
	    "Uses @code{eqv?} for equality testing.")
#define FUNC_NAME s_scm_hashv_get_handle
{
  return scm_hash_fn_get_handle (table, key,
				 (scm_t_hash_fn) scm_ihashv,
				 (scm_t_assoc_fn) scm_sloppy_assv,
				 0);
}
#undef FUNC_NAME


SCM_DEFINE (scm_hashv_create_handle_x, "hashv-create-handle!", 3, 0, 0,
            (SCM table, SCM key, SCM init),
	    "This function looks up @var{key} in @var{table} and returns its handle.\n"
	    "If @var{key} is not already present, a new handle is created which\n"
	    "associates @var{key} with @var{init}.")
#define FUNC_NAME s_scm_hashv_create_handle_x
{
  return scm_hash_fn_create_handle_x (table, key, init,
				      (scm_t_hash_fn) scm_ihashv,
				      (scm_t_assoc_fn) scm_sloppy_assv,
				      0);
}
#undef FUNC_NAME


static int
assv_predicate (SCM k, SCM v, void *closure)
{
  return scm_is_true (scm_eqv_p (k, SCM_PACK_POINTER (closure)));
}

SCM_DEFINE (scm_hashv_ref, "hashv-ref", 2, 1, 0,
            (SCM table, SCM key, SCM dflt),
	    "Look up @var{key} in the hash table @var{table}, and return the\n"
	    "value (if any) associated with it.  If @var{key} is not found,\n"
	    "return @var{default} (or @code{#f} if no @var{default} argument\n"
	    "is supplied).  Uses @code{eqv?} for equality testing.")
#define FUNC_NAME s_scm_hashv_ref
{
  if (SCM_UNBNDP (dflt))
    dflt = SCM_BOOL_F;

  if (SCM_WEAK_TABLE_P (table))
    return scm_c_weak_table_ref (table, scm_ihashv (key, -1),
                                 assv_predicate, SCM_PACK (key), dflt);

  return scm_hash_fn_ref (table, key, dflt,
			  (scm_t_hash_fn) scm_ihashv,
			  (scm_t_assoc_fn) scm_sloppy_assv,
			  0);
}
#undef FUNC_NAME



SCM_DEFINE (scm_hashv_set_x, "hashv-set!", 3, 0, 0,
            (SCM table, SCM key, SCM val),
	    "Find the entry in @var{table} associated with @var{key}, and\n"
	    "store @var{value} there. Uses @code{eqv?} for equality testing.")
#define FUNC_NAME s_scm_hashv_set_x
{
  if (SCM_WEAK_TABLE_P (table))
    {
      scm_c_weak_table_put_x (table, scm_ihashv (key, -1),
                              assv_predicate, SCM_PACK (key),
                              key, val);
      return SCM_UNSPECIFIED;
    }

  return scm_hash_fn_set_x (table, key, val,
			    (scm_t_hash_fn) scm_ihashv,
			    (scm_t_assoc_fn) scm_sloppy_assv,
			    0);
}
#undef FUNC_NAME


SCM_DEFINE (scm_hashv_remove_x, "hashv-remove!", 2, 0, 0,
            (SCM table, SCM key),
	    "Remove @var{key} (and any value associated with it) from\n"
	    "@var{table}.  Uses @code{eqv?} for equality tests.")
#define FUNC_NAME s_scm_hashv_remove_x
{
  if (SCM_WEAK_TABLE_P (table))
    {
      scm_c_weak_table_remove_x (table, scm_ihashv (key, -1),
                                 assv_predicate, SCM_PACK (key));
      return SCM_UNSPECIFIED;
    }

  return scm_hash_fn_remove_x (table, key,
			       (scm_t_hash_fn) scm_ihashv,
			       (scm_t_assoc_fn) scm_sloppy_assv,
			       0);
}
#undef FUNC_NAME



SCM_DEFINE (scm_hash_get_handle, "hash-get-handle", 2, 0, 0,
            (SCM table, SCM key),
	    "This procedure returns the @code{(key . value)} pair from the\n"
	    "hash table @var{table}.  If @var{table} does not hold an\n"
	    "associated value for @var{key}, @code{#f} is returned.\n"
	    "Uses @code{equal?} for equality testing.")
#define FUNC_NAME s_scm_hash_get_handle
{
  return scm_hash_fn_get_handle (table, key,
				 (scm_t_hash_fn) scm_ihash,
				 (scm_t_assoc_fn) scm_sloppy_assoc,
				 0);
}
#undef FUNC_NAME


SCM_DEFINE (scm_hash_create_handle_x, "hash-create-handle!", 3, 0, 0,
            (SCM table, SCM key, SCM init),
	    "This function looks up @var{key} in @var{table} and returns its handle.\n"
	    "If @var{key} is not already present, a new handle is created which\n"
	    "associates @var{key} with @var{init}.")
#define FUNC_NAME s_scm_hash_create_handle_x
{
  return scm_hash_fn_create_handle_x (table, key, init,
				      (scm_t_hash_fn) scm_ihash,
				      (scm_t_assoc_fn) scm_sloppy_assoc,
				      0);
}
#undef FUNC_NAME


static int
assoc_predicate (SCM k, SCM v, void *closure)
{
  return scm_is_true (scm_equal_p (k, SCM_PACK_POINTER (closure)));
}

SCM_DEFINE (scm_hash_ref, "hash-ref", 2, 1, 0,
            (SCM table, SCM key, SCM dflt),
	    "Look up @var{key} in the hash table @var{table}, and return the\n"
	    "value (if any) associated with it.  If @var{key} is not found,\n"
	    "return @var{default} (or @code{#f} if no @var{default} argument\n"
	    "is supplied).  Uses @code{equal?} for equality testing.")
#define FUNC_NAME s_scm_hash_ref
{
  if (SCM_UNBNDP (dflt))
    dflt = SCM_BOOL_F;

  if (SCM_WEAK_TABLE_P (table))
    return scm_c_weak_table_ref (table, scm_ihash (key, -1),
                                 assoc_predicate, SCM_PACK (key), dflt);

  return scm_hash_fn_ref (table, key, dflt,
			  (scm_t_hash_fn) scm_ihash,
			  (scm_t_assoc_fn) scm_sloppy_assoc,
			  0);
}
#undef FUNC_NAME



SCM_DEFINE (scm_hash_set_x, "hash-set!", 3, 0, 0,
            (SCM table, SCM key, SCM val),
	    "Find the entry in @var{table} associated with @var{key}, and\n"
	    "store @var{value} there. Uses @code{equal?} for equality\n"
	    "testing.")
#define FUNC_NAME s_scm_hash_set_x
{
  if (SCM_WEAK_TABLE_P (table))
    {
      scm_c_weak_table_put_x (table, scm_ihash (key, -1),
                              assoc_predicate, SCM_PACK (key),
                              key, val);
      return SCM_UNSPECIFIED;
    }

  return scm_hash_fn_set_x (table, key, val,
			    (scm_t_hash_fn) scm_ihash,
			    (scm_t_assoc_fn) scm_sloppy_assoc,
			    0);
}
#undef FUNC_NAME



SCM_DEFINE (scm_hash_remove_x, "hash-remove!", 2, 0, 0,
            (SCM table, SCM key),
	    "Remove @var{key} (and any value associated with it) from\n"
	    "@var{table}.  Uses @code{equal?} for equality tests.")
#define FUNC_NAME s_scm_hash_remove_x
{
  if (SCM_WEAK_TABLE_P (table))
    {
      scm_c_weak_table_remove_x (table, scm_ihash (key, -1),
                                 assoc_predicate, SCM_PACK (key));
      return SCM_UNSPECIFIED;
    }

  return scm_hash_fn_remove_x (table, key,
			       (scm_t_hash_fn) scm_ihash,
			       (scm_t_assoc_fn) scm_sloppy_assoc,
			       0);
}
#undef FUNC_NAME




typedef struct scm_t_ihashx_closure
{
  SCM hash;
  SCM assoc;
  SCM key;
} scm_t_ihashx_closure;

static unsigned long
scm_ihashx (SCM obj, unsigned long n, void *arg)
{
  SCM answer;
  scm_t_ihashx_closure *closure = (scm_t_ihashx_closure *) arg;
  answer = scm_call_2 (closure->hash, obj, scm_from_ulong (n));
  return scm_to_ulong (answer);
}

static SCM
scm_sloppy_assx (SCM obj, SCM alist, void *arg)
{
  scm_t_ihashx_closure *closure = (scm_t_ihashx_closure *) arg;
  return scm_call_2 (closure->assoc, obj, alist);
}

static int
assx_predicate (SCM k, SCM v, void *closure)
{
  scm_t_ihashx_closure *c = (scm_t_ihashx_closure *) closure;

  /* FIXME: The hashx interface is crazy.  Hash tables have nothing to
     do with alists in principle.  Instead of getting an assoc proc,
     hashx functions should use an equality predicate.  Perhaps we can
     change this before 2.2, but until then, add a terrible, terrible
     hack.  */

  return scm_is_true (scm_call_2 (c->assoc, c->key, scm_acons (k, v, SCM_EOL)));
}


SCM_DEFINE (scm_hashx_get_handle, "hashx-get-handle", 4, 0, 0, 
            (SCM hash, SCM assoc, SCM table, SCM key),
	    "This behaves the same way as the corresponding\n"
	    "@code{-get-handle} function, but uses @var{hash} as a hash\n"
	    "function and @var{assoc} to compare keys.  @code{hash} must be\n"
	    "a function that takes two arguments, a key to be hashed and a\n"
	    "table size.  @code{assoc} must be an associator function, like\n"
	    "@code{assoc}, @code{assq} or @code{assv}.")
#define FUNC_NAME s_scm_hashx_get_handle
{
  scm_t_ihashx_closure closure;
  closure.hash = hash;
  closure.assoc = assoc;
  closure.key = key;

  return scm_hash_fn_get_handle (table, key, scm_ihashx, scm_sloppy_assx,
				 (void *) &closure);
}
#undef FUNC_NAME


SCM_DEFINE (scm_hashx_create_handle_x, "hashx-create-handle!", 5, 0, 0, 
            (SCM hash, SCM assoc, SCM table, SCM key, SCM init),
	    "This behaves the same way as the corresponding\n"
	    "@code{-create-handle} function, but uses @var{hash} as a hash\n"
	    "function and @var{assoc} to compare keys.  @code{hash} must be\n"
	    "a function that takes two arguments, a key to be hashed and a\n"
	    "table size.  @code{assoc} must be an associator function, like\n"
	    "@code{assoc}, @code{assq} or @code{assv}.")
#define FUNC_NAME s_scm_hashx_create_handle_x
{
  scm_t_ihashx_closure closure;
  closure.hash = hash;
  closure.assoc = assoc;
  closure.key = key;

  return scm_hash_fn_create_handle_x (table, key, init, scm_ihashx,
				      scm_sloppy_assx, (void *)&closure);
}
#undef FUNC_NAME



SCM_DEFINE (scm_hashx_ref, "hashx-ref", 4, 1, 0, 
            (SCM hash, SCM assoc, SCM table, SCM key, SCM dflt),
	    "This behaves the same way as the corresponding @code{ref}\n"
	    "function, but uses @var{hash} as a hash function and\n"
	    "@var{assoc} to compare keys.  @code{hash} must be a function\n"
	    "that takes two arguments, a key to be hashed and a table size.\n"
	    "@code{assoc} must be an associator function, like @code{assoc},\n"
	    "@code{assq} or @code{assv}.\n"
	    "\n"
	    "By way of illustration, @code{hashq-ref table key} is\n"
	    "equivalent to @code{hashx-ref hashq assq table key}.")
#define FUNC_NAME s_scm_hashx_ref
{
  scm_t_ihashx_closure closure;
  if (SCM_UNBNDP (dflt))
    dflt = SCM_BOOL_F;
  closure.hash = hash;
  closure.assoc = assoc;
  closure.key = key;

  if (SCM_WEAK_TABLE_P (table))
    {
      unsigned long h = scm_to_ulong (scm_call_2 (hash, key,
                                                  scm_from_ulong (-1)));
      return scm_c_weak_table_ref (table, h, assx_predicate, &closure, dflt);
    }

  return scm_hash_fn_ref (table, key, dflt, scm_ihashx, scm_sloppy_assx,
			  (void *)&closure);
}
#undef FUNC_NAME




SCM_DEFINE (scm_hashx_set_x, "hashx-set!", 5, 0, 0,
            (SCM hash, SCM assoc, SCM table, SCM key, SCM val),
	    "This behaves the same way as the corresponding @code{set!}\n"
	    "function, but uses @var{hash} as a hash function and\n"
	    "@var{assoc} to compare keys.  @code{hash} must be a function\n"
	    "that takes two arguments, a key to be hashed and a table size.\n"
	    "@code{assoc} must be an associator function, like @code{assoc},\n"
	    "@code{assq} or @code{assv}.\n"
	    "\n"
	    " By way of illustration, @code{hashq-set! table key} is\n"
	    "equivalent to @code{hashx-set!  hashq assq table key}.")
#define FUNC_NAME s_scm_hashx_set_x
{
  scm_t_ihashx_closure closure;
  closure.hash = hash;
  closure.assoc = assoc;
  closure.key = key;

  if (SCM_WEAK_TABLE_P (table))
    {
      unsigned long h = scm_to_ulong (scm_call_2 (hash, key,
                                                  scm_from_ulong (-1)));
      scm_c_weak_table_put_x (table, h, assx_predicate, &closure, key, val);
      return SCM_UNSPECIFIED;
    }

  return scm_hash_fn_set_x (table, key, val, scm_ihashx, scm_sloppy_assx,
			    (void *)&closure);
}
#undef FUNC_NAME

SCM_DEFINE (scm_hashx_remove_x, "hashx-remove!", 4, 0, 0,
	    (SCM hash, SCM assoc, SCM table, SCM obj),
	    "This behaves the same way as the corresponding @code{remove!}\n"
	    "function, but uses @var{hash} as a hash function and\n"
	    "@var{assoc} to compare keys.  @code{hash} must be a function\n"
	    "that takes two arguments, a key to be hashed and a table size.\n"
	    "@code{assoc} must be an associator function, like @code{assoc},\n"
	    "@code{assq} or @code{assv}.\n"
	    "\n"
	    " By way of illustration, @code{hashq-remove! table key} is\n"
	    "equivalent to @code{hashx-remove!  hashq assq #f table key}.")
#define FUNC_NAME s_scm_hashx_remove_x
{
  scm_t_ihashx_closure closure;
  closure.hash = hash;
  closure.assoc = assoc;
  closure.key = obj;

  if (SCM_WEAK_TABLE_P (table))
    {
      unsigned long h = scm_to_ulong (scm_call_2 (hash, obj,
                                                  scm_from_ulong (-1)));
      scm_c_weak_table_remove_x (table, h, assx_predicate, &closure);
      return SCM_UNSPECIFIED;
    }

  return scm_hash_fn_remove_x (table, obj, scm_ihashx, scm_sloppy_assx,
                               (void *) &closure);
}
#undef FUNC_NAME

/* Hash table iterators */

SCM_DEFINE (scm_hash_fold, "hash-fold", 3, 0, 0, 
            (SCM proc, SCM init, SCM table),
	    "An iterator over hash-table elements.\n"
            "Accumulates and returns a result by applying PROC successively.\n"
            "The arguments to PROC are \"(key value prior-result)\" where key\n"
            "and value are successive pairs from the hash table TABLE, and\n"
            "prior-result is either INIT (for the first application of PROC)\n"
            "or the return value of the previous application of PROC.\n"
            "For example, @code{(hash-fold acons '() tab)} will convert a hash\n"
            "table into an a-list of key-value pairs.")
#define FUNC_NAME s_scm_hash_fold
{
  SCM_VALIDATE_PROC (1, proc);

  if (SCM_WEAK_TABLE_P (table))
    return scm_weak_table_fold (proc, init, table);

  SCM_VALIDATE_HASHTABLE (3, table);
  return scm_internal_hash_fold ((scm_t_hash_fold_fn) scm_call_3,
				 (void *) SCM_UNPACK (proc), init, table);
}
#undef FUNC_NAME

static SCM
for_each_proc (void *proc, SCM handle)
{
  return scm_call_2 (SCM_PACK (proc), SCM_CAR (handle), SCM_CDR (handle));
}

SCM_DEFINE (scm_hash_for_each, "hash-for-each", 2, 0, 0, 
            (SCM proc, SCM table),
	    "An iterator over hash-table elements.\n"
            "Applies PROC successively on all hash table items.\n"
            "The arguments to PROC are \"(key value)\" where key\n"
            "and value are successive pairs from the hash table TABLE.")
#define FUNC_NAME s_scm_hash_for_each
{
  SCM_VALIDATE_PROC (1, proc);

  if (SCM_WEAK_TABLE_P (table))
    return scm_weak_table_for_each (proc, table);

  SCM_VALIDATE_HASHTABLE (2, table);
  
  scm_internal_hash_for_each_handle (for_each_proc,
				     (void *) SCM_UNPACK (proc),
				     table);
  return SCM_UNSPECIFIED;
}
#undef FUNC_NAME

SCM_DEFINE (scm_hash_for_each_handle, "hash-for-each-handle", 2, 0, 0, 
            (SCM proc, SCM table),
	    "An iterator over hash-table elements.\n"
            "Applies PROC successively on all hash table handles.")
#define FUNC_NAME s_scm_hash_for_each_handle
{
  SCM_ASSERT (scm_is_true (scm_procedure_p (proc)), proc, 1, FUNC_NAME);
  SCM_VALIDATE_HASHTABLE (2, table);
  
  scm_internal_hash_for_each_handle ((scm_t_hash_handle_fn) scm_call_1,
				     (void *) SCM_UNPACK (proc),
				     table);
  return SCM_UNSPECIFIED;
}
#undef FUNC_NAME

static SCM
map_proc (void *proc, SCM key, SCM data, SCM value)
{
  return scm_cons (scm_call_2 (SCM_PACK (proc), key, data), value);
}

SCM_DEFINE (scm_hash_map_to_list, "hash-map->list", 2, 0, 0, 
            (SCM proc, SCM table),
	    "An iterator over hash-table elements.\n"
            "Accumulates and returns as a list the results of applying PROC successively.\n"
            "The arguments to PROC are \"(key value)\" where key\n"
            "and value are successive pairs from the hash table TABLE.")
#define FUNC_NAME s_scm_hash_map_to_list
{
  SCM_VALIDATE_PROC (1, proc);

  if (SCM_WEAK_TABLE_P (table))
    return scm_weak_table_map_to_list (proc, table);

  SCM_VALIDATE_HASHTABLE (2, table);
  return scm_internal_hash_fold (map_proc,
				 (void *) SCM_UNPACK (proc),
				 SCM_EOL,
				 table);
}
#undef FUNC_NAME



SCM
scm_internal_hash_fold (scm_t_hash_fold_fn fn, void *closure,
			SCM init, SCM table)
#define FUNC_NAME s_scm_hash_fold
{
  long i, n;
  SCM buckets, result = init;
  
  if (SCM_WEAK_TABLE_P (table))
    return scm_c_weak_table_fold (fn, closure, init, table);

  SCM_VALIDATE_HASHTABLE (0, table);
  buckets = SCM_HASHTABLE_VECTOR (table);
  
  n = SCM_SIMPLE_VECTOR_LENGTH (buckets);
  for (i = 0; i < n; ++i)
    {
      SCM ls, handle;

      for (ls = SCM_SIMPLE_VECTOR_REF (buckets, i); !scm_is_null (ls);
	   ls = SCM_CDR (ls))
	{
	  handle = SCM_CAR (ls);
          result = fn (closure, SCM_CAR (handle), SCM_CDR (handle), result);
	}
    }

  return result;
}
#undef FUNC_NAME

/* The following redundant code is here in order to be able to support
   hash-for-each-handle.  An alternative would have been to replace
   this code and scm_internal_hash_fold above with a single
   scm_internal_hash_fold_handles, but we don't want to promote such
   an API. */

void
scm_internal_hash_for_each_handle (scm_t_hash_handle_fn fn, void *closure,
				   SCM table)
#define FUNC_NAME s_scm_hash_for_each
{
  long i, n;
  SCM buckets;
  
  SCM_VALIDATE_HASHTABLE (0, table);
  buckets = SCM_HASHTABLE_VECTOR (table);
  n = SCM_SIMPLE_VECTOR_LENGTH (buckets);

  for (i = 0; i < n; ++i)
    {
      SCM ls = SCM_SIMPLE_VECTOR_REF (buckets, i), handle;
      while (!scm_is_null (ls))
	{
	  if (!scm_is_pair (ls))
	    SCM_WRONG_TYPE_ARG (SCM_ARG3, buckets);
	  handle = SCM_CAR (ls);
	  if (!scm_is_pair (handle))
	    SCM_WRONG_TYPE_ARG (SCM_ARG3, buckets);
	  fn (closure, handle);
	  ls = SCM_CDR (ls);
	}
    }
}
#undef FUNC_NAME




void
scm_init_hashtab ()
{
#include "libguile/hashtab.x"
}

/*
  Local Variables:
  c-file-style: "gnu"
  End:
*/<|MERGE_RESOLUTION|>--- conflicted
+++ resolved
@@ -170,20 +170,9 @@
 void
 scm_i_hashtable_print (SCM exp, SCM port, scm_print_state *pstate)
 {
-<<<<<<< HEAD
   scm_puts_unlocked ("#<hash-table ", port);
-=======
-  scm_puts ("#<", port);
-  if (SCM_HASHTABLE_WEAK_KEY_P (exp))
-    scm_puts ("weak-key-", port);
-  else if (SCM_HASHTABLE_WEAK_VALUE_P (exp))
-    scm_puts ("weak-value-", port);
-  else if (SCM_HASHTABLE_DOUBLY_WEAK_P (exp))
-    scm_puts ("doubly-weak-", port);
-  scm_puts ("hash-table ", port);
   scm_uintprint (SCM_UNPACK (exp), 16, port);
   scm_putc (' ', port);
->>>>>>> 3d51e57c
   scm_uintprint (SCM_HASHTABLE_N_ITEMS (exp), 10, port);
   scm_putc_unlocked ('/', port);
   scm_uintprint (SCM_SIMPLE_VECTOR_LENGTH (SCM_HASHTABLE_VECTOR (exp)),

/* Copyright (C) 2001,2008,2009,2010,2011,2012 Free Software Foundation, Inc.
 * 
 * This library is free software; you can redistribute it and/or
 * modify it under the terms of the GNU Lesser General Public License
 * as published by the Free Software Foundation; either version 3 of
 * the License, or (at your option) any later version.
 *
 * This library is distributed in the hope that it will be useful, but
 * WITHOUT ANY WARRANTY; without even the implied warranty of
 * MERCHANTABILITY or FITNESS FOR A PARTICULAR PURPOSE.  See the GNU
 * Lesser General Public License for more details.
 *
 * You should have received a copy of the GNU Lesser General Public
 * License along with this library; if not, write to the Free Software
 * Foundation, Inc., 51 Franklin Street, Fifth Floor, Boston, MA
 * 02110-1301 USA
 */


/* This file is included in vm_engine.c */


/*
 * Basic operations
 */

VM_DEFINE_INSTRUCTION (0, nop, "nop", 0, 0, 0)
{
  NEXT;
}

VM_DEFINE_INSTRUCTION (1, halt, "halt", 0, 0, 0)
{
  SCM ret;

  nvalues = SCM_I_INUM (*sp--);
  NULLSTACK (1);

  if (nvalues == 1)
    POP (ret);
  else
    {
      SYNC_REGISTER ();
      sp -= nvalues;
      CHECK_UNDERFLOW ();
      ret = scm_c_values (sp + 1, nvalues);
      NULLSTACK (nvalues);
    }
    
  {
#ifdef VM_ENABLE_STACK_NULLING
    SCM *old_sp = sp;
#endif

    /* Restore registers */
    sp = SCM_FRAME_LOWER_ADDRESS (fp) - 1;
    /* Setting the ip here doesn't actually affect control flow, as the calling
       code will restore its own registers, but it does help when walking the
       stack */
    ip = SCM_FRAME_RETURN_ADDRESS (fp);
    fp = SCM_FRAME_DYNAMIC_LINK (fp);
    NULLSTACK (old_sp - sp);
  }
  
  SYNC_ALL ();
  return ret;
}

VM_DEFINE_INSTRUCTION (2, drop, "drop", 0, 1, 0)
{
  DROP ();
  NEXT;
}

VM_DEFINE_INSTRUCTION (3, dup, "dup", 0, 0, 1)
{
  SCM x = *sp;
  PUSH (x);
  NEXT;
}


/*
 * Object creation
 */

VM_DEFINE_INSTRUCTION (4, void, "void", 0, 0, 1)
{
  PUSH (SCM_UNSPECIFIED);
  NEXT;
}

VM_DEFINE_INSTRUCTION (5, make_true, "make-true", 0, 0, 1)
{
  PUSH (SCM_BOOL_T);
  NEXT;
}

VM_DEFINE_INSTRUCTION (6, make_false, "make-false", 0, 0, 1)
{
  PUSH (SCM_BOOL_F);
  NEXT;
}

VM_DEFINE_INSTRUCTION (7, make_nil, "make-nil", 0, 0, 1)
{
  PUSH (SCM_ELISP_NIL);
  NEXT;
}

VM_DEFINE_INSTRUCTION (8, make_eol, "make-eol", 0, 0, 1)
{
  PUSH (SCM_EOL);
  NEXT;
}

VM_DEFINE_INSTRUCTION (9, make_int8, "make-int8", 1, 0, 1)
{
  PUSH (SCM_I_MAKINUM ((signed char) FETCH ()));
  NEXT;
}

VM_DEFINE_INSTRUCTION (10, make_int8_0, "make-int8:0", 0, 0, 1)
{
  PUSH (SCM_INUM0);
  NEXT;
}

VM_DEFINE_INSTRUCTION (11, make_int8_1, "make-int8:1", 0, 0, 1)
{
  PUSH (SCM_I_MAKINUM (1));
  NEXT;
}

VM_DEFINE_INSTRUCTION (12, make_int16, "make-int16", 2, 0, 1)
{
  int h = FETCH ();
  int l = FETCH ();
  PUSH (SCM_I_MAKINUM ((signed short) (h << 8) + l));
  NEXT;
}

VM_DEFINE_INSTRUCTION (13, make_int64, "make-int64", 8, 0, 1)
{
  scm_t_uint64 v = 0;
  v += FETCH ();
  v <<= 8; v += FETCH ();
  v <<= 8; v += FETCH ();
  v <<= 8; v += FETCH ();
  v <<= 8; v += FETCH ();
  v <<= 8; v += FETCH ();
  v <<= 8; v += FETCH ();
  v <<= 8; v += FETCH ();
  PUSH (scm_from_int64 ((scm_t_int64) v));
  NEXT;
}

VM_DEFINE_INSTRUCTION (14, make_uint64, "make-uint64", 8, 0, 1)
{
  scm_t_uint64 v = 0;
  v += FETCH ();
  v <<= 8; v += FETCH ();
  v <<= 8; v += FETCH ();
  v <<= 8; v += FETCH ();
  v <<= 8; v += FETCH ();
  v <<= 8; v += FETCH ();
  v <<= 8; v += FETCH ();
  v <<= 8; v += FETCH ();
  PUSH (scm_from_uint64 (v));
  NEXT;
}

VM_DEFINE_INSTRUCTION (15, make_char8, "make-char8", 1, 0, 1)
{
  scm_t_uint8 v = 0;
  v = FETCH ();

  PUSH (SCM_MAKE_CHAR (v));
  /* Don't simplify this to PUSH (SCM_MAKE_CHAR (FETCH ())).  The
     contents of SCM_MAKE_CHAR may be evaluated more than once,
     resulting in a double fetch.  */
  NEXT;
}

VM_DEFINE_INSTRUCTION (16, make_char32, "make-char32", 4, 0, 1)
{
  scm_t_wchar v = 0;
  v += FETCH ();
  v <<= 8; v += FETCH ();
  v <<= 8; v += FETCH ();
  v <<= 8; v += FETCH ();
  PUSH (SCM_MAKE_CHAR (v));
  NEXT;
}



VM_DEFINE_INSTRUCTION (17, list, "list", 2, -1, 1)
{
  unsigned h = FETCH ();
  unsigned l = FETCH ();
  unsigned len = ((h << 8) + l);
  POP_LIST (len);
  NEXT;
}

VM_DEFINE_INSTRUCTION (18, vector, "vector", 2, -1, 1)
{
  unsigned h = FETCH ();
  unsigned l = FETCH ();
  unsigned len = ((h << 8) + l);
  SCM vect;
  
  SYNC_REGISTER ();
  sp++; sp -= len;
  CHECK_UNDERFLOW ();
  vect = scm_make_vector (scm_from_uint (len), SCM_BOOL_F);
  memcpy (SCM_I_VECTOR_WELTS(vect), sp, sizeof(SCM) * len);
  NULLSTACK (len);
  *sp = vect;

  NEXT;
}


/*
 * Variable access
 */

#define OBJECT_REF(i)		objects[i]
#define OBJECT_SET(i,o)		objects[i] = o

#define LOCAL_REF(i)		SCM_FRAME_VARIABLE (fp, i)
#define LOCAL_SET(i,o)		SCM_FRAME_VARIABLE (fp, i) = o

/* For the variable operations, we _must_ obviously avoid function calls to
   `scm_variable_ref ()', `scm_variable_bound_p ()' and friends which do
   nothing more than the corresponding macros.  */
#define VARIABLE_REF(v)		SCM_VARIABLE_REF (v)
#define VARIABLE_SET(v,o)	SCM_VARIABLE_SET (v, o)
#define VARIABLE_BOUNDP(v)      (!scm_is_eq (VARIABLE_REF (v), SCM_UNDEFINED))

#define FREE_VARIABLE_REF(i)	SCM_PROGRAM_FREE_VARIABLE_REF (program, i)

/* ref */

VM_DEFINE_INSTRUCTION (19, object_ref, "object-ref", 1, 0, 1)
{
  register unsigned objnum = FETCH ();
  CHECK_OBJECT (objnum);
  PUSH (OBJECT_REF (objnum));
  NEXT;
}

/* FIXME: necessary? elt 255 of the vector could be a vector... */
VM_DEFINE_INSTRUCTION (20, long_object_ref, "long-object-ref", 2, 0, 1)
{
  unsigned int objnum = FETCH ();
  objnum <<= 8;
  objnum += FETCH ();
  CHECK_OBJECT (objnum);
  PUSH (OBJECT_REF (objnum));
  NEXT;
}

VM_DEFINE_INSTRUCTION (21, local_ref, "local-ref", 1, 0, 1)
{
  PUSH (LOCAL_REF (FETCH ()));
  ASSERT_BOUND (*sp);
  NEXT;
}

VM_DEFINE_INSTRUCTION (22, long_local_ref, "long-local-ref", 2, 0, 1)
{
  unsigned int i = FETCH ();
  i <<= 8;
  i += FETCH ();
  PUSH (LOCAL_REF (i));
  ASSERT_BOUND (*sp);
  NEXT;
}

VM_DEFINE_INSTRUCTION (23, local_bound, "local-bound?", 1, 0, 1)
{
  PUSH (scm_from_bool (!scm_is_eq (LOCAL_REF (FETCH ()), SCM_UNDEFINED)));
  NEXT;
}

VM_DEFINE_INSTRUCTION (24, long_local_bound, "long-local-bound?", 2, 0, 1)
{
  unsigned int i = FETCH ();
  i <<= 8;
  i += FETCH ();
  PUSH (scm_from_bool (!scm_is_eq (LOCAL_REF (i), SCM_UNDEFINED)));
  NEXT;
}

VM_DEFINE_INSTRUCTION (25, variable_ref, "variable-ref", 0, 1, 1)
{
  SCM x = *sp;

  /* We don't use ASSERT_VARIABLE or ASSERT_BOUND_VARIABLE here because,
     unlike in top-variable-ref, it really isn't an internal assertion
     that can be optimized out -- the variable could be coming directly
     from the user.  */
  VM_ASSERT (SCM_VARIABLEP (x),
             vm_error_not_a_variable ("variable-ref", x));

  if (SCM_UNLIKELY (!VARIABLE_BOUNDP (x)))
    {
      SCM var_name;

      SYNC_ALL ();
      /* Attempt to provide the variable name in the error message.  */
      var_name = scm_module_reverse_lookup (scm_current_module (), x);
      vm_error_unbound (program, scm_is_true (var_name) ? var_name : x);
    }
  else
    {
      SCM o = VARIABLE_REF (x);
      *sp = o;
    }

  NEXT;
}

VM_DEFINE_INSTRUCTION (26, variable_bound, "variable-bound?", 0, 1, 1)
{
  SCM x = *sp;
  
  VM_ASSERT (SCM_VARIABLEP (x),
             vm_error_not_a_variable ("variable-bound?", x));

  *sp = scm_from_bool (VARIABLE_BOUNDP (x));
  NEXT;
}

VM_DEFINE_INSTRUCTION (27, toplevel_ref, "toplevel-ref", 1, 0, 1)
{
  unsigned objnum = FETCH ();
  SCM what, resolved;
  CHECK_OBJECT (objnum);
  what = OBJECT_REF (objnum);

  if (!SCM_VARIABLEP (what))
    {
      SYNC_REGISTER ();
      resolved = resolve_variable (what, scm_program_module (program));
      VM_ASSERT (VARIABLE_BOUNDP (resolved), vm_error_unbound (program, what));
      what = resolved;
      OBJECT_SET (objnum, what);
    }

  PUSH (VARIABLE_REF (what));
  NEXT;
}

VM_DEFINE_INSTRUCTION (28, long_toplevel_ref, "long-toplevel-ref", 2, 0, 1)
{
  SCM what, resolved;
  unsigned int objnum = FETCH ();
  objnum <<= 8;
  objnum += FETCH ();
  CHECK_OBJECT (objnum);
  what = OBJECT_REF (objnum);

  if (!SCM_VARIABLEP (what))
    {
      SYNC_REGISTER ();
      resolved = resolve_variable (what, scm_program_module (program));
      VM_ASSERT (VARIABLE_BOUNDP (resolved),
                 vm_error_unbound (program, what));
      what = resolved;
      OBJECT_SET (objnum, what);
    }

  PUSH (VARIABLE_REF (what));
  NEXT;
}

/* set */

VM_DEFINE_INSTRUCTION (29, local_set, "local-set", 1, 1, 0)
{
  SCM x;
  POP (x);
  LOCAL_SET (FETCH (), x);
  NEXT;
}

VM_DEFINE_INSTRUCTION (30, long_local_set, "long-local-set", 2, 1, 0)
{
  SCM x;
  unsigned int i = FETCH ();
  i <<= 8;
  i += FETCH ();
  POP (x);
  LOCAL_SET (i, x);
  NEXT;
}

VM_DEFINE_INSTRUCTION (31, variable_set, "variable-set", 0, 2, 0)
{
  VM_ASSERT (SCM_VARIABLEP (sp[0]),
             vm_error_not_a_variable ("variable-set!", sp[0]));
  VARIABLE_SET (sp[0], sp[-1]);
  DROPN (2);
  NEXT;
}

VM_DEFINE_INSTRUCTION (32, toplevel_set, "toplevel-set", 1, 1, 0)
{
  unsigned objnum = FETCH ();
  SCM what;
  CHECK_OBJECT (objnum);
  what = OBJECT_REF (objnum);

  if (!SCM_VARIABLEP (what)) 
    {
      SYNC_BEFORE_GC ();
      what = resolve_variable (what, scm_program_module (program));
      OBJECT_SET (objnum, what);
    }

  VARIABLE_SET (what, *sp);
  DROP ();
  NEXT;
}

VM_DEFINE_INSTRUCTION (33, long_toplevel_set, "long-toplevel-set", 2, 1, 0)
{
  SCM what;
  unsigned int objnum = FETCH ();
  objnum <<= 8;
  objnum += FETCH ();
  CHECK_OBJECT (objnum);
  what = OBJECT_REF (objnum);

  if (!SCM_VARIABLEP (what)) 
    {
      SYNC_BEFORE_GC ();
      what = resolve_variable (what, scm_program_module (program));
      OBJECT_SET (objnum, what);
    }

  VARIABLE_SET (what, *sp);
  DROP ();
  NEXT;
}


/*
 * branch and jump
 */

/* offset must be at least 24 bits wide, and signed */
#define FETCH_OFFSET(offset)                    \
{						\
  offset = FETCH () << 16;                      \
  offset += FETCH () << 8;                      \
  offset += FETCH ();                           \
  offset -= (offset & (1<<23)) << 1;            \
}

#define BR(p)                                   \
{						\
  scm_t_int32 offset;                           \
  FETCH_OFFSET (offset);                        \
  if (p)					\
    ip += offset;                               \
  if (offset < 0)                               \
    VM_HANDLE_INTERRUPTS;                       \
  NEXT;						\
}

VM_DEFINE_INSTRUCTION (34, br, "br", 3, 0, 0)
{
  scm_t_int32 offset;
  FETCH_OFFSET (offset);
  ip += offset;
  if (offset < 0)
    VM_HANDLE_INTERRUPTS;
  NEXT;
}

VM_DEFINE_INSTRUCTION (35, br_if, "br-if", 3, 0, 0)
{
  SCM x;
  POP (x);
  BR (scm_is_true (x));
}

VM_DEFINE_INSTRUCTION (36, br_if_not, "br-if-not", 3, 0, 0)
{
  SCM x;
  POP (x);
  BR (scm_is_false (x));
}

VM_DEFINE_INSTRUCTION (37, br_if_eq, "br-if-eq", 3, 0, 0)
{
  SCM x, y;
  POP2 (y, x);
  BR (scm_is_eq (x, y));
}

VM_DEFINE_INSTRUCTION (38, br_if_not_eq, "br-if-not-eq", 3, 0, 0)
{
  SCM x, y;
  POP2 (y, x);
  BR (!scm_is_eq (x, y));
}

VM_DEFINE_INSTRUCTION (39, br_if_null, "br-if-null", 3, 0, 0)
{
  SCM x;
  POP (x);
  BR (scm_is_null (x));
}

VM_DEFINE_INSTRUCTION (40, br_if_not_null, "br-if-not-null", 3, 0, 0)
{
  SCM x;
  POP (x);
  BR (!scm_is_null (x));
}

VM_DEFINE_INSTRUCTION (41, br_if_nil, "br-if-nil", 3, 0, 0)
{
  SCM x;
  POP (x);
  BR (scm_is_lisp_false (x));
}

VM_DEFINE_INSTRUCTION (42, br_if_not_nil, "br-if-not-nil", 3, 0, 0)
{
  SCM x;
  POP (x);
  BR (!scm_is_lisp_false (x));
}

/*
 * Subprogram call
 */

VM_DEFINE_INSTRUCTION (43, br_if_nargs_ne, "br-if-nargs-ne", 5, 0, 0)
{
  scm_t_ptrdiff n;
  scm_t_int32 offset;
  n = FETCH () << 8;
  n += FETCH ();
  FETCH_OFFSET (offset);
  if (sp - (fp - 1) != n)
    ip += offset;
  NEXT;
}

VM_DEFINE_INSTRUCTION (44, br_if_nargs_lt, "br-if-nargs-lt", 5, 0, 0)
{
  scm_t_ptrdiff n;
  scm_t_int32 offset;
  n = FETCH () << 8;
  n += FETCH ();
  FETCH_OFFSET (offset);
  if (sp - (fp - 1) < n)
    ip += offset;
  NEXT;
}

VM_DEFINE_INSTRUCTION (45, br_if_nargs_gt, "br-if-nargs-gt", 5, 0, 0)
{
  scm_t_ptrdiff n;
  scm_t_int32 offset;

  n = FETCH () << 8;
  n += FETCH ();
  FETCH_OFFSET (offset);
  if (sp - (fp - 1) > n)
    ip += offset;
  NEXT;
}

VM_DEFINE_INSTRUCTION (46, assert_nargs_ee, "assert-nargs-ee", 2, 0, 0)
{
  scm_t_ptrdiff n;
  n = FETCH () << 8;
  n += FETCH ();
  VM_ASSERT (sp - (fp - 1) == n,
             vm_error_wrong_num_args (program));
  NEXT;
}

VM_DEFINE_INSTRUCTION (47, assert_nargs_ge, "assert-nargs-ge", 2, 0, 0)
{
  scm_t_ptrdiff n;
  n = FETCH () << 8;
  n += FETCH ();
  VM_ASSERT (sp - (fp - 1) >= n,
             vm_error_wrong_num_args (program));
  NEXT;
}

VM_DEFINE_INSTRUCTION (48, bind_optionals, "bind-optionals", 2, -1, -1)
{
  scm_t_ptrdiff n;
  n = FETCH () << 8;
  n += FETCH ();
  while (sp - (fp - 1) < n)
    PUSH (SCM_UNDEFINED);
  NEXT;
}

VM_DEFINE_INSTRUCTION (49, bind_optionals_shuffle, "bind-optionals/shuffle", 6, -1, -1)
{
  SCM *walk;
  scm_t_ptrdiff nreq, nreq_and_opt, ntotal;
  nreq = FETCH () << 8;
  nreq += FETCH ();
  nreq_and_opt = FETCH () << 8;
  nreq_and_opt += FETCH ();
  ntotal = FETCH () << 8;
  ntotal += FETCH ();

  /* look in optionals for first keyword or last positional */
  /* starting after the last required positional arg */
  walk = fp + nreq;
  while (/* while we have args */
         walk <= sp
         /* and we still have positionals to fill */
         && walk - fp < nreq_and_opt
         /* and we haven't reached a keyword yet */
         && !scm_is_keyword (*walk))
    /* bind this optional arg (by leaving it in place) */
    walk++;
  /* now shuffle up, from walk to ntotal */
  {
    scm_t_ptrdiff nshuf = sp - walk + 1, i;
    sp = (fp - 1) + ntotal + nshuf;
    CHECK_OVERFLOW ();
    for (i = 0; i < nshuf; i++)
      sp[-i] = walk[nshuf-i-1];
  }
  /* and fill optionals & keyword args with SCM_UNDEFINED */
  while (walk <= (fp - 1) + ntotal)
    *walk++ = SCM_UNDEFINED;

  NEXT;
}

/* Flags that determine whether other keywords are allowed, and whether a
   rest argument is expected.  These values must match those used by the
   glil->assembly compiler.  */
#define F_ALLOW_OTHER_KEYS  1
#define F_REST              2

VM_DEFINE_INSTRUCTION (50, bind_kwargs, "bind-kwargs", 5, 0, 0)
{
  scm_t_uint16 idx;
  scm_t_ptrdiff nkw;
  int kw_and_rest_flags;
  SCM kw;
  idx = FETCH () << 8;
  idx += FETCH ();
  /* XXX: We don't actually use NKW.  */
  nkw = FETCH () << 8;
  nkw += FETCH ();
  kw_and_rest_flags = FETCH ();

  VM_ASSERT ((kw_and_rest_flags & F_REST)
             || ((sp - (fp - 1) - nkw) % 2) == 0,
             vm_error_kwargs_length_not_even (program))

  CHECK_OBJECT (idx);
  kw = OBJECT_REF (idx);

  /* Switch NKW to be a negative index below SP.  */
  for (nkw = -(sp - (fp - 1) - nkw) + 1; nkw < 0; nkw++)
    {
      SCM walk;

      if (scm_is_keyword (sp[nkw]))
	{
	  for (walk = kw; scm_is_pair (walk); walk = SCM_CDR (walk))
	    {
	      if (scm_is_eq (SCM_CAAR (walk), sp[nkw]))
		{
		  SCM si = SCM_CDAR (walk);
		  LOCAL_SET (SCM_I_INUMP (si) ? SCM_I_INUM (si) : scm_to_long (si),
			     sp[nkw + 1]);
		  break;
		}
	    }
          VM_ASSERT (scm_is_pair (walk)
                     || (kw_and_rest_flags & F_ALLOW_OTHER_KEYS),
                     vm_error_kwargs_unrecognized_keyword (program));
	  nkw++;
	}
      else
        VM_ASSERT (kw_and_rest_flags & F_REST,
                   vm_error_kwargs_invalid_keyword (program));
    }

  NEXT;
}

#undef F_ALLOW_OTHER_KEYS
#undef F_REST


VM_DEFINE_INSTRUCTION (51, push_rest, "push-rest", 2, -1, -1)
{
  scm_t_ptrdiff n;
  SCM rest = SCM_EOL;
  n = FETCH () << 8;
  n += FETCH ();
  while (sp - (fp - 1) > n)
    /* No need to check for underflow. */
    CONS (rest, *sp--, rest);
  PUSH (rest);
  NEXT;
}

VM_DEFINE_INSTRUCTION (52, bind_rest, "bind-rest", 4, -1, -1)
{
  scm_t_ptrdiff n;
  scm_t_uint32 i;
  SCM rest = SCM_EOL;
  n = FETCH () << 8;
  n += FETCH ();
  i = FETCH () << 8;
  i += FETCH ();
  while (sp - (fp - 1) > n)
    /* No need to check for underflow. */
    CONS (rest, *sp--, rest);
  LOCAL_SET (i, rest);
  NEXT;
}

VM_DEFINE_INSTRUCTION (53, reserve_locals, "reserve-locals", 2, -1, -1)
{
  SCM *old_sp;
  scm_t_int32 n;
  n = FETCH () << 8;
  n += FETCH ();
  old_sp = sp;
  sp = (fp - 1) + n;

  if (old_sp < sp)
    {
      CHECK_OVERFLOW ();
      while (old_sp < sp)
        *++old_sp = SCM_UNDEFINED;
    }
  else
    NULLSTACK (old_sp - sp);

  NEXT;
}

VM_DEFINE_INSTRUCTION (54, new_frame, "new-frame", 0, 0, 3)
{
  /* NB: if you change this, see frames.c:vm-frame-num-locals */
  /* and frames.h, vm-engine.c, etc of course */

  /* We don't initialize the dynamic link here because we don't actually
     know that this frame will point to the current fp: it could be
     placed elsewhere on the stack if captured in a partial
     continuation, and invoked from some other context.  */
  PUSH (SCM_PACK (0)); /* dynamic link */
  PUSH (SCM_PACK (0)); /* mvra */
  PUSH (SCM_PACK (0)); /* ra */
  NEXT;
}

VM_DEFINE_INSTRUCTION (55, call, "call", 1, -1, 1)
{
  nargs = FETCH ();

 vm_call:
  program = sp[-nargs];

  VM_HANDLE_INTERRUPTS;

  if (SCM_UNLIKELY (!SCM_PROGRAM_P (program)))
    {
      if (SCM_STRUCTP (program) && SCM_STRUCT_APPLICABLE_P (program))
        {
          sp[-nargs] = SCM_STRUCT_PROCEDURE (program);
          goto vm_call;
        }
      else if (SCM_HAS_TYP7 (program, scm_tc7_smob)
               && SCM_SMOB_APPLICABLE_P (program))
        {
          PUSH (program);
          prepare_smob_call (sp, ++nargs, program);
          goto vm_call;
        }
      else
        {
          SYNC_ALL();
          vm_error_wrong_type_apply (program);
        }
    }

  CACHE_PROGRAM ();

  {
    SCM *old_fp = fp;

    fp = sp - nargs + 1;
  
    ASSERT (SCM_FRAME_DYNAMIC_LINK (fp) == 0);
    ASSERT (SCM_FRAME_RETURN_ADDRESS (fp) == 0);
    ASSERT (SCM_FRAME_MV_RETURN_ADDRESS (fp) == 0);
    SCM_FRAME_SET_DYNAMIC_LINK (fp, old_fp);
    SCM_FRAME_SET_RETURN_ADDRESS (fp, ip);
    SCM_FRAME_SET_MV_RETURN_ADDRESS (fp, 0);
  }
  
  ip = SCM_C_OBJCODE_BASE (bp);
  PUSH_CONTINUATION_HOOK ();
  APPLY_HOOK ();
  NEXT;
}

VM_DEFINE_INSTRUCTION (56, tail_call, "tail-call", 1, -1, 1)
{
  nargs = FETCH ();

 vm_tail_call:
  program = sp[-nargs];

  VM_HANDLE_INTERRUPTS;

  if (SCM_UNLIKELY (!SCM_PROGRAM_P (program)))
    {
      if (SCM_STRUCTP (program) && SCM_STRUCT_APPLICABLE_P (program))
        {
          sp[-nargs] = SCM_STRUCT_PROCEDURE (program);
          goto vm_tail_call;
        }
      else if (SCM_HAS_TYP7 (program, scm_tc7_smob)
               && SCM_SMOB_APPLICABLE_P (program))
        {
          PUSH (program);
          prepare_smob_call (sp, ++nargs, program);
          goto vm_tail_call;
        }
      else
        {
          SYNC_ALL();
          vm_error_wrong_type_apply (program);
        }
    }
  else
    {
      int i;
#ifdef VM_ENABLE_STACK_NULLING
      SCM *old_sp = sp;
      CHECK_STACK_LEAK ();
#endif

      /* switch programs */
      CACHE_PROGRAM ();
      /* shuffle down the program and the arguments */
      for (i = -1, sp = sp - nargs + 1; i < nargs; i++)
        SCM_FRAME_STACK_ADDRESS (fp)[i] = sp[i];

      sp = fp + i - 1;

      NULLSTACK (old_sp - sp);

      ip = SCM_C_OBJCODE_BASE (bp);

      APPLY_HOOK ();
      NEXT;
    }
}

VM_DEFINE_INSTRUCTION (57, subr_call, "subr-call", 1, -1, -1)
{
  SCM pointer, ret;
  SCM (*subr)();

  nargs = FETCH ();
  POP (pointer);

  subr = SCM_POINTER_VALUE (pointer);

  VM_HANDLE_INTERRUPTS;
  SYNC_REGISTER ();

  switch (nargs)
    {
    case 0:
      ret = subr ();
      break;
    case 1:
      ret = subr (sp[0]);
      break;
    case 2:
      ret = subr (sp[-1], sp[0]);
      break;
    case 3:
      ret = subr (sp[-2], sp[-1], sp[0]);
      break;
    case 4:
      ret = subr (sp[-3], sp[-2], sp[-1], sp[0]);
      break;
    case 5:
      ret = subr (sp[-4], sp[-3], sp[-2], sp[-1], sp[0]);
      break;
    case 6:
      ret = subr (sp[-5], sp[-4], sp[-3], sp[-2], sp[-1], sp[0]);
      break;
    case 7:
      ret = subr (sp[-6], sp[-5], sp[-4], sp[-3], sp[-2], sp[-1], sp[0]);
      break;
    case 8:
      ret = subr (sp[-7], sp[-6], sp[-5], sp[-4], sp[-3], sp[-2], sp[-1], sp[0]);
      break;
    case 9:
      ret = subr (sp[-8], sp[-7], sp[-6], sp[-5], sp[-4], sp[-3], sp[-2], sp[-1], sp[0]);
      break;
    case 10:
      ret = subr (sp[-9], sp[-8], sp[-7], sp[-6], sp[-5], sp[-4], sp[-3], sp[-2], sp[-1], sp[0]);
      break;
    default:
      abort ();
    }
  
  NULLSTACK_FOR_NONLOCAL_EXIT ();
      
  if (SCM_UNLIKELY (SCM_VALUESP (ret)))
    {
      /* multiple values returned to continuation */
      ret = scm_struct_ref (ret, SCM_INUM0);
      nvalues = scm_ilength (ret);
      PUSH_LIST (ret, scm_is_null);
      goto vm_return_values;
    }
  else
    {
      PUSH (ret);
      goto vm_return;
    }
}

/* Instruction 58 used to be smob-call.  */

VM_DEFINE_INSTRUCTION (59, foreign_call, "foreign-call", 1, -1, -1)
{
  SCM foreign, ret;
  nargs = FETCH ();
  POP (foreign);

  VM_HANDLE_INTERRUPTS;
  SYNC_REGISTER ();

  ret = scm_i_foreign_call (foreign, sp - nargs + 1);

  NULLSTACK_FOR_NONLOCAL_EXIT ();
      
  if (SCM_UNLIKELY (SCM_VALUESP (ret)))
    {
      /* multiple values returned to continuation */
      ret = scm_struct_ref (ret, SCM_INUM0);
      nvalues = scm_ilength (ret);
      PUSH_LIST (ret, scm_is_null);
      goto vm_return_values;
    }
  else
    {
      PUSH (ret);
      goto vm_return;
    }
}

VM_DEFINE_INSTRUCTION (60, continuation_call, "continuation-call", 0, -1, 0)
{
  SCM contregs;
  POP (contregs);

  SYNC_ALL ();
  scm_i_check_continuation (contregs);
  vm_return_to_continuation (scm_i_contregs_vm (contregs),
                             scm_i_contregs_vm_cont (contregs),
                             sp - (fp - 1), fp);
  scm_i_reinstate_continuation (contregs);

  /* no NEXT */
  abort ();
}

VM_DEFINE_INSTRUCTION (61, partial_cont_call, "partial-cont-call", 0, -1, 0)
{
  SCM vmcont;
  POP (vmcont);
  SYNC_REGISTER ();
  VM_ASSERT (SCM_VM_CONT_REWINDABLE_P (vmcont),
             vm_error_continuation_not_rewindable (vmcont));
  vm_reinstate_partial_continuation (vm, vmcont, sp + 1 - fp, fp,
                                     &current_thread->dynstack,
                                     &registers);

  CACHE_REGISTER ();
  program = SCM_FRAME_PROGRAM (fp);
  CACHE_PROGRAM ();
  NEXT;
}

VM_DEFINE_INSTRUCTION (62, tail_call_nargs, "tail-call/nargs", 0, 0, 1)
{
  SCM x;
  POP (x);
  nargs = scm_to_int (x);
  /* FIXME: should truncate values? */
  goto vm_tail_call;
}

VM_DEFINE_INSTRUCTION (63, call_nargs, "call/nargs", 0, 0, 1)
{
  SCM x;
  POP (x);
  nargs = scm_to_int (x);
  /* FIXME: should truncate values? */
  goto vm_call;
}

VM_DEFINE_INSTRUCTION (64, mv_call, "mv-call", 4, -1, 1)
{
  scm_t_int32 offset;
  scm_t_uint8 *mvra;
  
  nargs = FETCH ();
  FETCH_OFFSET (offset);
  mvra = ip + offset;

 vm_mv_call:
  program = sp[-nargs];

  VM_HANDLE_INTERRUPTS;

  if (SCM_UNLIKELY (!SCM_PROGRAM_P (program)))
    {
      if (SCM_STRUCTP (program) && SCM_STRUCT_APPLICABLE_P (program))
        {
          sp[-nargs] = SCM_STRUCT_PROCEDURE (program);
          goto vm_mv_call;
        }
      else if (SCM_HAS_TYP7 (program, scm_tc7_smob)
               && SCM_SMOB_APPLICABLE_P (program))
        {
          PUSH (program);
          prepare_smob_call (sp, ++nargs, program);
          goto vm_mv_call;
        }
      else
        {
          SYNC_ALL();
          vm_error_wrong_type_apply (program);
        }
    }

  CACHE_PROGRAM ();

  {
    SCM *old_fp = fp;

    fp = sp - nargs + 1;
  
    ASSERT (SCM_FRAME_DYNAMIC_LINK (fp) == 0);
    ASSERT (SCM_FRAME_RETURN_ADDRESS (fp) == 0);
    ASSERT (SCM_FRAME_MV_RETURN_ADDRESS (fp) == 0);
    SCM_FRAME_SET_DYNAMIC_LINK (fp, old_fp);
    SCM_FRAME_SET_RETURN_ADDRESS (fp, ip);
    SCM_FRAME_SET_MV_RETURN_ADDRESS (fp, mvra);
  }
  
  ip = SCM_C_OBJCODE_BASE (bp);
  PUSH_CONTINUATION_HOOK ();
  APPLY_HOOK ();
  NEXT;
}

VM_DEFINE_INSTRUCTION (65, apply, "apply", 1, -1, 1)
{
  int len;
  SCM ls;
  POP (ls);

  nargs = FETCH ();
  ASSERT (nargs >= 2);

  len = scm_ilength (ls);
  VM_ASSERT (len >= 0,
             vm_error_apply_to_non_list (ls));
  PUSH_LIST (ls, SCM_NULL_OR_NIL_P);

  nargs += len - 2;
  goto vm_call;
}

VM_DEFINE_INSTRUCTION (66, tail_apply, "tail-apply", 1, -1, 1)
{
  int len;
  SCM ls;
  POP (ls);

  nargs = FETCH ();
  ASSERT (nargs >= 2);

  len = scm_ilength (ls);
  VM_ASSERT (len >= 0,
             vm_error_apply_to_non_list (ls));
  PUSH_LIST (ls, SCM_NULL_OR_NIL_P);

  nargs += len - 2;
  goto vm_tail_call;
}

VM_DEFINE_INSTRUCTION (67, call_cc, "call/cc", 0, 1, 1)
{
  int first;
  SCM proc, vm_cont, cont;
  scm_t_dynstack *dynstack;
  POP (proc);
  SYNC_ALL ();
  dynstack = scm_dynstack_capture_all (&current_thread->dynstack);
  vm_cont = scm_i_vm_capture_stack (vp->stack_base, fp, sp, ip, NULL,
                                    dynstack, 0);
  cont = scm_i_make_continuation (&first, vm, vm_cont);
  if (first) 
    {
      PUSH (SCM_PACK (0)); /* dynamic link */
      PUSH (SCM_PACK (0));  /* mvra */
      PUSH (SCM_PACK (0));  /* ra */
      PUSH (proc);
      PUSH (cont);
      nargs = 1;
      goto vm_call;
    }
  else 
    {
      /* Otherwise, the vm continuation was reinstated, and
         vm_return_to_continuation pushed on one value. We know only one
         value was returned because we are in value context -- the
         previous block jumped to vm_call, not vm_mv_call, after all.

         So, pull our regs back down from the vp, and march on to the
         next instruction. */
      CACHE_REGISTER ();
      program = SCM_FRAME_PROGRAM (fp);
      CACHE_PROGRAM ();
      RESTORE_CONTINUATION_HOOK ();
      NEXT;
    }
}

VM_DEFINE_INSTRUCTION (68, tail_call_cc, "tail-call/cc", 0, 1, 1)
{
  int first;
  SCM proc, vm_cont, cont;
  scm_t_dynstack *dynstack;
  POP (proc);
  SYNC_ALL ();
  /* In contrast to call/cc, tail-call/cc captures the continuation without the
     stack frame. */
  dynstack = scm_dynstack_capture_all (&current_thread->dynstack);
  vm_cont = scm_i_vm_capture_stack (vp->stack_base,
                                    SCM_FRAME_DYNAMIC_LINK (fp),
                                    SCM_FRAME_LOWER_ADDRESS (fp) - 1,
                                    SCM_FRAME_RETURN_ADDRESS (fp),
                                    SCM_FRAME_MV_RETURN_ADDRESS (fp),
                                    dynstack,
                                    0);
  cont = scm_i_make_continuation (&first, vm, vm_cont);
  if (first) 
    {
      PUSH (proc);
      PUSH (cont);
      nargs = 1;
      goto vm_tail_call;
    }
  else
    {
      /* Otherwise, cache regs and NEXT, as above. Invoking the continuation
         does a return from the frame, either to the RA or
         MVRA. */
      CACHE_REGISTER ();
      program = SCM_FRAME_PROGRAM (fp);
      CACHE_PROGRAM ();
      /* Unfortunately we don't know whether we are at the RA, and thus
         have one value without an nvalues marker, or we are at the
         MVRA and thus have multiple values and the nvalues
         marker. Instead of adding heuristics here, we will let hook
         client code do that. */
      RESTORE_CONTINUATION_HOOK ();
      NEXT;
    }
}

VM_DEFINE_INSTRUCTION (69, return, "return", 0, 1, 1)
{
 vm_return:
  POP_CONTINUATION_HOOK (1);

  VM_HANDLE_INTERRUPTS;

  {
    SCM ret;

    POP (ret);

#ifdef VM_ENABLE_STACK_NULLING
    SCM *old_sp = sp;
#endif

    /* Restore registers */
    sp = SCM_FRAME_LOWER_ADDRESS (fp);
    ip = SCM_FRAME_RETURN_ADDRESS (fp);
    fp = SCM_FRAME_DYNAMIC_LINK (fp);

#ifdef VM_ENABLE_STACK_NULLING
    NULLSTACK (old_sp - sp);
#endif

    /* Set return value (sp is already pushed) */
    *sp = ret;
  }

  /* Restore the last program */
  program = SCM_FRAME_PROGRAM (fp);
  CACHE_PROGRAM ();
  CHECK_IP ();
  NEXT;
}

VM_DEFINE_INSTRUCTION (70, return_values, "return/values", 1, -1, -1)
{
  /* nvalues declared at top level, because for some reason gcc seems to think
     that perhaps it might be used without declaration. Fooey to that, I say. */
  nvalues = FETCH ();
 vm_return_values:
  POP_CONTINUATION_HOOK (nvalues);

  VM_HANDLE_INTERRUPTS;

  if (nvalues != 1 && SCM_FRAME_MV_RETURN_ADDRESS (fp)) 
    {
      /* A multiply-valued continuation */
      SCM *vals = sp - nvalues;
      int i;
      /* Restore registers */
      sp = SCM_FRAME_LOWER_ADDRESS (fp) - 1;
      ip = SCM_FRAME_MV_RETURN_ADDRESS (fp);
      fp = SCM_FRAME_DYNAMIC_LINK (fp);
        
      /* Push return values, and the number of values */
      for (i = 0; i < nvalues; i++)
        *++sp = vals[i+1];
      *++sp = SCM_I_MAKINUM (nvalues);
             
      /* Finally null the end of the stack */
      NULLSTACK (vals + nvalues - sp);
    }
  else if (nvalues >= 1)
    {
      /* Multiple values for a single-valued continuation -- here's where I
         break with guile tradition and try and do something sensible. (Also,
         this block handles the single-valued return to an mv
         continuation.) */
      SCM *vals = sp - nvalues;
      /* Restore registers */
      sp = SCM_FRAME_LOWER_ADDRESS (fp) - 1;
      ip = SCM_FRAME_RETURN_ADDRESS (fp);
      fp = SCM_FRAME_DYNAMIC_LINK (fp);
        
      /* Push first value */
      *++sp = vals[1];
             
      /* Finally null the end of the stack */
      NULLSTACK (vals + nvalues - sp);
    }
  else
    {
      SYNC_ALL ();
      vm_error_no_values ();
    }

  /* Restore the last program */
  program = SCM_FRAME_PROGRAM (fp);
  CACHE_PROGRAM ();
  CHECK_IP ();
  NEXT;
}

VM_DEFINE_INSTRUCTION (71, return_values_star, "return/values*", 1, -1, -1)
{
  SCM l;

  nvalues = FETCH ();
  ASSERT (nvalues >= 1);
    
  nvalues--;
  POP (l);
  while (scm_is_pair (l))
    {
      PUSH (SCM_CAR (l));
      l = SCM_CDR (l);
      nvalues++;
    }
  VM_ASSERT (SCM_NULL_OR_NIL_P (l), vm_error_improper_list (l));

  goto vm_return_values;
}

VM_DEFINE_INSTRUCTION (72, return_nvalues, "return/nvalues", 0, 1, -1)
{
  SCM n;
  POP (n);
  nvalues = scm_to_int (n);
  ASSERT (nvalues >= 0);
  goto vm_return_values;
}

VM_DEFINE_INSTRUCTION (73, truncate_values, "truncate-values", 2, -1, -1)
{
  SCM x;
  int nbinds, rest;
  POP (x);
  nvalues = scm_to_int (x);
  nbinds = FETCH ();
  rest = FETCH ();

  if (rest)
    nbinds--;

  VM_ASSERT (nvalues >= nbinds, vm_error_not_enough_values ());

  if (rest)
    POP_LIST (nvalues - nbinds);
  else
    DROPN (nvalues - nbinds);

  NEXT;
}

VM_DEFINE_INSTRUCTION (74, box, "box", 1, 1, 0)
{
  SCM val;
  POP (val);
  SYNC_BEFORE_GC ();
  LOCAL_SET (FETCH (), scm_cell (scm_tc7_variable, SCM_UNPACK (val)));
  NEXT;
}

/* for letrec:
   (let ((a *undef*) (b *undef*) ...)
     (set! a (lambda () (b ...)))
     ...)
 */
VM_DEFINE_INSTRUCTION (75, empty_box, "empty-box", 1, 0, 0)
{
  SYNC_BEFORE_GC ();
  LOCAL_SET (FETCH (),
             scm_cell (scm_tc7_variable, SCM_UNPACK (SCM_UNDEFINED)));
  NEXT;
}

VM_DEFINE_INSTRUCTION (76, local_boxed_ref, "local-boxed-ref", 1, 0, 1)
{
  SCM v = LOCAL_REF (FETCH ());
  ASSERT_BOUND_VARIABLE (v);
  PUSH (VARIABLE_REF (v));
  NEXT;
}

VM_DEFINE_INSTRUCTION (77, local_boxed_set, "local-boxed-set", 1, 1, 0)
{
  SCM v, val;
  v = LOCAL_REF (FETCH ());
  POP (val);
  ASSERT_VARIABLE (v);
  VARIABLE_SET (v, val);
  NEXT;
}

VM_DEFINE_INSTRUCTION (78, free_ref, "free-ref", 1, 0, 1)
{
  scm_t_uint8 idx = FETCH ();
  
  CHECK_FREE_VARIABLE (idx);
  PUSH (FREE_VARIABLE_REF (idx));
  NEXT;
}

/* no free-set -- if a var is assigned, it should be in a box */

VM_DEFINE_INSTRUCTION (79, free_boxed_ref, "free-boxed-ref", 1, 0, 1)
{
  SCM v;
  scm_t_uint8 idx = FETCH ();
  CHECK_FREE_VARIABLE (idx);
  v = FREE_VARIABLE_REF (idx);
  ASSERT_BOUND_VARIABLE (v);
  PUSH (VARIABLE_REF (v));
  NEXT;
}

VM_DEFINE_INSTRUCTION (80, free_boxed_set, "free-boxed-set", 1, 1, 0)
{
  SCM v, val;
  scm_t_uint8 idx = FETCH ();
  POP (val);
  CHECK_FREE_VARIABLE (idx);
  v = FREE_VARIABLE_REF (idx);
  ASSERT_BOUND_VARIABLE (v);
  VARIABLE_SET (v, val);
  NEXT;
}

VM_DEFINE_INSTRUCTION (81, make_closure, "make-closure", 2, -1, 1)
{
  size_t n, len;
  SCM closure;

  len = FETCH ();
  len <<= 8;
  len += FETCH ();
  SYNC_BEFORE_GC ();
  closure = scm_words (scm_tc7_program | (len<<16), len + 3);
  SCM_SET_CELL_OBJECT_1 (closure, SCM_PROGRAM_OBJCODE (sp[-len]));
  SCM_SET_CELL_OBJECT_2 (closure, SCM_PROGRAM_OBJTABLE (sp[-len]));
  sp[-len] = closure;
  for (n = 0; n < len; n++)
    SCM_PROGRAM_FREE_VARIABLE_SET (closure, n, sp[-len + 1 + n]);
  DROPN (len);
  NEXT;
}

VM_DEFINE_INSTRUCTION (82, make_variable, "make-variable", 0, 0, 1)
{
  SYNC_BEFORE_GC ();
  /* fixme underflow */
  PUSH (scm_cell (scm_tc7_variable, SCM_UNPACK (SCM_UNDEFINED)));
  NEXT;
}

VM_DEFINE_INSTRUCTION (83, fix_closure, "fix-closure", 2, -1, 0)
{
  SCM x;
  unsigned int i = FETCH ();
  size_t n, len;
  i <<= 8;
  i += FETCH ();
  /* FIXME CHECK_LOCAL (i) */ 
  x = LOCAL_REF (i);
  /* FIXME ASSERT_PROGRAM (x); */
  len = SCM_PROGRAM_NUM_FREE_VARIABLES (x);
  for (n = 0; n < len; n++)
    SCM_PROGRAM_FREE_VARIABLE_SET (x, n, sp[-len + 1 + n]);
  DROPN (len);
  NEXT;
}

VM_DEFINE_INSTRUCTION (84, define, "define", 0, 0, 2)
{
  SCM sym, val;
  POP2 (sym, val);
  SYNC_REGISTER ();
  VARIABLE_SET (scm_sym2var (sym, scm_current_module_lookup_closure (),
                             SCM_BOOL_T),
                val);
  NEXT;
}

VM_DEFINE_INSTRUCTION (85, make_keyword, "make-keyword", 0, 1, 1)
{
  CHECK_UNDERFLOW ();
  SYNC_REGISTER ();
  *sp = scm_symbol_to_keyword (*sp);
  NEXT;
}

VM_DEFINE_INSTRUCTION (86, make_symbol, "make-symbol", 0, 1, 1)
{
  CHECK_UNDERFLOW ();
  SYNC_REGISTER ();
  *sp = scm_string_to_symbol (*sp);
  NEXT;
}

VM_DEFINE_INSTRUCTION (87, prompt, "prompt", 4, 2, 0)
{
  scm_t_int32 offset;
  scm_t_uint8 escape_only_p;
  SCM k;
  scm_t_dynstack_prompt_flags flags;

  escape_only_p = FETCH ();
  FETCH_OFFSET (offset);
  POP (k);

  SYNC_REGISTER ();
  /* Push the prompt onto the dynamic stack. */
  flags = escape_only_p ? SCM_F_DYNSTACK_PROMPT_ESCAPE_ONLY : 0;
  scm_dynstack_push_prompt (&current_thread->dynstack, flags, k,
                            fp, sp, ip + offset, &registers);
  NEXT;
}

VM_DEFINE_INSTRUCTION (88, wind, "wind", 0, 2, 0)
{
  SCM wind, unwind;
  POP2 (unwind, wind);
  SYNC_REGISTER ();
  /* Push wind and unwind procedures onto the dynamic stack. Note that neither
     are actually called; the compiler should emit calls to wind and unwind for
<<<<<<< HEAD
     the normal dynamic-wind control flow.  Also note that the compiler
     should have inserted checks that they wind and unwind procs are
     thunks, if it could not prove that to be the case.  */
  scm_dynstack_push_dynwind (&current_thread->dynstack, wind, unwind);
=======
     the normal dynamic-wind control flow. */
  VM_ASSERT (scm_to_bool (scm_thunk_p (wind)),
	     vm_error_not_a_thunk ("dynamic-wind", wind));
  VM_ASSERT (scm_to_bool (scm_thunk_p (unwind)),
	     vm_error_not_a_thunk ("dynamic-wind", unwind));
  scm_i_set_dynwinds (scm_cons (scm_cons (wind, unwind), scm_i_dynwinds ()));
>>>>>>> 33672b07
  NEXT;
}

VM_DEFINE_INSTRUCTION (89, abort, "abort", 1, -1, -1)
{
  unsigned n = FETCH ();
  SYNC_REGISTER ();
  PRE_CHECK_UNDERFLOW (n + 2);
  vm_abort (vm, n, &registers);
  /* vm_abort should not return */
  abort ();
}

VM_DEFINE_INSTRUCTION (90, unwind, "unwind", 0, 0, 0)
{
  /* A normal exit from the dynamic extent of an expression. Pop the top entry
     off of the dynamic stack. */
  scm_dynstack_pop (&current_thread->dynstack);
  NEXT;
}

VM_DEFINE_INSTRUCTION (91, wind_fluids, "wind-fluids", 1, -1, 0)
{
  unsigned n = FETCH ();
  
  SYNC_REGISTER ();
  sp -= 2 * n;
  CHECK_UNDERFLOW ();
  scm_dynstack_push_fluids (&current_thread->dynstack, n, sp + 1, sp + 1 + n,
                            current_thread->dynamic_state);
  NULLSTACK (2 * n);
  NEXT;
}

VM_DEFINE_INSTRUCTION (92, unwind_fluids, "unwind-fluids", 0, 0, 0)
{
  /* This function must not allocate.  */
  scm_dynstack_unwind_fluids (&current_thread->dynstack,
                              current_thread->dynamic_state);
  NEXT;
}

VM_DEFINE_INSTRUCTION (93, fluid_ref, "fluid-ref", 0, 1, 1)
{
  size_t num;
  SCM fluids;
  
  CHECK_UNDERFLOW ();
  fluids = SCM_I_DYNAMIC_STATE_FLUIDS (current_thread->dynamic_state);
  if (SCM_UNLIKELY (!SCM_FLUID_P (*sp))
      || ((num = SCM_I_FLUID_NUM (*sp)) >= SCM_SIMPLE_VECTOR_LENGTH (fluids)))
    {
      /* Punt dynstate expansion and error handling to the C proc. */
      SYNC_REGISTER ();
      *sp = scm_fluid_ref (*sp);
    }
  else
    {
      SCM val = SCM_SIMPLE_VECTOR_REF (fluids, num);
      if (scm_is_eq (val, SCM_UNDEFINED))
        val = SCM_I_FLUID_DEFAULT (*sp);
      VM_ASSERT (!scm_is_eq (val, SCM_UNDEFINED),
                 vm_error_unbound_fluid (program, *sp));
      *sp = val;
    }
  
  NEXT;
}

VM_DEFINE_INSTRUCTION (94, fluid_set, "fluid-set", 0, 2, 0)
{
  size_t num;
  SCM val, fluid, fluids;
  
  POP2 (val, fluid);
  fluids = SCM_I_DYNAMIC_STATE_FLUIDS (current_thread->dynamic_state);
  if (SCM_UNLIKELY (!SCM_FLUID_P (fluid))
      || ((num = SCM_I_FLUID_NUM (fluid)) >= SCM_SIMPLE_VECTOR_LENGTH (fluids)))
    {
      /* Punt dynstate expansion and error handling to the C proc. */
      SYNC_REGISTER ();
      scm_fluid_set_x (fluid, val);
    }
  else
    SCM_SIMPLE_VECTOR_SET (fluids, num, val);
  
  NEXT;
}

VM_DEFINE_INSTRUCTION (95, assert_nargs_ee_locals, "assert-nargs-ee/locals", 1, 0, 0)
{
  scm_t_ptrdiff n;
  SCM *old_sp;

  /* nargs = n & 0x7, nlocs = nargs + (n >> 3) */
  n = FETCH ();

  VM_ASSERT (sp - (fp - 1) == (n & 0x7),
             vm_error_wrong_num_args (program));

  old_sp = sp;
  sp += (n >> 3);
  CHECK_OVERFLOW ();
  while (old_sp < sp)
    *++old_sp = SCM_UNDEFINED;
  
  NEXT;
}

/*
(defun renumber-ops ()
  "start from top of buffer and renumber 'VM_DEFINE_FOO (\n' sequences"
  (interactive "")
  (save-excursion
    (let ((counter -1)) (goto-char (point-min))
      (while (re-search-forward "^VM_DEFINE_[^ ]+ (\\([^,]+\\)," (point-max) t)
        (replace-match
         (number-to-string (setq counter (1+ counter)))
          t t nil 1)))))
(renumber-ops)
*/
/*
  Local Variables:
  c-file-style: "gnu"
  End:
*/<|MERGE_RESOLUTION|>--- conflicted
+++ resolved
@@ -1522,19 +1522,10 @@
   SYNC_REGISTER ();
   /* Push wind and unwind procedures onto the dynamic stack. Note that neither
      are actually called; the compiler should emit calls to wind and unwind for
-<<<<<<< HEAD
      the normal dynamic-wind control flow.  Also note that the compiler
      should have inserted checks that they wind and unwind procs are
      thunks, if it could not prove that to be the case.  */
   scm_dynstack_push_dynwind (&current_thread->dynstack, wind, unwind);
-=======
-     the normal dynamic-wind control flow. */
-  VM_ASSERT (scm_to_bool (scm_thunk_p (wind)),
-	     vm_error_not_a_thunk ("dynamic-wind", wind));
-  VM_ASSERT (scm_to_bool (scm_thunk_p (unwind)),
-	     vm_error_not_a_thunk ("dynamic-wind", unwind));
-  scm_i_set_dynwinds (scm_cons (scm_cons (wind, unwind), scm_i_dynwinds ()));
->>>>>>> 33672b07
   NEXT;
 }
 

--- conflicted
+++ resolved
@@ -3,11 +3,7 @@
 #ifndef SCM_TAGS_H
 #define SCM_TAGS_H
 
-<<<<<<< HEAD
-/* Copyright (C) 1995,1996,1997,1998,1999,2000,2001,2002,2003,2004,2008,2009,2010,2011
-=======
-/* Copyright (C) 1995,1996,1997,1998,1999,2000,2001,2002,2003,2004,2008,2009,2010,2012
->>>>>>> 0e947e1d
+/* Copyright (C) 1995,1996,1997,1998,1999,2000,2001,2002,2003,2004,2008,2009,2010,2011,2012
  * Free Software Foundation, Inc.
  *
  * This library is free software; you can redistribute it and/or
@@ -447,15 +443,10 @@
 #define scm_tc7_with_fluids	63
 #define scm_tc7_unused_19	69
 #define scm_tc7_program		79
-<<<<<<< HEAD
 #define scm_tc7_weak_set	85
 #define scm_tc7_weak_table	87
-=======
-#define scm_tc7_array		85
-#define scm_tc7_bitvector	87
->>>>>>> 0e947e1d
-#define scm_tc7_unused_20	93
-#define scm_tc7_unused_11	95
+#define scm_tc7_array		93
+#define scm_tc7_bitvector	95
 #define scm_tc7_unused_12	101
 #define scm_tc7_unused_18	103
 #define scm_tc7_unused_13	109

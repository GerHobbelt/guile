--- conflicted
+++ resolved
@@ -1497,11 +1497,7 @@
 
       buf = scm_gc_malloc_pointerless (len, "bytevector");
       memcpy (buf, str, len);
-<<<<<<< HEAD
-      bv = scm_c_take_bytevector (buf, len, SCM_BOOL_F);
-=======
-      bv = scm_c_take_gc_bytevector (buf, len);
->>>>>>> 0b4f7719
+      bv = scm_c_take_gc_bytevector (buf, len, SCM_BOOL_F);
 
       scm_decoding_error (__func__, errno,
 			  "input locale conversion error", bv);

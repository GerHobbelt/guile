--- conflicted
+++ resolved
@@ -108,10 +108,10 @@
 }
 #undef FUNC_NAME
 
-SCM_GPROC (s_vector_length, "vector-length", 1, 0, 0, scm_vector_length, g_vector_length);
-/* Returns the number of elements in @var{vector} as an exact integer.  */
-SCM
-scm_vector_length (SCM v)
+SCM_DEFINE (scm_vector_length, "vector-length", 1, 0, 0, 
+	    (SCM v),
+            "Returns the number of elements in @var{vector} as an exact integer.")
+#define FUNC_NAME s_scm_vector_length
 {
   if (SCM_I_IS_NONWEAK_VECTOR (v))
     return scm_from_size_t (SCM_I_VECTOR_LENGTH (v));
@@ -120,22 +120,13 @@
       scm_t_array_dim *dim = SCM_I_ARRAY_DIMS (v);
       return scm_from_size_t (dim->ubnd - dim->lbnd + 1);
     }
-  else if (SCM_UNPACK (g_vector_length))
-    {
-      scm_c_issue_deprecation_warning
-        ("Using vector-length as a primitive-generic is deprecated.");
-      return scm_call_generic_1 (g_vector_length, v);
-    }
   else
-<<<<<<< HEAD
-    return scm_wta_dispatch_1 (g_vector_length, v, 1, "vector-length");
-=======
     {
       scm_wrong_type_arg_msg ("vector-length", 1, v, "vector");
       return SCM_UNDEFINED;  /* not reached */
     }
->>>>>>> 5cfeff11
-}
+}
+#undef FUNC_NAME
 
 size_t
 scm_c_vector_length (SCM v)
@@ -189,27 +180,22 @@
 }
 #undef FUNC_NAME
 
-SCM_GPROC (s_vector_ref, "vector-ref", 2, 0, 0, scm_vector_ref, g_vector_ref);
-
-/*
-           "@var{k} must be a valid index of @var{vector}.\n"
-	   "@samp{Vector-ref} returns the contents of element @var{k} of\n"
-	   "@var{vector}.\n\n"
-	   "@lisp\n"
-	   "(vector-ref '#(1 1 2 3 5 8 13 21) 5) @result{} 8\n"
-	   "(vector-ref '#(1 1 2 3 5 8 13 21)\n"
-	   "    (let ((i (round (* 2 (acos -1)))))\n"
-	   "      (if (inexact? i)\n"
-	   "        (inexact->exact i)\n"
-	   "           i))) @result{} 13\n"
-	   "@end lisp"
-*/
-
-SCM
-scm_vector_ref (SCM v, SCM k)
-#define FUNC_NAME s_vector_ref
-{
-  return scm_c_vector_ref (v, scm_to_size_t (k));
+SCM_DEFINE (scm_vector_ref, "vector-ref", 2, 0, 0, 
+	    (SCM vector, SCM k),
+            "@var{k} must be a valid index of @var{vector}.\n"
+            "@samp{Vector-ref} returns the contents of element @var{k} of\n"
+            "@var{vector}.\n\n"
+            "@lisp\n"
+            "(vector-ref '#(1 1 2 3 5 8 13 21) 5) @result{} 8\n"
+            "(vector-ref '#(1 1 2 3 5 8 13 21)\n"
+            "    (let ((i (round (* 2 (acos -1)))))\n"
+            "      (if (inexact? i)\n"
+            "        (inexact->exact i)\n"
+            "           i))) @result{} 13\n"
+            "@end lisp")
+#define FUNC_NAME s_scm_vector_ref
+{
+  return scm_c_vector_ref (vector, scm_to_size_t (k));
 }
 #undef FUNC_NAME
 
@@ -236,42 +222,27 @@
       else
         scm_wrong_type_arg_msg (NULL, 0, v, "non-uniform vector");
     }
-  else if (SCM_UNPACK (g_vector_ref))
-    {
-      scm_c_issue_deprecation_warning
-        ("Using vector-ref as a primitive-generic is deprecated.");
-      return scm_call_generic_2 (g_vector_ref, v, scm_from_size_t (k));
-    }
   else
-<<<<<<< HEAD
-    return scm_wta_dispatch_2 (g_vector_ref, v, scm_from_size_t (k), 2,
-                               "vector-ref");
-=======
     {
       scm_wrong_type_arg_msg ("vector-ref", 1, v, "vector");
       return SCM_UNDEFINED;  /* not reached */
     }
->>>>>>> 5cfeff11
-}
-
-SCM_GPROC (s_vector_set_x, "vector-set!", 3, 0, 0, scm_vector_set_x, g_vector_set_x);
-
-/* "@var{k} must be a valid index of @var{vector}.\n"
-   "@code{Vector-set!} stores @var{obj} in element @var{k} of @var{vector}.\n"
-   "The value returned by @samp{vector-set!} is unspecified.\n"
-   "@lisp\n"
-   "(let ((vec (vector 0 '(2 2 2 2) "Anna")))\n"
-   "  (vector-set! vec 1 '("Sue" "Sue"))\n"
-   "  vec) @result{}  #(0 ("Sue" "Sue") "Anna")\n"
-   "(vector-set! '#(0 1 2) 1 "doe") @result{} @emph{error} ; constant vector\n"
-   "@end lisp"
-*/
-
-SCM
-scm_vector_set_x (SCM v, SCM k, SCM obj)
-#define FUNC_NAME s_vector_set_x
-{
-  scm_c_vector_set_x (v, scm_to_size_t (k), obj);
+}
+
+SCM_DEFINE (scm_vector_set_x, "vector-set!", 3, 0, 0, 
+	    (SCM vector, SCM k, SCM obj),
+            "@var{k} must be a valid index of @var{vector}.\n"
+            "@code{Vector-set!} stores @var{obj} in element @var{k} of @var{vector}.\n"
+            "The value returned by @samp{vector-set!} is unspecified.\n"
+            "@lisp\n"
+            "(let ((vec (vector 0 '(2 2 2 2) \"Anna\")))\n"
+            "  (vector-set! vec 1 '(\"Sue\" \"Sue\"))\n"
+            "  vec) @result{}  #(0 (\"Sue\" \"Sue\") \"Anna\")\n"
+            "(vector-set! '#(0 1 2) 1 \"doe\") @result{} @emph{error} ; constant vector\n"
+            "@end lisp")
+#define FUNC_NAME s_scm_vector_set_x
+{
+  scm_c_vector_set_x (vector, scm_to_size_t (k), obj);
   return SCM_UNSPECIFIED;
 }
 #undef FUNC_NAME
@@ -299,27 +270,8 @@
       else
 	scm_wrong_type_arg_msg (NULL, 0, v, "non-uniform vector");
     }
-  else if (SCM_UNPACK (g_vector_set_x))
-    {
-      scm_c_issue_deprecation_warning
-        ("Using vector-set! as a primitive-generic is deprecated.");
-      return scm_call_3 (g_vector_set_x, v, scm_from_size_t (k), obj);
-    }
   else
-    {
-<<<<<<< HEAD
-      if (SCM_UNPACK (g_vector_set_x))
-	scm_wta_dispatch_n (g_vector_set_x,
-                            scm_list_3 (v, scm_from_size_t (k), obj),
-                            0,
-                            "vector-set!");
-      else
-	scm_wrong_type_arg_msg (NULL, 0, v, "vector");
-=======
-      scm_wrong_type_arg_msg ("vector-set!", 1, v, "vector");
-      return SCM_UNDEFINED;  /* not reached */
->>>>>>> 5cfeff11
-    }
+    scm_wrong_type_arg_msg ("vector-set!", 1, v, "vector");
 }
 
 SCM_DEFINE (scm_make_vector, "make-vector", 1, 1, 0,

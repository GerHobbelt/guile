--- conflicted
+++ resolved
@@ -613,11 +613,7 @@
   long line = SCM_LINUM (port);
   int column = SCM_COL (port) - 1;
 
-<<<<<<< HEAD
-  while ('"' != (c = scm_getc_unlocked (port)))
-=======
-  while (chr != (c = scm_getc (port)))
->>>>>>> 6e504a7b
+  while (chr != (c = scm_getc_unlocked (port)))
     {
       if (c == EOF)
         {

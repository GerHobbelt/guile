/* Copyright (C) 1995,1996,1997,1998,1999,2000,2001,2002,2003,2004,
 *   2005,2006,2007,2008,2009,2010,2011,2012,2013
 * Free Software Foundation, Inc.
 * 
 * This library is free software; you can redistribute it and/or
 * modify it under the terms of the GNU Lesser General Public License
 * as published by the Free Software Foundation; either version 3 of
 * the License, or (at your option) any later version.
 *
 * This library is distributed in the hope that it will be useful, but
 * WITHOUT ANY WARRANTY; without even the implied warranty of
 * MERCHANTABILITY or FITNESS FOR A PARTICULAR PURPOSE.  See the GNU
 * Lesser General Public License for more details.
 *
 * You should have received a copy of the GNU Lesser General Public
 * License along with this library; if not, write to the Free Software
 * Foundation, Inc., 51 Franklin Street, Fifth Floor, Boston, MA
 * 02110-1301 USA
 */



#ifdef HAVE_CONFIG_H
#  include <config.h>
#endif

#include <alloca.h>
#include <stdarg.h>

#include "libguile/__scm.h"

#include "libguile/_scm.h"
#include "libguile/alist.h"
#include "libguile/async.h"
#include "libguile/continuations.h"
#include "libguile/control.h"
#include "libguile/debug.h"
#include "libguile/deprecation.h"
#include "libguile/dynwind.h"
#include "libguile/eq.h"
#include "libguile/expand.h"
#include "libguile/feature.h"
#include "libguile/goops.h"
#include "libguile/hash.h"
#include "libguile/hashtab.h"
#include "libguile/list.h"
#include "libguile/macros.h"
#include "libguile/memoize.h"
#include "libguile/modules.h"
#include "libguile/ports.h"
#include "libguile/print.h"
#include "libguile/procprop.h"
#include "libguile/programs.h"
#include "libguile/root.h"
#include "libguile/smob.h"
#include "libguile/srcprop.h"
#include "libguile/stackchk.h"
#include "libguile/strings.h"
#include "libguile/threads.h"
#include "libguile/throw.h"
#include "libguile/validate.h"
#include "libguile/values.h"
#include "libguile/vectors.h"
#include "libguile/vm.h"

#include "libguile/eval.h"
#include "libguile/private-options.h"




/* We have three levels of EVAL here:

   - eval (exp, env)

     evaluates EXP in environment ENV.  ENV is a lexical environment
     structure as used by the actual tree code evaluator.  When ENV is
     a top-level environment, then changes to the current module are
     tracked by updating ENV so that it continues to be in sync with
     the current module.

   - scm_primitive_eval (exp)

     evaluates EXP in the top-level environment as determined by the
     current module.  This is done by constructing a suitable
     environment and calling eval.  Thus, changes to the
     top-level module are tracked normally.

   - scm_eval (exp, mod)

     evaluates EXP while MOD is the current module. This is done
     by setting the current module to MOD_OR_STATE, invoking
     scm_primitive_eval on EXP, and then restoring the current module
     to the value it had previously.  That is, while EXP is evaluated,
     changes to the current module (or dynamic state) are tracked,
     but these changes do not persist when scm_eval returns.

*/


/* Boot closures. We only see these when compiling eval.scm, because once
   eval.scm is in the house, closures are standard VM closures.
 */

static scm_t_bits scm_tc16_boot_closure;
#define RETURN_BOOT_CLOSURE(code, env) \
  SCM_RETURN_NEWSMOB2 (scm_tc16_boot_closure, SCM_UNPACK (code), SCM_UNPACK (env))
#define BOOT_CLOSURE_P(obj) SCM_TYP16_PREDICATE (scm_tc16_boot_closure, (obj))
#define BOOT_CLOSURE_CODE(x) SCM_SMOB_OBJECT (x)
#define BOOT_CLOSURE_ENV(x) SCM_SMOB_OBJECT_2 (x)
#define BOOT_CLOSURE_BODY(x) CAR (BOOT_CLOSURE_CODE (x))
#define BOOT_CLOSURE_NUM_REQUIRED_ARGS(x) (SCM_I_INUM (CADDR (BOOT_CLOSURE_CODE (x))))
#define BOOT_CLOSURE_IS_FIXED(x)  (scm_is_null (CDDDR (BOOT_CLOSURE_CODE (x))))
/* NB: One may only call the following accessors if the closure is not FIXED. */
#define BOOT_CLOSURE_HAS_REST_ARGS(x) scm_is_true (CADDR (SCM_CDR (BOOT_CLOSURE_CODE (x))))
#define BOOT_CLOSURE_IS_REST(x) scm_is_null (SCM_CDR (CDDDR (BOOT_CLOSURE_CODE (x))))
/* NB: One may only call the following accessors if the closure is not REST. */
#define BOOT_CLOSURE_IS_FULL(x) (1)
#define BOOT_CLOSURE_PARSE_FULL(fu_,body,nargs,rest,nopt,kw,inits,alt)    \
  do { SCM fu = fu_;                                            \
    body = CAR (fu); fu = CDDR (fu);                            \
                                                                \
    rest = kw = alt = SCM_BOOL_F;                               \
    inits = SCM_EOL;                                            \
    nopt = 0;                                                   \
                                                                \
    nreq = SCM_I_INUM (CAR (fu)); fu = CDR (fu);                \
    if (scm_is_pair (fu))                                       \
      {                                                         \
        rest = CAR (fu); fu = CDR (fu);                         \
        if (scm_is_pair (fu))                                   \
          {                                                     \
            nopt = SCM_I_INUM (CAR (fu)); fu = CDR (fu);        \
            kw = CAR (fu); fu = CDR (fu);                       \
            inits = CAR (fu); fu = CDR (fu);                    \
            alt = CAR (fu);                                     \
          }                                                     \
      }                                                         \
  } while (0)
static void prepare_boot_closure_env_for_apply (SCM proc, SCM args,
                                                SCM *out_body, SCM *out_env);
static void prepare_boot_closure_env_for_eval (SCM proc, unsigned int argc,
                                               SCM exps, SCM *out_body,
                                               SCM *inout_env);


#define CAR(x)   SCM_CAR(x)
#define CDR(x)   SCM_CDR(x)
#define CAAR(x)  SCM_CAAR(x)
#define CADR(x)  SCM_CADR(x)
#define CDAR(x)  SCM_CDAR(x)
#define CDDR(x)  SCM_CDDR(x)
#define CADDR(x) SCM_CADDR(x)
#define CDDDR(x) SCM_CDDDR(x)

#define VECTOR_REF(v, i) (SCM_SIMPLE_VECTOR_REF (v, i))
#define VECTOR_SET(v, i, x) (SCM_SIMPLE_VECTOR_SET (v, i, x))
#define VECTOR_LENGTH(v) (SCM_SIMPLE_VECTOR_LENGTH (v))

static SCM
make_env (int n, SCM init, SCM next)
{
  SCM env = scm_c_make_vector (n + 1, init);
  VECTOR_SET (env, 0, next);
  return env;
}

static SCM
next_rib (SCM env)
{
  return VECTOR_REF (env, 0);
}

static SCM
env_tail (SCM env)
{
  while (SCM_I_IS_VECTOR (env))
    env = next_rib (env);
  return env;
}

static SCM
env_ref (SCM env, int depth, int width)
{
  while (depth--)
    env = next_rib (env);
  return VECTOR_REF (env, width + 1);
}

static void
env_set (SCM env, int depth, int width, SCM val)
{
  while (depth--)
    env = next_rib (env);
  VECTOR_SET (env, width + 1, val);
}


SCM_SYMBOL (scm_unbound_variable_key, "unbound-variable");

static void error_used_before_defined (void)
{
  scm_error (scm_unbound_variable_key, NULL,
             "Variable used before given a value", SCM_EOL, SCM_BOOL_F);
}

static void error_invalid_keyword (SCM proc, SCM obj)
{
  scm_error_scm (scm_from_latin1_symbol ("keyword-argument-error"), proc,
                 scm_from_locale_string ("Invalid keyword"), SCM_EOL,
                 scm_list_1 (obj));
}

static void error_unrecognized_keyword (SCM proc, SCM kw)
{
  scm_error_scm (scm_from_latin1_symbol ("keyword-argument-error"), proc,
                 scm_from_locale_string ("Unrecognized keyword"), SCM_EOL,
                 scm_list_1 (kw));
}


/* Multiple values truncation.  */
static SCM
truncate_values (SCM x)
{
  if (SCM_LIKELY (!SCM_VALUESP (x)))
    return x;
  else
    {
      SCM l = scm_struct_ref (x, SCM_INUM0);
      if (SCM_LIKELY (scm_is_pair (l)))
        return scm_car (l);
      else
        {
          scm_ithrow (scm_from_latin1_symbol ("vm-run"),
                      scm_list_3 (scm_from_latin1_symbol ("vm-run"),
                                  scm_from_locale_string
                                  ("Too few values returned to continuation"),
                                  SCM_EOL),
                      1);
          /* Not reached.  */
          return SCM_BOOL_F;
        }
    }
}
#define EVAL1(x, env) (truncate_values (eval ((x), (env))))

static SCM
eval (SCM x, SCM env)
{
  SCM mx;
  SCM proc = SCM_UNDEFINED, args = SCM_EOL;
  unsigned int argc;

 loop:
  SCM_TICK;
  
  mx = SCM_MEMOIZED_ARGS (x);
  switch (SCM_I_INUM (SCM_CAR (x)))
    {
    case SCM_M_SEQ:
      eval (CAR (mx), env);
      x = CDR (mx);
      goto loop;

    case SCM_M_IF:
      if (scm_is_true (EVAL1 (CAR (mx), env)))
        x = CADR (mx);
      else
        x = CDDR (mx);
      goto loop;

    case SCM_M_LET:
      {
        SCM inits = CAR (mx);
        SCM new_env;
        int i;

        new_env = make_env (VECTOR_LENGTH (inits), SCM_UNDEFINED, env);
        for (i = 0; i < VECTOR_LENGTH (inits); i++)
          env_set (new_env, 0, i, EVAL1 (VECTOR_REF (inits, i), env));
        env = new_env;
        x = CDR (mx);
        goto loop;
      }
          
    case SCM_M_LAMBDA:
      RETURN_BOOT_CLOSURE (mx, env);

    case SCM_M_QUOTE:
      return mx;

    case SCM_M_DEFINE:
      scm_define (CAR (mx), EVAL1 (CDR (mx), env));
      return SCM_UNSPECIFIED;

    case SCM_M_CAPTURE_MODULE:
      return eval (mx, scm_current_module ());

    case SCM_M_APPLY:
      /* Evaluate the procedure to be applied.  */
      proc = EVAL1 (CAR (mx), env);
      /* Evaluate the argument holding the list of arguments */
      args = EVAL1 (CADR (mx), env);
          
    apply_proc:
      /* Go here to tail-apply a procedure.  PROC is the procedure and
       * ARGS is the list of arguments. */
      if (BOOT_CLOSURE_P (proc))
        {
          prepare_boot_closure_env_for_apply (proc, args, &x, &env);
          goto loop;
        }
      else
        return scm_apply_0 (proc, args);

    case SCM_M_CALL:
      /* Evaluate the procedure to be applied.  */
      proc = EVAL1 (CAR (mx), env);
      argc = SCM_I_INUM (CADR (mx));
      mx = CDDR (mx);

      if (BOOT_CLOSURE_P (proc))
        {
          prepare_boot_closure_env_for_eval (proc, argc, mx, &x, &env);
          goto loop;
        }
      else
        {
	  SCM *argv;
	  unsigned int i;

	  argv = alloca (argc * sizeof (SCM));
	  for (i = 0; i < argc; i++, mx = CDR (mx))
	    argv[i] = EVAL1 (CAR (mx), env);

	  return scm_call_n (proc, argv, argc);
        }

    case SCM_M_CONT:
      return scm_i_call_with_current_continuation (EVAL1 (mx, env));

    case SCM_M_CALL_WITH_VALUES:
      {
        SCM producer;
        SCM v;

        producer = EVAL1 (CAR (mx), env);
        /* `proc' is the consumer.  */
        proc = EVAL1 (CDR (mx), env);
        v = scm_call_0 (producer);
        if (SCM_VALUESP (v))
          args = scm_struct_ref (v, SCM_INUM0);
        else
          args = scm_list_1 (v);
        goto apply_proc;
      }

    case SCM_M_LEXICAL_REF:
      {
        SCM pos, ret;
        int depth, width;

        pos = mx;
        depth = SCM_I_INUM (CAR (pos));
        width = SCM_I_INUM (CDR (pos));

        ret = env_ref (env, depth, width);

        if (SCM_UNLIKELY (SCM_UNBNDP (ret)))
          /* we don't know what variable, though, because we don't have its
             name */
          error_used_before_defined ();
        return ret;
      }

    case SCM_M_LEXICAL_SET:
      {
        SCM pos;
        int depth, width;
        SCM val = EVAL1 (CDR (mx), env);

        pos = CAR (mx);
        depth = SCM_I_INUM (CAR (pos));
        width = SCM_I_INUM (CDR (pos));

        env_set (env, depth, width, val);

        return SCM_UNSPECIFIED;
      }

    case SCM_M_TOPLEVEL_REF:
      if (SCM_VARIABLEP (mx))
        return SCM_VARIABLE_REF (mx);
      else
        {
          env = env_tail (env);
          return SCM_VARIABLE_REF (scm_memoize_variable_access_x (x, env));
        }

    case SCM_M_TOPLEVEL_SET:
      {
        SCM var = CAR (mx);
        SCM val = EVAL1 (CDR (mx), env);
        if (SCM_VARIABLEP (var))
          {
            SCM_VARIABLE_SET (var, val);
            return SCM_UNSPECIFIED;
          }
        else
          {
            env = env_tail (env);
            SCM_VARIABLE_SET (scm_memoize_variable_access_x (x, env), val);
            return SCM_UNSPECIFIED;
          }
      }

    case SCM_M_MODULE_REF:
      if (SCM_VARIABLEP (mx))
        return SCM_VARIABLE_REF (mx);
      else
        return SCM_VARIABLE_REF
          (scm_memoize_variable_access_x (x, SCM_BOOL_F));

    case SCM_M_MODULE_SET:
      if (SCM_VARIABLEP (CDR (mx)))
        {
          SCM_VARIABLE_SET (CDR (mx), EVAL1 (CAR (mx), env));
          return SCM_UNSPECIFIED;
        }
      else
        {
          SCM_VARIABLE_SET
            (scm_memoize_variable_access_x (x, SCM_BOOL_F),
             EVAL1 (CAR (mx), env));
          return SCM_UNSPECIFIED;
        }

    case SCM_M_CALL_WITH_PROMPT:
      {
        struct scm_vm *vp;
        SCM k, res;
        scm_i_jmp_buf registers;
        /* We need the handler after nonlocal return to the setjmp, so
           make sure it is volatile.  */
        volatile SCM handler;

        k = EVAL1 (CAR (mx), env);
        handler = EVAL1 (CDDR (mx), env);
        vp = scm_the_vm ();

        /* Push the prompt onto the dynamic stack. */
        scm_dynstack_push_prompt (&SCM_I_CURRENT_THREAD->dynstack,
                                  SCM_F_DYNSTACK_PROMPT_ESCAPE_ONLY
                                  | SCM_F_DYNSTACK_PROMPT_PUSH_NARGS,
                                  k,
                                  vp->fp - vp->stack_base,
                                  vp->sp - vp->stack_base,
                                  vp->ip,
                                  &registers);

        if (SCM_I_SETJMP (registers))
          {
            /* The prompt exited nonlocally. */
            proc = handler;
            vp = scm_the_vm ();
            args = scm_i_prompt_pop_abort_args_x (vp);
            goto apply_proc;
          }
        
        res = scm_call_0 (eval (CADR (mx), env));
        scm_dynstack_pop (&SCM_I_CURRENT_THREAD->dynstack);
        return res;
      }

    default:
      abort ();
    }
}



/* Simple procedure calls
 */

SCM
scm_call_0 (SCM proc)
{
  return scm_call_n (proc, NULL, 0);
}

SCM
scm_call_1 (SCM proc, SCM arg1)
{
  return scm_call_n (proc, &arg1, 1);
}

SCM
scm_call_2 (SCM proc, SCM arg1, SCM arg2)
{
  SCM args[] = { arg1, arg2 };
  return scm_call_n (proc, args, 2);
}

SCM
scm_call_3 (SCM proc, SCM arg1, SCM arg2, SCM arg3)
{
  SCM args[] = { arg1, arg2, arg3 };
  return scm_call_n (proc, args, 3);
}

SCM
scm_call_4 (SCM proc, SCM arg1, SCM arg2, SCM arg3, SCM arg4)
{
  SCM args[] = { arg1, arg2, arg3, arg4 };
  return scm_call_n (proc, args, 4);
}

SCM
scm_call_5 (SCM proc, SCM arg1, SCM arg2, SCM arg3, SCM arg4, SCM arg5)
{
  SCM args[] = { arg1, arg2, arg3, arg4, arg5 };
  return scm_call_n (proc, args, 5);
}

SCM
scm_call_6 (SCM proc, SCM arg1, SCM arg2, SCM arg3, SCM arg4, SCM arg5,
            SCM arg6)
{
  SCM args[] = { arg1, arg2, arg3, arg4, arg5, arg6 };
  return scm_call_n (proc, args, 6);
}

SCM
scm_call_7 (SCM proc, SCM arg1, SCM arg2, SCM arg3, SCM arg4, SCM arg5,
            SCM arg6, SCM arg7)
{
  SCM args[] = { arg1, arg2, arg3, arg4, arg5, arg6, arg7 };
  return scm_call_n (proc, args, 7);
}

SCM
scm_call_8 (SCM proc, SCM arg1, SCM arg2, SCM arg3, SCM arg4, SCM arg5,
            SCM arg6, SCM arg7, SCM arg8)
{
  SCM args[] = { arg1, arg2, arg3, arg4, arg5, arg6, arg7, arg8 };
  return scm_call_n (proc, args, 8);
}

SCM
scm_call_9 (SCM proc, SCM arg1, SCM arg2, SCM arg3, SCM arg4, SCM arg5,
            SCM arg6, SCM arg7, SCM arg8, SCM arg9)
{
  SCM args[] = { arg1, arg2, arg3, arg4, arg5, arg6, arg7, arg8, arg9 };
  return scm_call_n (proc, args, 9);
}

/* scm_call_n defined in vm.c */

SCM
scm_call (SCM proc, ...)
{
  va_list argp;
  SCM *argv = NULL;
  size_t i, nargs = 0;

  va_start (argp, proc);
  while (!SCM_UNBNDP (va_arg (argp, SCM)))
    nargs++;
  va_end (argp);

  argv = alloca (nargs * sizeof (SCM));
  va_start (argp, proc);
  for (i = 0; i < nargs; i++)
    argv[i] = va_arg (argp, SCM);
  va_end (argp);

  return scm_call_n (proc, argv, nargs);
}

/* Simple procedure applies
 */

SCM
scm_apply_0 (SCM proc, SCM args)
{
  SCM *argv;
  int i, nargs;

  nargs = scm_ilength (args);
  if (SCM_UNLIKELY (nargs < 0))
    scm_wrong_type_arg_msg ("apply", 2, args, "list");
  
  /* FIXME: Use vm_builtin_apply instead of alloca.  */
  argv = alloca (nargs * sizeof(SCM));
  for (i = 0; i < nargs; i++)
    {
      argv[i] = SCM_CAR (args);
      args = SCM_CDR (args);
    }

  return scm_call_n (proc, argv, nargs);
}

SCM
scm_apply_1 (SCM proc, SCM arg1, SCM args)
{
  return scm_apply_0 (proc, scm_cons (arg1, args));
}

SCM
scm_apply_2 (SCM proc, SCM arg1, SCM arg2, SCM args)
{
  return scm_apply_0 (proc, scm_cons2 (arg1, arg2, args));
}

SCM
scm_apply_3 (SCM proc, SCM arg1, SCM arg2, SCM arg3, SCM args)
{
  return scm_apply_0 (proc, scm_cons (arg1, scm_cons2 (arg2, arg3, args)));
}

static SCM map_var, for_each_var;

static void init_map_var (void)
{
  map_var = scm_private_variable (scm_the_root_module (),
                                  scm_from_latin1_symbol ("map"));
}

static void init_for_each_var (void)
{
  for_each_var = scm_private_variable (scm_the_root_module (),
                                       scm_from_latin1_symbol ("for-each"));
}

SCM 
scm_map (SCM proc, SCM arg1, SCM args)
{
  static scm_i_pthread_once_t once = SCM_I_PTHREAD_ONCE_INIT;
  scm_i_pthread_once (&once, init_map_var);

<<<<<<< HEAD
  if (scm_is_false (var))
    var = scm_private_variable (scm_the_root_module (),
                                scm_from_latin1_symbol ("map"));

  return scm_apply_0 (scm_variable_ref (var),
                      scm_cons (proc, scm_cons (arg1, args)));
=======
  return scm_apply (scm_variable_ref (map_var),
                    scm_cons (proc, scm_cons (arg1, args)), SCM_EOL);
>>>>>>> 60617d81
}

SCM 
scm_for_each (SCM proc, SCM arg1, SCM args)
{
  static scm_i_pthread_once_t once = SCM_I_PTHREAD_ONCE_INIT;
  scm_i_pthread_once (&once, init_for_each_var);

<<<<<<< HEAD
  return scm_apply_0 (scm_variable_ref (var),
                      scm_cons (proc, scm_cons (arg1, args)));
=======
  return scm_apply (scm_variable_ref (for_each_var),
                    scm_cons (proc, scm_cons (arg1, args)), SCM_EOL);
>>>>>>> 60617d81
}


static SCM
scm_c_primitive_eval (SCM exp)
{
  if (!SCM_EXPANDED_P (exp))
    exp = scm_call_1 (scm_current_module_transformer (), exp);
  return eval (scm_memoize_expression (exp), SCM_BOOL_F);
}

static SCM var_primitive_eval;
SCM
scm_primitive_eval (SCM exp)
{
  return scm_call_n (scm_variable_ref (var_primitive_eval),
                     &exp, 1);
}


/* Eval does not take the second arg optionally.  This is intentional
 * in order to be R5RS compatible, and to prepare for the new module
 * system, where we would like to make the choice of evaluation
 * environment explicit.  */

SCM_DEFINE (scm_eval, "eval", 2, 0, 0, 
	    (SCM exp, SCM module_or_state),
	    "Evaluate @var{exp}, a list representing a Scheme expression,\n"
            "in the top-level environment specified by\n"
	    "@var{module_or_state}.\n"
            "While @var{exp} is evaluated (using @code{primitive-eval}),\n"
            "@var{module_or_state} is made the current module when\n"
	    "it is a module, or the current dynamic state when it is\n"
	    "a dynamic state."
	    "Example: (eval '(+ 1 2) (interaction-environment))")
#define FUNC_NAME s_scm_eval
{
  SCM res;

  scm_dynwind_begin (SCM_F_DYNWIND_REWINDABLE);
  if (scm_is_dynamic_state (module_or_state))
    scm_dynwind_current_dynamic_state (module_or_state);
  else if (scm_module_system_booted_p)
    {
      SCM_VALIDATE_MODULE (2, module_or_state);
      scm_dynwind_current_module (module_or_state);
    }
  /* otherwise if the module system isn't booted, ignore the module arg */

  res = scm_primitive_eval (exp);

  scm_dynwind_end ();
  return res;
}
#undef FUNC_NAME


static SCM f_apply;

/* Apply a function to a list of arguments.

   This function's interface is a bit wonly.  It takes two required
   arguments and a tail argument, as if it were:

	(lambda (proc arg1 . args) ...)

   Usually you want to use scm_apply_0 or one of its cousins.  */

SCM 
scm_apply (SCM proc, SCM arg1, SCM args)
{
  return scm_apply_0 (proc,
                      scm_is_null (args) ? arg1 : scm_cons_star (arg1, args));
}

static void
prepare_boot_closure_env_for_apply (SCM proc, SCM args,
                                    SCM *out_body, SCM *out_env)
{
  int nreq = BOOT_CLOSURE_NUM_REQUIRED_ARGS (proc);
  SCM env = BOOT_CLOSURE_ENV (proc);
  int i;

  if (BOOT_CLOSURE_IS_FIXED (proc)
      || (BOOT_CLOSURE_IS_REST (proc)
          && !BOOT_CLOSURE_HAS_REST_ARGS (proc)))
    {
      if (SCM_UNLIKELY (scm_ilength (args) != nreq))
        scm_wrong_num_args (proc);

      env = make_env (nreq, SCM_UNDEFINED, env);
      for (i = 0; i < nreq; args = CDR (args), i++)
        env_set (env, 0, i, CAR (args));
      *out_body = BOOT_CLOSURE_BODY (proc);
      *out_env = env;
    }
  else if (BOOT_CLOSURE_IS_REST (proc))
    {
      if (SCM_UNLIKELY (scm_ilength (args) < nreq))
        scm_wrong_num_args (proc);

      env = make_env (nreq + 1, SCM_UNDEFINED, env);
      for (i = 0; i < nreq; args = CDR (args), i++)
        env_set (env, 0, i, CAR (args));
      env_set (env, 0, i++, args);

      *out_body = BOOT_CLOSURE_BODY (proc);
      *out_env = env;
    }
  else
    {
      int i, argc, nreq, nopt, nenv;
      SCM body, rest, kw, inits, alt;
      SCM mx = BOOT_CLOSURE_CODE (proc);
      
    loop:
      BOOT_CLOSURE_PARSE_FULL (mx, body, nargs, rest, nopt, kw, inits, alt);

      argc = scm_ilength (args);
      if (argc < nreq)
        {
          if (scm_is_true (alt))
            {
              mx = alt;
              goto loop;
            }
          else
            scm_wrong_num_args (proc);
        }
      if (scm_is_false (kw) && argc > nreq + nopt && scm_is_false (rest))
        {
          if (scm_is_true (alt))
            {
              mx = alt;
              goto loop;
            }
          else
            scm_wrong_num_args (proc);
        }
      if (scm_is_true (kw) && scm_is_false (rest))
        {
          int npos = 0;
          SCM walk;
          for (walk = args; scm_is_pair (walk); walk = CDR (walk), npos++)
            if (npos >= nreq && scm_is_keyword (CAR (walk)))
              break;

          if (npos > nreq + nopt)
            {
              /* Too many positional args and no rest arg.  */
              if (scm_is_true (alt))
                {
                  mx = alt;
                  goto loop;
                }
              else
                scm_wrong_num_args (proc);
            }
        }

      /* At this point we are committed to the chosen clause.  */
      nenv = nreq + (scm_is_true (rest) ? 1 : 0) + scm_ilength (inits);
      env = make_env (nenv, SCM_UNDEFINED, env);

      for (i = 0; i < nreq; i++, args = CDR (args))
        env_set (env, 0, i, CAR (args));

      if (scm_is_false (kw))
        {
          /* Optional args (possibly), but no keyword args. */
          for (; i < argc && i < nreq + nopt;
               i++, args = CDR (args), inits = CDR (inits))
            env_set (env, 0, i, CAR (args));
              
          for (; i < nreq + nopt; i++, inits = CDR (inits))
            env_set (env, 0, i, EVAL1 (CAR (inits), env));

          if (scm_is_true (rest))
            env_set (env, 0, i++, args);
        }
      else
        {
          SCM aok;

          aok = CAR (kw);
          kw = CDR (kw);

          /* Optional args. As before, but stop at the first keyword. */
          for (; i < argc && i < nreq + nopt && !scm_is_keyword (CAR (args));
               i++, args = CDR (args), inits = CDR (inits))
            env_set (env, 0, i, CAR (args));
              
          for (; i < nreq + nopt; i++, inits = CDR (inits))
            env_set (env, 0, i, EVAL1 (CAR (inits), env));

          if (scm_is_true (rest))
            env_set (env, 0, i++, args);

          /* Parse keyword args. */
          {
            int kw_start_idx = i;
            SCM walk;

            if (scm_is_pair (args) && scm_is_pair (CDR (args)))
              for (; scm_is_pair (args) && scm_is_pair (CDR (args));
                   args = CDR (args))
                {
                  SCM k = CAR (args), v = CADR (args);
                  if (!scm_is_keyword (k))
                    {
                      if (scm_is_true (rest))
                        continue;
                      else
                        break;
                    }
                  for (walk = kw; scm_is_pair (walk); walk = CDR (walk))
                    if (scm_is_eq (k, CAAR (walk)))
                      {
                        env_set (env, 0, SCM_I_INUM (CDAR (walk)), v);
                        args = CDR (args);
                        break;
                      }
                  if (scm_is_null (walk) && scm_is_false (aok))
                    error_unrecognized_keyword (proc, k);
                }
            if (scm_is_pair (args) && scm_is_false (rest))
              error_invalid_keyword (proc, CAR (args));

            /* Now fill in unbound values, evaluating init expressions in their
               appropriate environment. */
            for (i = kw_start_idx; scm_is_pair (inits); i++, inits = CDR (inits))
              if (SCM_UNBNDP (env_ref (env, 0, i)))
                env_set (env, 0, i, EVAL1 (CAR (inits), env));
          }
        }

      if (!scm_is_null (inits))
        abort ();
      if (i != nenv)
        abort ();

      *out_body = body;
      *out_env = env;
    }
}

static void
prepare_boot_closure_env_for_eval (SCM proc, unsigned int argc,
                                   SCM exps, SCM *out_body, SCM *inout_env)
{
  int nreq = BOOT_CLOSURE_NUM_REQUIRED_ARGS (proc);
  SCM new_env = BOOT_CLOSURE_ENV (proc);
  if ((BOOT_CLOSURE_IS_FIXED (proc)
       || (BOOT_CLOSURE_IS_REST (proc)
           && !BOOT_CLOSURE_HAS_REST_ARGS (proc)))
      && nreq == argc)
    {
      int i;

      new_env = make_env (nreq, SCM_UNDEFINED, new_env);
      for (i = 0; i < nreq; exps = CDR (exps), i++)
        env_set (new_env, 0, i, EVAL1 (CAR (exps), *inout_env));

      *out_body = BOOT_CLOSURE_BODY (proc);
      *inout_env = new_env;
    }
  else if (BOOT_CLOSURE_IS_REST (proc) && argc >= nreq)
    {
      SCM rest;
      int i;

      new_env = make_env (nreq + 1, SCM_UNDEFINED, new_env);
      for (i = 0; i < nreq; exps = CDR (exps), i++)
        env_set (new_env, 0, i, EVAL1 (CAR (exps), *inout_env));
      for (rest = SCM_EOL; scm_is_pair (exps); exps = CDR (exps))
        rest = scm_cons (EVAL1 (CAR (exps), *inout_env), rest);
      env_set (new_env, 0, i++, scm_reverse_x (rest, SCM_UNDEFINED));

      *out_body = BOOT_CLOSURE_BODY (proc);
      *inout_env = new_env;
    }
  else
    {
      SCM args = SCM_EOL;
      for (; scm_is_pair (exps); exps = CDR (exps))
        args = scm_cons (EVAL1 (CAR (exps), *inout_env), args);
      args = scm_reverse_x (args, SCM_UNDEFINED);
      prepare_boot_closure_env_for_apply (proc, args, out_body, inout_env);
    }
}

static SCM
boot_closure_apply (SCM closure, SCM args)
{
  SCM body, env;
  prepare_boot_closure_env_for_apply (closure, args, &body, &env);
  return eval (body, env);
}

static int
boot_closure_print (SCM closure, SCM port, scm_print_state *pstate)
{
  SCM args;
  scm_puts_unlocked ("#<boot-closure ", port);
  scm_uintprint (SCM_UNPACK (closure), 16, port);
  scm_putc_unlocked (' ', port);
  args = scm_make_list (scm_from_int (BOOT_CLOSURE_NUM_REQUIRED_ARGS (closure)),
                        scm_from_latin1_symbol ("_"));
  if (!BOOT_CLOSURE_IS_FIXED (closure) && BOOT_CLOSURE_HAS_REST_ARGS (closure))
    args = scm_cons_star (scm_from_latin1_symbol ("_"), args);
  /* FIXME: optionals and rests */
  scm_display (args, port);
  scm_putc_unlocked ('>', port);
  return 1;
}

void 
scm_init_eval ()
{
  SCM primitive_eval;

  f_apply = scm_c_define_gsubr ("apply", 2, 0, 1, scm_apply);

  scm_tc16_boot_closure = scm_make_smob_type ("boot-closure", 0);
  scm_set_smob_apply (scm_tc16_boot_closure, boot_closure_apply, 0, 0, 1);
  scm_set_smob_print (scm_tc16_boot_closure, boot_closure_print);

  primitive_eval = scm_c_make_gsubr ("primitive-eval", 1, 0, 0,
                                     scm_c_primitive_eval);
  var_primitive_eval = scm_define (SCM_SUBR_NAME (primitive_eval),
                                   primitive_eval);

#include "libguile/eval.x"
}

/*
  Local Variables:
  c-file-style: "gnu"
  End:
*/
<|MERGE_RESOLUTION|>--- conflicted
+++ resolved
@@ -1,5 +1,5 @@
 /* Copyright (C) 1995,1996,1997,1998,1999,2000,2001,2002,2003,2004,
- *   2005,2006,2007,2008,2009,2010,2011,2012,2013
+ *   2005,2006,2007,2008,2009,2010,2011,2012,2013,2014
  * Free Software Foundation, Inc.
  * 
  * This library is free software; you can redistribute it and/or
@@ -643,17 +643,8 @@
   static scm_i_pthread_once_t once = SCM_I_PTHREAD_ONCE_INIT;
   scm_i_pthread_once (&once, init_map_var);
 
-<<<<<<< HEAD
-  if (scm_is_false (var))
-    var = scm_private_variable (scm_the_root_module (),
-                                scm_from_latin1_symbol ("map"));
-
-  return scm_apply_0 (scm_variable_ref (var),
+  return scm_apply_0 (scm_variable_ref (map_var),
                       scm_cons (proc, scm_cons (arg1, args)));
-=======
-  return scm_apply (scm_variable_ref (map_var),
-                    scm_cons (proc, scm_cons (arg1, args)), SCM_EOL);
->>>>>>> 60617d81
 }
 
 SCM 
@@ -662,13 +653,8 @@
   static scm_i_pthread_once_t once = SCM_I_PTHREAD_ONCE_INIT;
   scm_i_pthread_once (&once, init_for_each_var);
 
-<<<<<<< HEAD
-  return scm_apply_0 (scm_variable_ref (var),
+  return scm_apply_0 (scm_variable_ref (for_each_var),
                       scm_cons (proc, scm_cons (arg1, args)));
-=======
-  return scm_apply (scm_variable_ref (for_each_var),
-                    scm_cons (proc, scm_cons (arg1, args)), SCM_EOL);
->>>>>>> 60617d81
 }
 
 

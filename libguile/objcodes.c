<<<<<<< HEAD
/* Copyright (C) 2001, 2009, 2010, 2011, 2012 Free Software Foundation, Inc.
=======
/* Copyright (C) 2001, 2009, 2010, 2011, 2013 Free Software Foundation, Inc.
>>>>>>> 579127cc
 * 
 * This library is free software; you can redistribute it and/or
 * modify it under the terms of the GNU Lesser General Public License
 * as published by the Free Software Foundation; either version 3 of
 * the License, or (at your option) any later version.
 *
 * This library is distributed in the hope that it will be useful, but
 * WITHOUT ANY WARRANTY; without even the implied warranty of
 * MERCHANTABILITY or FITNESS FOR A PARTICULAR PURPOSE.  See the GNU
 * Lesser General Public License for more details.
 *
 * You should have received a copy of the GNU Lesser General Public
 * License along with this library; if not, write to the Free Software
 * Foundation, Inc., 51 Franklin Street, Fifth Floor, Boston, MA
 * 02110-1301 USA
 */

#if HAVE_CONFIG_H
#  include <config.h>
#endif

#include <string.h>
#include <fcntl.h>
#include <unistd.h>

#ifdef HAVE_SYS_MMAN_H
#include <sys/mman.h>
#endif

#include <sys/stat.h>
#include <sys/types.h>
#include <assert.h>
#include <alignof.h>
#include <byteswap.h>

#include <full-read.h>

#include "_scm.h"
#include "elf.h"
#include "programs.h"
#include "objcodes.h"

/* Before, we used __BYTE_ORDER, but that is not defined on all
   systems. So punt and use automake, PDP endianness be damned. */
#define SCM_BYTE_ORDER_BE 4321
#define SCM_BYTE_ORDER_LE 1234

/* Byte order of the build machine.  */
#ifdef WORDS_BIGENDIAN
#define SCM_BYTE_ORDER SCM_BYTE_ORDER_BE
#else
#define SCM_BYTE_ORDER SCM_BYTE_ORDER_LE
#endif

/* This file contains the loader for Guile's on-disk format: ELF with
   some custom tags in the dynamic segment.  */

#if SIZEOF_SCM_T_BITS == 4
#define Elf_Half Elf32_Half
#define Elf_Word Elf32_Word
#define Elf_Ehdr Elf32_Ehdr
#define ELFCLASS ELFCLASS32
#define Elf_Phdr Elf32_Phdr
#define Elf_Dyn Elf32_Dyn
#elif SIZEOF_SCM_T_BITS == 8
#define Elf_Half Elf64_Half
#define Elf_Word Elf64_Word
#define Elf_Ehdr Elf64_Ehdr
#define ELFCLASS ELFCLASS64
#define Elf_Phdr Elf64_Phdr
#define Elf_Dyn Elf64_Dyn
#else
#error
#endif

#define DT_LOGUILE          0x37146000  /* Start of Guile-specific */
#define DT_GUILE_GC_ROOT    0x37146000  /* Offset of GC roots */
#define DT_GUILE_GC_ROOT_SZ 0x37146001  /* Size in machine words of GC
                                           roots */
#define DT_GUILE_ENTRY      0x37146002  /* Address of entry thunk */
#define DT_GUILE_RTL_VERSION 0x37146003 /* Bytecode version */
#define DT_HIGUILE          0x37146fff  /* End of Guile-specific */

#ifdef WORDS_BIGENDIAN
#define ELFDATA ELFDATA2MSB
#else
#define ELFDATA ELFDATA2LSB
#endif

enum bytecode_kind
  {
    BYTECODE_KIND_NONE,
    BYTECODE_KIND_GUILE_2_0
  };

static SCM
pointer_to_procedure (enum bytecode_kind bytecode_kind, char *ptr)
{
  switch (bytecode_kind)
    {
    case BYTECODE_KIND_GUILE_2_0:
      {
        SCM objcode;
        scm_t_bits tag = SCM_MAKE_OBJCODE_TAG (SCM_OBJCODE_TYPE_MMAP, 0);

        objcode = scm_double_cell (tag, (scm_t_bits) ptr, SCM_BOOL_F_BITS, 0);
        return scm_make_program (objcode, SCM_BOOL_F, SCM_UNDEFINED);
      }
    case BYTECODE_KIND_NONE:
    default:
      abort ();
    }
}

static const char*
check_elf_header (const Elf_Ehdr *header)
{
  if (!(header->e_ident[EI_MAG0] == ELFMAG0
        && header->e_ident[EI_MAG1] == ELFMAG1
        && header->e_ident[EI_MAG2] == ELFMAG2
        && header->e_ident[EI_MAG3] == ELFMAG3))
    return "not an ELF file";

  if (header->e_ident[EI_CLASS] != ELFCLASS)
    return "ELF file does not have native word size";

  if (header->e_ident[EI_DATA] != ELFDATA)
    return "ELF file does not have native byte order";

  if (header->e_ident[EI_VERSION] != EV_CURRENT)
    return "bad ELF version";

  if (header->e_ident[EI_OSABI] != ELFOSABI_STANDALONE)
    return "unexpected OS ABI";

  if (header->e_ident[EI_ABIVERSION] != 0)
    return "unexpected ABI version";

  if (header->e_type != ET_DYN)
    return "unexpected ELF type";

  if (header->e_machine != EM_NONE)
    return "unexpected machine";

  if (header->e_version != EV_CURRENT)
    return "unexpected ELF version";

  if (header->e_ehsize != sizeof *header)
    return "unexpected header size";

  if (header->e_phentsize != sizeof (Elf_Phdr))
    return "unexpected program header size";

  return NULL;
}

static int
segment_flags_to_prot (Elf_Word flags)
{
  int prot = 0;
          
  if (flags & PF_X)
    prot |= PROT_EXEC;
  if (flags & PF_W)
    prot |= PROT_WRITE;
  if (flags & PF_R)
    prot |= PROT_READ;

  return prot;
}

static int
map_segments (int fd, char **base,
              const Elf_Phdr *from, const Elf_Phdr *to)
{
  int prot = segment_flags_to_prot (from->p_flags);
  char *ret;

  ret = mmap (*base + from->p_vaddr,
              to->p_offset + to->p_filesz - from->p_offset,
              prot, MAP_PRIVATE, fd, from->p_offset);

  if (ret == (char *) -1)
    return 1;

  if (!*base)
    *base = ret;

  return 0;
}

static int
mprotect_segments (char *base, const Elf_Phdr *from, const Elf_Phdr *to)
{
  return mprotect (base + from->p_vaddr,
                   to->p_vaddr + to->p_memsz - from->p_vaddr,
                   segment_flags_to_prot (from->p_flags));
}

static char*
process_dynamic_segment (char *base, Elf_Phdr *dyn_phdr,
                         SCM *init_out, SCM *entry_out)
{
  char *dyn_addr = base + dyn_phdr->p_vaddr;
  Elf_Dyn *dyn = (Elf_Dyn *) dyn_addr;
  size_t i, dyn_size = dyn_phdr->p_memsz / sizeof (Elf_Dyn);
  char *init = 0, *gc_root = 0, *entry = 0;
  scm_t_ptrdiff gc_root_size = 0;
  enum bytecode_kind bytecode_kind = BYTECODE_KIND_NONE;

  for (i = 0; i < dyn_size; i++)
    {
      if (dyn[i].d_tag == DT_NULL)
        break;

      switch (dyn[i].d_tag)
        {
        case DT_INIT:
          if (init)
            return "duplicate DT_INIT";
          init = base + dyn[i].d_un.d_val;
          break;
        case DT_GUILE_GC_ROOT:
          if (gc_root)
            return "duplicate DT_GUILE_GC_ROOT";
          gc_root = base + dyn[i].d_un.d_val;
          break;
        case DT_GUILE_GC_ROOT_SZ:
          if (gc_root_size)
            return "duplicate DT_GUILE_GC_ROOT_SZ";
          gc_root_size = dyn[i].d_un.d_val;
          break;
        case DT_GUILE_ENTRY:
          if (entry)
            return "duplicate DT_GUILE_ENTRY";
          entry = base + dyn[i].d_un.d_val;
          break;
        case DT_GUILE_RTL_VERSION:
          if (bytecode_kind != BYTECODE_KIND_NONE)
            return "duplicate DT_GUILE_RTL_VERSION";
          {
            scm_t_uint16 major = dyn[i].d_un.d_val >> 16;
            scm_t_uint16 minor = dyn[i].d_un.d_val & 0xffff;
            if (major != 0x0200)
              return "incompatible bytecode kind";
            if (minor > SCM_OBJCODE_MINOR_VERSION)
              return "incompatible bytecode version";
            bytecode_kind = BYTECODE_KIND_GUILE_2_0;
            break;
          }
        }
    }

  if (bytecode_kind != BYTECODE_KIND_GUILE_2_0)
    return "missing DT_GUILE_RTL_VERSION";
  if (init)
    return "unexpected DT_INIT";
  if ((scm_t_uintptr) entry % 8)
    return "unaligned DT_GUILE_ENTRY";
  if (!entry)
    return "missing DT_GUILE_ENTRY";

  if (gc_root)
    GC_add_roots (gc_root, gc_root + gc_root_size);

  *init_out = SCM_BOOL_F;
  *entry_out = pointer_to_procedure (bytecode_kind, entry);
  return NULL;
}

#define ABORT(msg) do { err_msg = msg; goto cleanup; } while (0)

#ifdef HAVE_SYS_MMAN_H
static SCM
load_thunk_from_fd_using_mmap (int fd)
#define FUNC_NAME "load-thunk-from-disk"
{
  Elf_Ehdr header;
  Elf_Phdr *ph;
  const char *err_msg = 0;
  char *base = 0;
  size_t n;
  int i;
  int start_segment = -1;
  int prev_segment = -1;
  int dynamic_segment = -1;
  SCM init = SCM_BOOL_F, entry = SCM_BOOL_F;

  if (full_read (fd, &header, sizeof header) != sizeof header)
    ABORT ("object file too small");

  if ((err_msg = check_elf_header (&header)))
    goto cleanup;

  if (lseek (fd, header.e_phoff, SEEK_SET) == (off_t) -1)
    goto cleanup;
  
  n = header.e_phnum;
  ph = scm_gc_malloc_pointerless (n * sizeof (Elf_Phdr), "segment headers");

  if (full_read (fd, ph, n * sizeof (Elf_Phdr)) != n * sizeof (Elf_Phdr))
    ABORT ("failed to read program headers");
      
  for (i = 0; i < n; i++)
    {
      if (!ph[i].p_memsz)
        continue;

      if (ph[i].p_filesz != ph[i].p_memsz)
        ABORT ("expected p_filesz == p_memsz");
      
      if (!ph[i].p_flags)
        ABORT ("expected nonzero segment flags");

      if (ph[i].p_type == PT_DYNAMIC)
        {
          if (dynamic_segment >= 0)
            ABORT ("expected only one PT_DYNAMIC segment");
          dynamic_segment = i;
        }

      if (start_segment < 0)
        {
          if (!base && ph[i].p_vaddr)
            ABORT ("first loadable vaddr is not 0");
            
          start_segment = prev_segment = i;
          continue;
        }

      if (ph[i].p_flags == ph[start_segment].p_flags)
        {
          if (ph[i].p_vaddr - ph[prev_segment].p_vaddr 
              != ph[i].p_offset - ph[prev_segment].p_offset)
            ABORT ("coalesced segments not contiguous");

          prev_segment = i;
          continue;
        }

      /* Otherwise we have a new kind of segment.  Map previous
         segments.  */
      if (map_segments (fd, &base, &ph[start_segment], &ph[prev_segment]))
        goto cleanup;

      /* Open a new set of segments.  */
      start_segment = prev_segment = i;
    }

  /* Map last segments.  */
  if (start_segment < 0)
    ABORT ("no loadable segments");

  if (map_segments (fd, &base, &ph[start_segment], &ph[prev_segment]))
    goto cleanup;

  if (dynamic_segment < 0)
    ABORT ("no PT_DYNAMIC segment");

  if ((err_msg = process_dynamic_segment (base, &ph[dynamic_segment],
                                          &init, &entry)))
    goto cleanup;

  if (scm_is_true (init))
    scm_call_0 (init);

  /* Finally!  Return the thunk.  */
  return entry;

  /* FIXME: munmap on error? */
 cleanup:
  {
    int errno_save = errno;
    (void) close (fd);
    errno = errno_save;
    if (errno)
      SCM_SYSERROR;
    scm_misc_error (FUNC_NAME, err_msg ? err_msg : "error loading ELF file",
                    SCM_EOL);
  }
}
#undef FUNC_NAME
#endif /* HAVE_SYS_MMAN_H */

static SCM
load_thunk_from_memory (char *data, size_t len)
#define FUNC_NAME "load-thunk-from-memory"
{
  Elf_Ehdr header;
  Elf_Phdr *ph;
  const char *err_msg = 0;
  char *base = 0;
  size_t n, memsz = 0, alignment = 8;
  int i;
  int first_loadable = -1;
  int start_segment = -1;
  int prev_segment = -1;
  int dynamic_segment = -1;
  SCM init = SCM_BOOL_F, entry = SCM_BOOL_F;

  if (len < sizeof header)
    ABORT ("object file too small");

  memcpy (&header, data, sizeof header);

  if ((err_msg = check_elf_header (&header)))
    goto cleanup;

  n = header.e_phnum;
  if (len < header.e_phoff + n * sizeof (Elf_Phdr))
    goto cleanup;
  ph = (Elf_Phdr*) (data + header.e_phoff);

  for (i = 0; i < n; i++)
    {
      if (!ph[i].p_memsz)
        continue;

      if (ph[i].p_filesz != ph[i].p_memsz)
        ABORT ("expected p_filesz == p_memsz");

      if (!ph[i].p_flags)
        ABORT ("expected nonzero segment flags");

      if (ph[i].p_align < alignment)
        {
          if (ph[i].p_align % alignment)
            ABORT ("expected new alignment to be multiple of old");
          alignment = ph[i].p_align;
        }

      if (ph[i].p_type == PT_DYNAMIC)
        {
          if (dynamic_segment >= 0)
            ABORT ("expected only one PT_DYNAMIC segment");
          dynamic_segment = i;
        }

      if (first_loadable < 0)
        {
          if (ph[i].p_vaddr)
            ABORT ("first loadable vaddr is not 0");

          first_loadable = i;
        }

      if (ph[i].p_vaddr < memsz)
        ABORT ("overlapping segments");

      if (ph[i].p_offset + ph[i].p_filesz > len)
        ABORT ("segment beyond end of byte array");

      memsz = ph[i].p_vaddr + ph[i].p_memsz;
    }

  if (first_loadable < 0)
    ABORT ("no loadable segments");

  if (dynamic_segment < 0)
    ABORT ("no PT_DYNAMIC segment");

  /* Now copy segments.  */

  /* We leak this memory, as we leak the memory mappings in
     load_thunk_from_fd_using_mmap.

     If the file is has an alignment of 8, use the standard malloc.
     (FIXME to ensure alignment on non-GNU malloc.)  Otherwise use
     posix_memalign.  We only use mprotect if the aligment is 4096.  */
  if (alignment == 8)
    {
      base = malloc (memsz);
      if (!base)
        goto cleanup;
    }
  else
    if ((errno = posix_memalign ((void **) &base, alignment, memsz)))
      goto cleanup;

  memset (base, 0, memsz);

  for (i = 0; i < n; i++)
    {
      if (!ph[i].p_memsz)
        continue;

      memcpy (base + ph[i].p_vaddr,
              data + ph[i].p_offset,
              ph[i].p_memsz);

      if (start_segment < 0)
        {
          start_segment = prev_segment = i;
          continue;
        }

      if (ph[i].p_flags == ph[start_segment].p_flags)
        {
          prev_segment = i;
          continue;
        }

      if (alignment == 4096)
        if (mprotect_segments (base, &ph[start_segment], &ph[prev_segment]))
          goto cleanup;

      /* Open a new set of segments.  */
      start_segment = prev_segment = i;
    }

  /* Mprotect the last segments.  */
  if (alignment == 4096)
    if (mprotect_segments (base, &ph[start_segment], &ph[prev_segment]))
      goto cleanup;

  if ((err_msg = process_dynamic_segment (base, &ph[dynamic_segment],
                                          &init, &entry)))
    goto cleanup;

  if (scm_is_true (init))
    scm_call_0 (init);

  /* Finally!  Return the thunk.  */
  return entry;

 cleanup:
  {
    if (errno)
      SCM_SYSERROR;
    scm_misc_error (FUNC_NAME, err_msg ? err_msg : "error loading ELF file",
                    SCM_EOL);
  }
}
#undef FUNC_NAME

<<<<<<< HEAD
#ifndef HAVE_SYS_MMAN_H
static SCM
load_thunk_from_fd_using_read (int fd)
#define FUNC_NAME "load-thunk-from-disk"
{
  char *data;
  size_t len;
  struct stat st;
  int ret;

  ret = fstat (fd, &st);
  if (ret < 0)
    SCM_SYSERROR;
  len = st.st_size;
  data = scm_gc_malloc_pointerless (len, "objcode");
  if (full_read (fd, data, len) != len)
    {
      int errno_save = errno;
      (void) close (fd);
      errno = errno_save;
      if (errno)
        SCM_SYSERROR;
      scm_misc_error (FUNC_NAME, "short read while loading objcode",
                      SCM_EOL);
    }
  (void) close (fd);
  return load_thunk_from_memory (data, len);
}
#undef FUNC_NAME
#endif /* ! HAVE_SYS_MMAN_H */
=======
    if (full_read (fd, cookie, sizeof cookie) != sizeof cookie
        || full_read (fd, SCM_BYTEVECTOR_CONTENTS (bv),
                      SCM_BYTEVECTOR_LENGTH (bv)) != SCM_BYTEVECTOR_LENGTH (bv))
      {
        int errno_save = errno;
        (void) close (fd);
        errno = errno_save;
        if (errno)
          SCM_SYSERROR;
        scm_misc_error (FUNC_NAME, "file truncated while reading", SCM_EOL);
      }
>>>>>>> 579127cc

SCM_DEFINE (scm_load_thunk_from_file, "load-thunk-from-file", 1, 0, 0,
	    (SCM filename),
	    "")
#define FUNC_NAME s_scm_load_thunk_from_file
{
  char *c_filename;
  int fd;

  SCM_VALIDATE_STRING (1, filename);

  c_filename = scm_to_locale_string (filename);
  fd = open (c_filename, O_RDONLY | O_CLOEXEC);
  free (c_filename);
  if (fd < 0) SCM_SYSERROR;

#ifdef HAVE_SYS_MMAN_H
  return load_thunk_from_fd_using_mmap (fd);
#else
  return load_thunk_from_fd_using_read (fd);
#endif
}
#undef FUNC_NAME

SCM_DEFINE (scm_load_thunk_from_memory, "load-thunk-from-memory", 1, 0, 0,
	    (SCM bv),
	    "")
#define FUNC_NAME s_scm_load_thunk_from_memory
{
  SCM_VALIDATE_BYTEVECTOR (1, bv);

  return load_thunk_from_memory ((char *) SCM_BYTEVECTOR_CONTENTS (bv),
                                 SCM_BYTEVECTOR_LENGTH (bv));
}
#undef FUNC_NAME


/*
 * Objcode type
 */

/* Convert X, which is in byte order BYTE_ORDER, to its native
   representation.  */
static inline uint32_t
to_native_order (uint32_t x, int byte_order)
{
  if (byte_order == SCM_BYTE_ORDER)
    return x;
  else
    return bswap_32 (x);
}

SCM
scm_c_make_objcode_slice (SCM parent, const scm_t_uint8 *ptr)
#define FUNC_NAME "make-objcode-slice"
{
  const struct scm_objcode *data, *parent_data;
  const scm_t_uint8 *parent_base;

  SCM_VALIDATE_OBJCODE (1, parent);
  parent_data = SCM_OBJCODE_DATA (parent);
  parent_base = SCM_C_OBJCODE_BASE (parent_data);

  if (ptr < parent_base
      || ptr >= (parent_base + parent_data->len + parent_data->metalen
                 - sizeof (struct scm_objcode)))
    scm_misc_error
      (FUNC_NAME, "offset out of bounds (~a vs ~a + ~a + ~a)",
       scm_list_4 (scm_from_unsigned_integer ((scm_t_bits) ptr),
                   scm_from_unsigned_integer ((scm_t_bits) parent_base),
                   scm_from_uint32 (parent_data->len),
                   scm_from_uint32 (parent_data->metalen)));

  /* Make sure bytecode for the objcode-meta is suitable aligned.  Failing to
     do so leads to SIGBUS/SIGSEGV on some arches (e.g., SPARC).  */
  assert ((((scm_t_bits) ptr) &
	   (alignof_type (struct scm_objcode) - 1UL)) == 0);

  data = (struct scm_objcode*) ptr;
  assert (SCM_C_OBJCODE_BASE (data) + data->len + data->metalen
	  <= parent_base + parent_data->len + parent_data->metalen);

  return scm_double_cell (SCM_MAKE_OBJCODE_TAG (SCM_OBJCODE_TYPE_SLICE, 0),
                          (scm_t_bits)data, SCM_UNPACK (parent), 0);
}
#undef FUNC_NAME


/*
 * Scheme interface
 */

SCM_DEFINE (scm_objcode_p, "objcode?", 1, 0, 0,
	    (SCM obj),
	    "")
#define FUNC_NAME s_scm_objcode_p
{
  return scm_from_bool (SCM_OBJCODE_P (obj));
}
#undef FUNC_NAME

SCM_DEFINE (scm_objcode_meta, "objcode-meta", 1, 0, 0,
	    (SCM objcode),
	    "")
#define FUNC_NAME s_scm_objcode_meta
{
  SCM_VALIDATE_OBJCODE (1, objcode);

  if (SCM_OBJCODE_META_LEN (objcode) == 0)
    return SCM_BOOL_F;
  else
    return scm_c_make_objcode_slice (objcode, (SCM_OBJCODE_BASE (objcode)
                                               + SCM_OBJCODE_LEN (objcode)));
}
#undef FUNC_NAME

/* Wrap BYTECODE in objcode, interpreting its lengths according to
   BYTE_ORDER.  */
static SCM
bytecode_to_objcode (SCM bytecode, int byte_order)
#define FUNC_NAME "bytecode->objcode"
{
  size_t size, len, metalen;
  const scm_t_uint8 *c_bytecode;
  struct scm_objcode *data;

  if (!scm_is_bytevector (bytecode))
    scm_wrong_type_arg (FUNC_NAME, 1, bytecode);

  size = SCM_BYTEVECTOR_LENGTH (bytecode);
  c_bytecode = (const scm_t_uint8*)SCM_BYTEVECTOR_CONTENTS (bytecode);

  SCM_ASSERT_RANGE (0, bytecode, size >= sizeof(struct scm_objcode));
  data = (struct scm_objcode*)c_bytecode;

  len = to_native_order (data->len, byte_order);
  metalen = to_native_order (data->metalen, byte_order);

  if (len + metalen != (size - sizeof (*data)))
    scm_misc_error (FUNC_NAME, "bad bytevector size (~a != ~a)",
		    scm_list_2 (scm_from_size_t (size),
				scm_from_uint32 (sizeof (*data) + len + metalen)));

  /* foolishly, we assume that as long as bytecode is around, that c_bytecode
     will be of the same length; perhaps a bad assumption? */
  return scm_double_cell (SCM_MAKE_OBJCODE_TAG (SCM_OBJCODE_TYPE_BYTEVECTOR, 0),
                          (scm_t_bits)data, SCM_UNPACK (bytecode), 0);
}
#undef FUNC_NAME

SCM_DEFINE (scm_bytecode_to_objcode, "bytecode->objcode", 1, 1, 0,
	    (SCM bytecode, SCM endianness),
	    "")
#define FUNC_NAME s_scm_bytecode_to_objcode
{
<<<<<<< HEAD
  int byte_order;

  if (SCM_UNBNDP (endianness))
    byte_order = SCM_BYTE_ORDER;
  else if (scm_is_eq (endianness, scm_endianness_big))
    byte_order = SCM_BYTE_ORDER_BE;
  else if (scm_is_eq (endianness, scm_endianness_little))
    byte_order = SCM_BYTE_ORDER_LE;
  else
    scm_wrong_type_arg (FUNC_NAME, 2, endianness);
=======
  /* Assume we're called from Scheme, which known that to do with
     `target-type'.  */
  return bytecode_to_objcode (bytecode, target_endianness (),
			      target_word_size ());
}
#undef FUNC_NAME

/* Like `bytecode->objcode', but ignore the `target-type' fluid.  This
   is useful for native compilation that happens lazily---e.g., direct
   calls to this function from libguile itself.  */
SCM
scm_bytecode_to_native_objcode (SCM bytecode)
{
  return bytecode_to_objcode (bytecode, NATIVE_ENDIANNESS, sizeof (void *));
}

SCM_DEFINE (scm_load_objcode, "load-objcode", 1, 0, 0,
	    (SCM file),
	    "")
#define FUNC_NAME s_scm_load_objcode
{
  int fd;
  char *c_file;

  SCM_VALIDATE_STRING (1, file);

  c_file = scm_to_locale_string (file);
  fd = open (c_file, O_RDONLY | O_BINARY | O_CLOEXEC);
  free (c_file);
  if (fd < 0) SCM_SYSERROR;
>>>>>>> 579127cc

  return bytecode_to_objcode (bytecode, byte_order);
}
#undef FUNC_NAME

SCM_DEFINE (scm_objcode_to_bytecode, "objcode->bytecode", 1, 1, 0,
	    (SCM objcode, SCM endianness),
	    "")
#define FUNC_NAME s_scm_objcode_to_bytecode
{
  scm_t_uint32 len, meta_len, total_len;
  int byte_order;

  SCM_VALIDATE_OBJCODE (1, objcode);

  if (SCM_UNBNDP (endianness))
    byte_order = SCM_BYTE_ORDER;
  else if (scm_is_eq (endianness, scm_endianness_big))
    byte_order = SCM_BYTE_ORDER_BE;
  else if (scm_is_eq (endianness, scm_endianness_little))
    byte_order = SCM_BYTE_ORDER_LE;
  else
    scm_wrong_type_arg (FUNC_NAME, 2, endianness);

  len = SCM_OBJCODE_LEN (objcode);
  meta_len = SCM_OBJCODE_META_LEN (objcode);

  total_len = sizeof (struct scm_objcode);
  total_len += to_native_order (len, byte_order);
  total_len += to_native_order (meta_len, byte_order);

  return scm_c_take_gc_bytevector ((scm_t_int8*)SCM_OBJCODE_DATA (objcode),
                                   total_len, objcode);
}
#undef FUNC_NAME

void
scm_i_objcode_print (SCM objcode, SCM port, scm_print_state *pstate)
{
  scm_puts_unlocked ("#<objcode ", port);
  scm_uintprint ((scm_t_bits)SCM_OBJCODE_BASE (objcode), 16, port);
  scm_puts_unlocked (">", port);
}


void
scm_bootstrap_objcodes (void)
{
  scm_c_register_extension ("libguile-" SCM_EFFECTIVE_VERSION,
                            "scm_init_objcodes",
                            (scm_t_extension_init_func)scm_init_objcodes, NULL);
}

void
scm_init_objcodes (void)
{
#ifndef SCM_MAGIC_SNARFER
#include "libguile/objcodes.x"
#endif

  scm_c_define ("word-size", scm_from_size_t (sizeof(SCM)));
  scm_c_define ("byte-order", scm_from_uint16 (SCM_BYTE_ORDER));
}

/*
  Local Variables:
  c-file-style: "gnu"
  End:
*/<|MERGE_RESOLUTION|>--- conflicted
+++ resolved
@@ -1,8 +1,5 @@
-<<<<<<< HEAD
-/* Copyright (C) 2001, 2009, 2010, 2011, 2012 Free Software Foundation, Inc.
-=======
-/* Copyright (C) 2001, 2009, 2010, 2011, 2013 Free Software Foundation, Inc.
->>>>>>> 579127cc
+/* Copyright (C) 2001, 2009, 2010, 2011, 2012
+ *    2013 Free Software Foundation, Inc.
  * 
  * This library is free software; you can redistribute it and/or
  * modify it under the terms of the GNU Lesser General Public License
@@ -538,7 +535,6 @@
 }
 #undef FUNC_NAME
 
-<<<<<<< HEAD
 #ifndef HAVE_SYS_MMAN_H
 static SCM
 load_thunk_from_fd_using_read (int fd)
@@ -569,19 +565,6 @@
 }
 #undef FUNC_NAME
 #endif /* ! HAVE_SYS_MMAN_H */
-=======
-    if (full_read (fd, cookie, sizeof cookie) != sizeof cookie
-        || full_read (fd, SCM_BYTEVECTOR_CONTENTS (bv),
-                      SCM_BYTEVECTOR_LENGTH (bv)) != SCM_BYTEVECTOR_LENGTH (bv))
-      {
-        int errno_save = errno;
-        (void) close (fd);
-        errno = errno_save;
-        if (errno)
-          SCM_SYSERROR;
-        scm_misc_error (FUNC_NAME, "file truncated while reading", SCM_EOL);
-      }
->>>>>>> 579127cc
 
 SCM_DEFINE (scm_load_thunk_from_file, "load-thunk-from-file", 1, 0, 0,
 	    (SCM filename),
@@ -594,7 +577,7 @@
   SCM_VALIDATE_STRING (1, filename);
 
   c_filename = scm_to_locale_string (filename);
-  fd = open (c_filename, O_RDONLY | O_CLOEXEC);
+  fd = open (c_filename, O_RDONLY | O_BINARY | O_CLOEXEC);
   free (c_filename);
   if (fd < 0) SCM_SYSERROR;
 
@@ -739,7 +722,6 @@
 	    "")
 #define FUNC_NAME s_scm_bytecode_to_objcode
 {
-<<<<<<< HEAD
   int byte_order;
 
   if (SCM_UNBNDP (endianness))
@@ -750,38 +732,6 @@
     byte_order = SCM_BYTE_ORDER_LE;
   else
     scm_wrong_type_arg (FUNC_NAME, 2, endianness);
-=======
-  /* Assume we're called from Scheme, which known that to do with
-     `target-type'.  */
-  return bytecode_to_objcode (bytecode, target_endianness (),
-			      target_word_size ());
-}
-#undef FUNC_NAME
-
-/* Like `bytecode->objcode', but ignore the `target-type' fluid.  This
-   is useful for native compilation that happens lazily---e.g., direct
-   calls to this function from libguile itself.  */
-SCM
-scm_bytecode_to_native_objcode (SCM bytecode)
-{
-  return bytecode_to_objcode (bytecode, NATIVE_ENDIANNESS, sizeof (void *));
-}
-
-SCM_DEFINE (scm_load_objcode, "load-objcode", 1, 0, 0,
-	    (SCM file),
-	    "")
-#define FUNC_NAME s_scm_load_objcode
-{
-  int fd;
-  char *c_file;
-
-  SCM_VALIDATE_STRING (1, file);
-
-  c_file = scm_to_locale_string (file);
-  fd = open (c_file, O_RDONLY | O_BINARY | O_CLOEXEC);
-  free (c_file);
-  if (fd < 0) SCM_SYSERROR;
->>>>>>> 579127cc
 
   return bytecode_to_objcode (bytecode, byte_order);
 }

--- conflicted
+++ resolved
@@ -415,11 +415,6 @@
       if (! SCM_LAYOUT_TAILP (SCM_CHAR (last_char)))
         goto bad_tail;
     }
-<<<<<<< HEAD
-    
-  SCM_CRITICAL_SECTION_START;
-  if (c_vtable[scm_struct_i_flags] & SCM_STRUCTF_ENTITY)
-=======
 
   /* In guile 1.8.5 and earlier, everything below was covered by a
      CRITICAL_SECTION lock.  This can lead to deadlocks in garbage
@@ -428,8 +423,7 @@
      need for a lock on the section below, as it does not access or update
      any globals, so the critical section has been removed. */
 
-  if (SCM_STRUCT_DATA (vtable)[scm_struct_i_flags] & SCM_STRUCTF_ENTITY)
->>>>>>> 55aae983
+  if (c_vtable[scm_struct_i_flags] & SCM_STRUCTF_ENTITY)
     {
       data = scm_alloc_struct (basic_size + tail_elts,
 			       scm_struct_entity_n_extra_words,
@@ -444,7 +438,6 @@
   handle = scm_double_cell ((((scm_t_bits) c_vtable)
 			     + scm_tc3_struct),
 			    (scm_t_bits) data, 0, 0);
-<<<<<<< HEAD
 
   if (c_vtable[scm_struct_i_free])
     {
@@ -460,10 +453,6 @@
 				      &prev_finalizer,
 				      &prev_finalizer_data);
     }
-
-  SCM_CRITICAL_SECTION_END;
-=======
->>>>>>> 55aae983
 
   scm_struct_init (handle, layout, data, tail_elts, init);
 

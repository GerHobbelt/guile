--- conflicted
+++ resolved
@@ -355,7 +355,6 @@
 
   c = scm_i_symbol_ref (sym, 0);
 
-<<<<<<< HEAD
   switch (c) 
     {
     case '\'':
@@ -366,19 +365,13 @@
     case '#':
       /* Some initial-character constraints.  */
       return 1;
-=======
-  /* Single dot; conflicts with dotted-pair notation.  */
-  if (len == 1 && c == '.')
-    return 1;
-
-  /* Other initial-character constraints.  */
-  if (c == '\'' || c == '`' || c == ',' || c == '"' || c == ';' || c == '#')
-    return 1;
-
-  /* R7RS allows neither '|' nor '\' in bare symbols.  */
-  if ((c == '|' || c == '\\') && SCM_PRINT_R7RS_SYMBOLS_P)
-    return 1;
->>>>>>> 6e504a7b
+
+    case '|':
+    case '\\':
+      /* R7RS allows neither '|' nor '\' in bare symbols.  */
+      if (SCM_PRINT_R7RS_SYMBOLS_P)
+        return 1;
+      break;
   
     case ':':
       /* Symbols that look like keywords.  */
@@ -479,20 +472,15 @@
         }
       else
         {
-          scm_lfwrite ("\\x", 2, port);
+          scm_lfwrite_unlocked ("\\x", 2, port);
           scm_intprint (c, 16, port);
-          scm_putc (';', port);
+          scm_putc_unlocked (';', port);
         }
     }
 
   scm_lfwrite_unlocked ("}#", 2, port);
 }
 
-<<<<<<< HEAD
-/* FIXME: allow R6RS hex escapes instead of #{...}#.  */
-static void
-print_symbol (SCM sym, SCM port)
-=======
 static void
 print_r7rs_extended_symbol (SCM sym, SCM port)
 {
@@ -502,7 +490,7 @@
   len = scm_i_symbol_length (sym);
   strategy = PORT_CONVERSION_HANDLER (port);
 
-  scm_putc ('|', port);
+  scm_putc_unlocked ('|', port);
 
   for (pos = 0; pos < len; pos++)
     {
@@ -510,13 +498,13 @@
 
       switch (c)
         {
-        case '\a': scm_lfwrite ("\\a", 2, port); break;
-        case '\b': scm_lfwrite ("\\b", 2, port); break;
-        case '\t': scm_lfwrite ("\\t", 2, port); break;
-        case '\n': scm_lfwrite ("\\n", 2, port); break;
-        case '\r': scm_lfwrite ("\\r", 2, port); break;
-        case '|':  scm_lfwrite ("\\|", 2, port); break;
-        case '\\': scm_lfwrite ("\\x5c;", 5, port); break;
+        case '\a': scm_lfwrite_unlocked ("\\a", 2, port); break;
+        case '\b': scm_lfwrite_unlocked ("\\b", 2, port); break;
+        case '\t': scm_lfwrite_unlocked ("\\t", 2, port); break;
+        case '\n': scm_lfwrite_unlocked ("\\n", 2, port); break;
+        case '\r': scm_lfwrite_unlocked ("\\r", 2, port); break;
+        case '|':  scm_lfwrite_unlocked ("\\|", 2, port); break;
+        case '\\': scm_lfwrite_unlocked ("\\x5c;", 5, port); break;
         default:
           if (uc_is_general_category_withtable (c,
                                                 SUBSEQUENT_IDENTIFIER_MASK
@@ -529,21 +517,20 @@
             }
           else
             {
-              scm_lfwrite ("\\x", 2, port);
+              scm_lfwrite_unlocked ("\\x", 2, port);
               scm_intprint (c, 16, port);
-              scm_putc (';', port);
+              scm_putc_unlocked (';', port);
             }
           break;
         }
     }
 
-  scm_putc ('|', port);
+  scm_putc_unlocked ('|', port);
 }
 
 /* FIXME: allow R6RS hex escapes instead of #{...}# or |...|.  */
-void
-scm_i_print_symbol_name (SCM sym, SCM port)
->>>>>>> 6e504a7b
+static void
+print_symbol (SCM sym, SCM port)
 {
   if (!symbol_has_extended_read_syntax (sym))
     print_normal_symbol (sym, port);

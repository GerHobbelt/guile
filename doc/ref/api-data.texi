--- conflicted
+++ resolved
@@ -8802,14 +8802,8 @@
 field will be writable regardless.
 
 @example
-<<<<<<< HEAD
 (make-vtable "pw")      ;; one scheme field
-(make-vtable "pwuwuw")  ;; one scheme and two uninterpreted fields
-=======
-(make-vtable "pw")      ;; one writable field
-(make-vtable "prpw")    ;; one read-only and one writable
-(make-vtable "pwuwuw")  ;; one scheme and two unboxed
->>>>>>> a74d4ee4
+(make-vtable "pwuwuw")  ;; one scheme and two unboxed fields
 @end example
 
 The optional @var{print} argument is a function called by

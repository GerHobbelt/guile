--- conflicted
+++ resolved
@@ -1,6 +1,6 @@
 ;;; installed-scm-file
 
-;;;; Copyright (C) 1998,1999,2000,2001,2002, 2003, 2006, 2009, 2010, 2011, 2013 Free Software Foundation, Inc.
+;;;; Copyright (C) 1998,1999,2000,2001,2002, 2003, 2006, 2009, 2010, 2011, 2013, 2014 Free Software Foundation, Inc.
 ;;;; Copyright (C) 1993-1998 Erick Gallesio - I3S-CNRS/ESSI <eg@unice.fr>
 ;;;;
 ;;;; This library is free software; you can redistribute it and/or
@@ -150,12 +150,8 @@
 
  
-<<<<<<< HEAD
 ;; FIXME: deprecate.
-(eval-when (eval load compile)
-=======
 (eval-when (expand load eval)
->>>>>>> f6ddf827
   (define min-fixnum (- (expt 2 29)))
   (define max-fixnum (- (expt 2 29) 1)))
 
@@ -1193,7 +1189,6 @@
 (define (make-generic-bound-check-getter proc)
   (lambda (o) (assert-bound (proc o) o)))
 
-<<<<<<< HEAD
 ;;; Pre-generate getters and setters for the first 20 slots.
 (define-syntax define-standard-accessor-method
   (lambda (stx)
@@ -1210,34 +1205,6 @@
                (if (< n #,num-standard-pre-cache)
                    (vector-ref cache n)
                    (lambda (arg ...) body)))))))))
-=======
-;; the idea is to compile the index into the procedure, for fastest
-;; lookup. Also, @slot-ref and @slot-set! have their own bytecodes.
-
-(eval-when (expand load eval)
-  (define num-standard-pre-cache 20))
-
-(define-macro (define-standard-accessor-method form . body)
-  (let ((name (caar form))
-        (n-var (cadar form))
-        (args (cdr form)))
-    (define (make-one x)
-      (define (body-trans form)
-        (cond ((not (pair? form)) form)
-              ((eq? (car form) '@slot-ref)
-               `(,(car form) ,(cadr form) ,x))
-              ((eq? (car form) '@slot-set!)
-               `(,(car form) ,(cadr form) ,x ,(cadddr form)))
-              (else
-               (map body-trans form))))
-      `(lambda ,args ,@(map body-trans body)))
-    `(define ,name
-       (let ((cache (vector ,@(map make-one (iota num-standard-pre-cache)))))
-         (lambda (n)
-           (if (< n ,num-standard-pre-cache)
-               (vector-ref cache n)
-               ((lambda (,n-var) (lambda ,args ,@body)) n)))))))
->>>>>>> f6ddf827
 
 (define-standard-accessor-method ((bound-check-get n) o)
   (let ((x (struct-ref o n)))

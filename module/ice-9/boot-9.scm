;;; -*- mode: scheme; coding: utf-8; -*-

;;;; Copyright (C) 1995, 1996, 1997, 1998, 1999, 2000, 2001, 2002, 2003,
;;;;   2004, 2005, 2006, 2007, 2008, 2009, 2010, 2011, 2012, 2013, 2014
;;;;   Free Software Foundation, Inc.
;;;;
;;;; This library is free software; you can redistribute it and/or
;;;; modify it under the terms of the GNU Lesser General Public
;;;; License as published by the Free Software Foundation; either
;;;; version 3 of the License, or (at your option) any later version.
;;;; 
;;;; This library is distributed in the hope that it will be useful,
;;;; but WITHOUT ANY WARRANTY; without even the implied warranty of
;;;; MERCHANTABILITY or FITNESS FOR A PARTICULAR PURPOSE.  See the GNU
;;;; Lesser General Public License for more details.
;;;; 
;;;; You should have received a copy of the GNU Lesser General Public
;;;; License along with this library; if not, write to the Free Software
;;;; Foundation, Inc., 51 Franklin Street, Fifth Floor, Boston, MA 02110-1301 USA
;;;;



;;; Commentary:

;;; This file is the first thing loaded into Guile.  It adds many mundane
;;; definitions and a few that are interesting.
;;;
;;; The module system (hence the hierarchical namespace) are defined in this
;;; file.
;;;

;;; Code:



;; Before compiling, make sure any symbols are resolved in the (guile)
;; module, the primary location of those symbols, rather than in
;; (guile-user), the default module that we compile in.

(eval-when (compile)
  (set-current-module (resolve-module '(guile))))



;;; {Error handling}
;;;

;; Define delimited continuation operators, and implement catch and throw in
;; terms of them.

(define make-prompt-tag
  (lambda* (#:optional (stem "prompt"))
    ;; The only property that prompt tags need have is uniqueness in the
    ;; sense of eq?.  A one-element list will serve nicely.
    (list stem)))

(define default-prompt-tag
  ;; Redefined later to be a parameter.
  (let ((%default-prompt-tag (make-prompt-tag)))
    (lambda ()
      %default-prompt-tag)))

(define (call-with-prompt tag thunk handler)
  ((@@ primitive call-with-prompt) tag thunk handler))
(define (abort-to-prompt tag . args)
  (abort-to-prompt* tag args))

(define (with-fluid* fluid val thunk)
  "Set @var{fluid} to @var{value} temporarily, and call @var{thunk}.
@var{thunk} must be a procedure of no arguments."
  ((@@ primitive push-fluid) fluid val)
  (call-with-values thunk
    (lambda vals
      ((@@ primitive pop-fluid))
      (apply values vals))))

;; Define catch and with-throw-handler, using some common helper routines and a
;; shared fluid. Hide the helpers in a lexical contour.

(define with-throw-handler #f)
(let ()
  (define (default-exception-handler k . args)
    (cond
     ((eq? k 'quit)
      (primitive-exit (cond
                       ((not (pair? args)) 0)
                       ((integer? (car args)) (car args))
                       ((not (car args)) 1)
                       (else 0))))
     (else
      (format (current-error-port) "guile: uncaught throw to ~a: ~a\n" k args)
      (primitive-exit 1))))

  (define %running-exception-handlers (make-fluid '()))
  (define %exception-handler (make-fluid default-exception-handler))

  (define (default-throw-handler prompt-tag catch-k)
    (let ((prev (fluid-ref %exception-handler)))
      (lambda (thrown-k . args)
        (if (or (eq? thrown-k catch-k) (eqv? catch-k #t))
            (apply abort-to-prompt prompt-tag thrown-k args)
            (apply prev thrown-k args)))))

  (define (custom-throw-handler prompt-tag catch-k pre)
    (let ((prev (fluid-ref %exception-handler)))
      (lambda (thrown-k . args)
        (if (or (eq? thrown-k catch-k) (eqv? catch-k #t))
            (let ((running (fluid-ref %running-exception-handlers)))
              (with-fluid* %running-exception-handlers (cons pre running)
                (lambda ()
                  (if (not (memq pre running))
                      (apply pre thrown-k args))
                  ;; fall through
                  (if prompt-tag
                      (apply abort-to-prompt prompt-tag thrown-k args)
                      (apply prev thrown-k args)))))
            (apply prev thrown-k args)))))

  (set! catch
        (lambda* (k thunk handler #:optional pre-unwind-handler)
          "Invoke @var{thunk} in the dynamic context of @var{handler} for
exceptions matching @var{key}.  If thunk throws to the symbol
@var{key}, then @var{handler} is invoked this way:
@lisp
 (handler key args ...)
@end lisp

@var{key} is a symbol or @code{#t}.

@var{thunk} takes no arguments.  If @var{thunk} returns
normally, that is the return value of @code{catch}.

Handler is invoked outside the scope of its own @code{catch}.
If @var{handler} again throws to the same key, a new handler
from further up the call chain is invoked.

If the key is @code{#t}, then a throw to @emph{any} symbol will
match this call to @code{catch}.

If a @var{pre-unwind-handler} is given and @var{thunk} throws
an exception that matches @var{key}, Guile calls the
@var{pre-unwind-handler} before unwinding the dynamic state and
invoking the main @var{handler}.  @var{pre-unwind-handler} should
be a procedure with the same signature as @var{handler}, that
is @code{(lambda (key . args))}.  It is typically used to save
the stack at the point where the exception occurred, but can also
query other parts of the dynamic state at that point, such as
fluid values.

A @var{pre-unwind-handler} can exit either normally or non-locally.
If it exits normally, Guile unwinds the stack and dynamic context
and then calls the normal (third argument) handler.  If it exits
non-locally, that exit determines the continuation."
          (if (not (or (symbol? k) (eqv? k #t)))
              (scm-error 'wrong-type-arg "catch"
                         "Wrong type argument in position ~a: ~a"
                         (list 1 k) (list k)))
          (let ((tag (make-prompt-tag "catch")))
            (call-with-prompt
             tag
             (lambda ()
               (with-fluid* %exception-handler
                   (if pre-unwind-handler
                       (custom-throw-handler tag k pre-unwind-handler)
                       (default-throw-handler tag k))
                 thunk))
             (lambda (cont k . args)
               (apply handler k args))))))

  (set! with-throw-handler
        (lambda (k thunk pre-unwind-handler)
          "Add @var{handler} to the dynamic context as a throw handler
for key @var{k}, then invoke @var{thunk}."
          (if (not (or (symbol? k) (eqv? k #t)))
              (scm-error 'wrong-type-arg "with-throw-handler"
                         "Wrong type argument in position ~a: ~a"
                         (list 1 k) (list k)))
          (with-fluid* %exception-handler
              (custom-throw-handler #f k pre-unwind-handler)
            thunk)))

  (set! throw
        (lambda (key . args)
          "Invoke the catch form matching @var{key}, passing @var{args} to the
@var{handler}.

@var{key} is a symbol. It will match catches of the same symbol or of @code{#t}.

If there is no handler at all, Guile prints an error and then exits."
          (if (not (symbol? key))
              ((fluid-ref %exception-handler) 'wrong-type-arg "throw"
               "Wrong type argument in position ~a: ~a" (list 1 key) (list key))
              (apply (fluid-ref %exception-handler) key args)))))




;;; {Language primitives}
;;;

;; These are are the procedural wrappers around the primitives of
;; Guile's language: apply, call-with-current-continuation, etc.
;;
;; Usually, a call to a primitive is compiled specially.  The compiler
;; knows about all these kinds of expressions.  But the primitives may
;; be referenced not only as operators, but as values as well.  These
;; stub procedures are the "values" of apply, dynamic-wind, and other
;; such primitives.
;;
(define apply
  (case-lambda
    ((fun args)
     ((@@ primitive apply) fun args))
    ((fun arg1 . args)
     (letrec ((append* (lambda (tail)
                         (let ((tail (car tail))
                               (tail* (cdr tail)))
                           (if (null? tail*)
                               tail
                               (cons tail (append* tail*)))))))
       (apply fun (cons arg1 (append* args)))))))
(define (call-with-current-continuation proc)
  ((@@ primitive call-with-current-continuation) proc))
(define (call-with-values producer consumer)
  ((@@ primitive call-with-values) producer consumer))
(define (dynamic-wind in thunk out)
  "All three arguments must be 0-argument procedures.
Guard @var{in} is called, then @var{thunk}, then
guard @var{out}.

If, any time during the execution of @var{thunk}, the
continuation of the @code{dynamic_wind} expression is escaped
non-locally, @var{out} is called.  If the continuation of
the dynamic-wind is re-entered, @var{in} is called.  Thus
@var{in} and @var{out} may be called any number of
times.
@lisp
 (define x 'normal-binding)
@result{} x
 (define a-cont
   (call-with-current-continuation
     (lambda (escape)
       (let ((old-x x))
         (dynamic-wind
           ;; in-guard:
           ;;
           (lambda () (set! x 'special-binding))

           ;; thunk
           ;;
           (lambda () (display x) (newline)
                   (call-with-current-continuation escape)
                   (display x) (newline)
                   x)

           ;; out-guard:
           ;;
           (lambda () (set! x old-x)))))))

;; Prints:
special-binding
;; Evaluates to:
@result{} a-cont
x
@result{} normal-binding
 (a-cont #f)
;; Prints:
special-binding
;; Evaluates to:
@result{} a-cont  ;; the value of the (define a-cont...)
x
@result{} normal-binding
a-cont
@result{} special-binding
@end lisp"
  ;; FIXME: Here we don't check that the out procedure is a thunk before
  ;; calling the in-guard, as dynamic-wind is called as part of loading
  ;; modules, but thunk? requires loading (system vm debug).  This is in
  ;; contrast to the open-coded version of dynamic-wind, which does
  ;; currently insert an eager thunk? check (but often optimizes it
  ;; out).  Not sure what the right thing to do is here -- make thunk?
  ;; callable before modules are loaded, live with this inconsistency,
  ;; or remove the thunk? check from the compiler?  Questions,
  ;; questions.
  #;
  (unless (thunk? out)
    (scm-error 'wrong-type-arg "dynamic-wind" "Not a thunk: ~S"
               (list out) #f))
  (in)
  ((@@ primitive wind) in out)
  (call-with-values thunk
    (lambda vals
      ((@@ primitive unwind))
      (out)
      (apply values vals))))



;;; {Low-Level Port Code}
;;;

;; These are used to request the proper mode to open files in.
;;
(define OPEN_READ "r")
(define OPEN_WRITE "w")
(define OPEN_BOTH "r+")

(define *null-device* "/dev/null")

;; NOTE: Later in this file, this is redefined to support keywords
(define (open-input-file str)
  "Takes a string naming an existing file and returns an input port
capable of delivering characters from the file.  If the file
cannot be opened, an error is signalled."
  (open-file str OPEN_READ))

;; NOTE: Later in this file, this is redefined to support keywords
(define (open-output-file str)
  "Takes a string naming an output file to be created and returns an
output port capable of writing characters to a new file by that
name.  If the file cannot be opened, an error is signalled.  If a
file with the given name already exists, the effect is unspecified."
  (open-file str OPEN_WRITE))

(define (open-io-file str) 
  "Open file with name STR for both input and output."
  (open-file str OPEN_BOTH))



;;; {Simple Debugging Tools}
;;;

;; peek takes any number of arguments, writes them to the
;; current ouput port, and returns the last argument.
;; It is handy to wrap around an expression to look at
;; a value each time is evaluated, e.g.:
;;
;;      (+ 10 (troublesome-fn))
;;      => (+ 10 (pk 'troublesome-fn-returned (troublesome-fn)))
;;

(define (peek . stuff)
  (newline)
  (display ";;; ")
  (write stuff)
  (newline)
  (car (last-pair stuff)))

(define pk peek)

;; Temporary definition; replaced later.
(define current-warning-port current-error-port)

(define (warn . stuff)
  (newline (current-warning-port))
  (display ";;; WARNING " (current-warning-port))
  (display stuff (current-warning-port))
  (newline (current-warning-port))
  (car (last-pair stuff)))



;;; {Features}
;;;

(define (provide sym)
  (if (not (memq sym *features*))
      (set! *features* (cons sym *features*))))

;; Return #t iff FEATURE is available to this Guile interpreter.  In SLIB,
;; provided? also checks to see if the module is available.  We should do that
;; too, but don't.

(define (provided? feature)
  (and (memq feature *features*) #t))



;;; {Structs}
;;;

(define (make-struct/no-tail vtable . args)
  (apply make-struct vtable 0 args))



;;; Boot versions of `map' and `for-each', enough to get the expander
;;; running.
;;;
(define map
  (case-lambda
    ((f l)
     (let map1 ((l l))
       (if (null? l)
           '()
           (cons (f (car l)) (map1 (cdr l))))))
    ((f l1 l2)
     (let map2 ((l1 l1) (l2 l2))
       (if (null? l1)
           '()
           (cons (f (car l1) (car l2))
                 (map2 (cdr l1) (cdr l2))))))
    ((f l1 . rest)
     (let lp ((l1 l1) (rest rest))
       (if (null? l1)
           '()
           (cons (apply f (car l1) (map car rest))
                 (lp (cdr l1) (map cdr rest))))))))

(define for-each
  (case-lambda
    ((f l)
     (let for-each1 ((l l))
       (if (pair? l)
           (begin
             (f (car l))
             (for-each1 (cdr l))))))
    ((f l1 l2)
     (let for-each2 ((l1 l1) (l2 l2))
       (if (pair? l1)
           (begin
             (f (car l1) (car l2))
             (for-each2 (cdr l1) (cdr l2))))))
    ((f l1 . rest)
     (let lp ((l1 l1) (rest rest))
       (if (pair? l1)
           (begin
             (apply f (car l1) (map car rest))
             (lp (cdr l1) (map cdr rest))))))))

;; Temporary definition used in the include-from-path expansion;
;; replaced later.

(define (absolute-file-name? file-name)
  #t)

;;; {and-map and or-map}
;;;
;;; (and-map fn lst) is like (and (fn (car lst)) (fn (cadr lst)) (fn...) ...)
;;; (or-map fn lst) is like (or (fn (car lst)) (fn (cadr lst)) (fn...) ...)
;;;

;; and-map f l
;;
;; Apply f to successive elements of l until exhaustion or f returns #f.
;; If returning early, return #f.  Otherwise, return the last value returned
;; by f.  If f has never been called because l is empty, return #t.
;;
(define (and-map f lst)
  (let loop ((result #t)
             (l lst))
    (and result
         (or (and (null? l)
                  result)
             (loop (f (car l)) (cdr l))))))

;; or-map f l
;;
;; Apply f to successive elements of l until exhaustion or while f returns #f.
;; If returning early, return the return value of f.
;;
(define (or-map f lst)
  (let loop ((result #f)
             (l lst))
    (or result
        (and (not (null? l))
             (loop (f (car l)) (cdr l))))))



;; let format alias simple-format until the more complete version is loaded

(define format simple-format)

;; this is scheme wrapping the C code so the final pred call is a tail call,
;; per SRFI-13 spec
(define string-any
  (lambda* (char_pred s #:optional (start 0) (end (string-length s)))
    (if (and (procedure? char_pred)
             (> end start)
             (<= end (string-length s))) ;; let c-code handle range error
        (or (string-any-c-code char_pred s start (1- end))
            (char_pred (string-ref s (1- end))))
        (string-any-c-code char_pred s start end))))

;; this is scheme wrapping the C code so the final pred call is a tail call,
;; per SRFI-13 spec
(define string-every
  (lambda* (char_pred s #:optional (start 0) (end (string-length s)))
    (if (and (procedure? char_pred)
             (> end start)
             (<= end (string-length s))) ;; let c-code handle range error
        (and (string-every-c-code char_pred s start (1- end))
             (char_pred (string-ref s (1- end))))
        (string-every-c-code char_pred s start end))))

;; A variant of string-fill! that we keep for compatability
;;
(define (substring-fill! str start end fill)
  (string-fill! str fill start end))



;; Define a minimal stub of the module API for psyntax, before modules
;; have booted.
(define (module-name x)
  '(guile))
(define (module-add! module sym var)
  (hashq-set! (%get-pre-modules-obarray) sym var))
(define (module-define! module sym val)
  (let ((v (hashq-ref (%get-pre-modules-obarray) sym)))
    (if v
        (variable-set! v val)
        (module-add! (current-module) sym (make-variable val)))))
(define (module-ref module sym)
  (let ((v (module-variable module sym)))
    (if v (variable-ref v) (error "badness!" (pk module) (pk sym)))))
(define (resolve-module . args)
  #f)

;; API provided by psyntax
(define syntax-violation #f)
(define datum->syntax #f)
(define syntax->datum #f)
(define syntax-source #f)
(define identifier? #f)
(define generate-temporaries #f)
(define bound-identifier=? #f)
(define free-identifier=? #f)

;; $sc-dispatch is an implementation detail of psyntax. It is used by
;; expanded macros, to dispatch an input against a set of patterns.
(define $sc-dispatch #f)

;; Load it up!
(primitive-load-path "ice-9/psyntax-pp")
;; The binding for `macroexpand' has now been overridden, making psyntax the
;; expander now.

(define-syntax and
  (syntax-rules ()
    ((_) #t)
    ((_ x) x)
    ((_ x y ...) (if x (and y ...) #f))))

(define-syntax or
  (syntax-rules ()
    ((_) #f)
    ((_ x) x)
    ((_ x y ...) (let ((t x)) (if t t (or y ...))))))

(include-from-path "ice-9/quasisyntax")

(define-syntax-rule (when test stmt stmt* ...)
  (if test (begin stmt stmt* ...)))

(define-syntax-rule (unless test stmt stmt* ...)
  (if (not test) (begin stmt stmt* ...)))

(define-syntax cond
  (lambda (whole-expr)
    (define (fold f seed xs)
      (let loop ((xs xs) (seed seed))
        (if (null? xs) seed
            (loop (cdr xs) (f (car xs) seed)))))
    (define (reverse-map f xs)
      (fold (lambda (x seed) (cons (f x) seed))
            '() xs))
    (syntax-case whole-expr ()
      ((_ clause clauses ...)
       #`(begin
           #,@(fold (lambda (clause-builder tail)
                      (clause-builder tail))
                    #'()
                    (reverse-map
                     (lambda (clause)
                       (define* (bad-clause #:optional (msg "invalid clause"))
                         (syntax-violation 'cond msg whole-expr clause))
                       (syntax-case clause (=> else)
                         ((else e e* ...)
                          (lambda (tail)
                            (if (null? tail)
                                #'((begin e e* ...))
                                (bad-clause "else must be the last clause"))))
                         ((else . _) (bad-clause))
                         ((test => receiver)
                          (lambda (tail)
                            #`((let ((t test))
                                 (if t
                                     (receiver t)
                                     #,@tail)))))
                         ((test => receiver ...)
                          (bad-clause "wrong number of receiver expressions"))
                         ((generator guard => receiver)
                          (lambda (tail)
                            #`((call-with-values (lambda () generator)
                                 (lambda vals
                                   (if (apply guard vals)
                                       (apply receiver vals)
                                       #,@tail))))))
                         ((generator guard => receiver ...)
                          (bad-clause "wrong number of receiver expressions"))
                         ((test)
                          (lambda (tail)
                            #`((let ((t test))
                                 (if t t #,@tail)))))
                         ((test e e* ...)
                          (lambda (tail)
                            #`((if test
                                   (begin e e* ...)
                                   #,@tail))))
                         (_ (bad-clause))))
                     #'(clause clauses ...))))))))

(define-syntax case
  (lambda (whole-expr)
    (define (fold f seed xs)
      (let loop ((xs xs) (seed seed))
        (if (null? xs) seed
            (loop (cdr xs) (f (car xs) seed)))))
    (define (fold2 f a b xs)
      (let loop ((xs xs) (a a) (b b))
        (if (null? xs) (values a b)
            (call-with-values
                (lambda () (f (car xs) a b))
              (lambda (a b)
                (loop (cdr xs) a b))))))
    (define (reverse-map-with-seed f seed xs)
      (fold2 (lambda (x ys seed)
               (call-with-values
                   (lambda () (f x seed))
                 (lambda (y seed)
                   (values (cons y ys) seed))))
             '() seed xs))
    (syntax-case whole-expr ()
      ((_ expr clause clauses ...)
       (with-syntax ((key #'key))
         #`(let ((key expr))
             #,@(fold
                 (lambda (clause-builder tail)
                   (clause-builder tail))
                 #'()
                 (reverse-map-with-seed
                  (lambda (clause seen)
                    (define* (bad-clause #:optional (msg "invalid clause"))
                      (syntax-violation 'case msg whole-expr clause))
                    (syntax-case clause ()
                      ((test . rest)
                       (with-syntax
                           ((clause-expr
                             (syntax-case #'rest (=>)
                               ((=> receiver) #'(receiver key))
                               ((=> receiver ...)
                                (bad-clause
                                 "wrong number of receiver expressions"))
                               ((e e* ...) #'(begin e e* ...))
                               (_ (bad-clause)))))
                         (syntax-case #'test (else)
                           ((datums ...)
                            (let ((seen
                                   (fold
                                    (lambda (datum seen)
                                      (define (warn-datum type)
                                        ((@ (system base message)
                                            warning)
                                         type
                                         (append (source-properties datum)
                                                 (source-properties
                                                  (syntax->datum #'test)))
                                         datum
                                         (syntax->datum clause)
                                         (syntax->datum whole-expr)))
                                      (when (memv datum seen)
                                        (warn-datum 'duplicate-case-datum))
                                      (when (or (pair? datum) (array? datum))
                                        (warn-datum 'bad-case-datum))
                                      (cons datum seen))
                                    seen
                                    (map syntax->datum #'(datums ...)))))
                              (values (lambda (tail)
                                        #`((if (memv key '(datums ...))
                                               clause-expr
                                               #,@tail)))
                                      seen)))
                           (else (values (lambda (tail)
                                           (if (null? tail)
                                               #'(clause-expr)
                                               (bad-clause
                                                "else must be the last clause")))
                                         seen))
                           (_ (bad-clause)))))
                      (_ (bad-clause))))
                  '() #'(clause clauses ...)))))))))

(define-syntax do
  (syntax-rules ()
    ((do ((var init step ...) ...)
         (test expr ...)
         command ...)
     (letrec
       ((loop
         (lambda (var ...)
           (if test
               (begin
                 (if #f #f)
                 expr ...)
               (begin
                 command
                 ...
                 (loop (do "step" var step ...)
                       ...))))))
       (loop init ...)))
    ((do "step" x)
     x)
    ((do "step" x y)
     y)))

(define-syntax-rule (delay exp)
  (make-promise (lambda () exp)))

(define-syntax with-fluids
  (lambda (stx)
    (define (emit-with-fluids bindings body)
      (syntax-case bindings ()
        (()
         body)
        (((f v) . bindings)
         #`(with-fluid* f v
             (lambda ()
               #,(emit-with-fluids #'bindings body))))))
    (syntax-case stx ()
      ((_ ((fluid val) ...) exp exp* ...)
       (with-syntax (((fluid-tmp ...) (generate-temporaries #'(fluid ...)))
                     ((val-tmp ...) (generate-temporaries #'(val ...))))
         #`(let ((fluid-tmp fluid) ...)
             (let ((val-tmp val) ...)
               #,(emit-with-fluids #'((fluid-tmp val-tmp) ...)
                                   #'(begin exp exp* ...)))))))))

(define-syntax current-source-location
  (lambda (x)
    (syntax-case x ()
      ((_)
       (with-syntax ((s (datum->syntax x (syntax-source x))))
         #''s)))))

;; We provide this accessor out of convenience.  current-line and
;; current-column aren't so interesting, because they distort what they
;; are measuring; better to use syntax-source from a macro.
;;
(define-syntax current-filename
  (lambda (x)
    "A macro that expands to the current filename: the filename that
the (current-filename) form appears in.  Expands to #f if this
information is unavailable."
    (false-if-exception
     (canonicalize-path (assq-ref (syntax-source x) 'filename)))))

(define-syntax-rule (define-once sym val)
  (define sym
    (if (module-locally-bound? (current-module) 'sym) sym val)))

;;; The real versions of `map' and `for-each', with cycle detection, and
;;; that use reverse! instead of recursion in the case of `map'.
;;;
(define map
  (case-lambda
    ((f l)
     (let map1 ((hare l) (tortoise l) (move? #f) (out '()))
       (if (pair? hare)
           (if move?
               (if (eq? tortoise hare)
                   (scm-error 'wrong-type-arg "map" "Circular list: ~S"
                              (list l) #f)
                   (map1 (cdr hare) (cdr tortoise) #f
                       (cons (f (car hare)) out)))
               (map1 (cdr hare) tortoise #t
                     (cons (f (car hare)) out)))
           (if (null? hare)
               (reverse! out)
               (scm-error 'wrong-type-arg "map" "Not a list: ~S"
                          (list l) #f)))))
    
    ((f l1 l2)
     (let map2 ((h1 l1) (h2 l2) (t1 l1) (t2 l2) (move? #f) (out '()))
       (cond
        ((pair? h1)
         (cond
          ((not (pair? h2))
           (scm-error 'wrong-type-arg "map"
                      (if (list? h2)
                          "List of wrong length: ~S"
                          "Not a list: ~S")
                      (list l2) #f))
          ((not move?)
           (map2 (cdr h1) (cdr h2) t1 t2 #t
                 (cons (f (car h1) (car h2)) out)))
          ((eq? t1 h1)
           (scm-error 'wrong-type-arg "map" "Circular list: ~S"
                      (list l1) #f))
          ((eq? t2 h2)
           (scm-error 'wrong-type-arg "map" "Circular list: ~S"
                      (list l2) #f))
          (else
           (map2 (cdr h1) (cdr h2) (cdr t1) (cdr t2) #f
                 (cons (f (car h1) (car h2)) out)))))

        ((and (null? h1) (null? h2))
         (reverse! out))
        
        ((null? h1)
         (scm-error 'wrong-type-arg "map"
                    (if (list? h2)
                        "List of wrong length: ~S"
                        "Not a list: ~S")
                    (list l2) #f))
        (else
         (scm-error 'wrong-type-arg "map"
                    "Not a list: ~S"
                    (list l1) #f)))))

    ((f l1 . rest)
     (let ((len (length l1)))
       (let mapn ((rest rest))
         (or (null? rest)
             (if (= (length (car rest)) len)
                 (mapn (cdr rest))
                 (scm-error 'wrong-type-arg "map" "List of wrong length: ~S"
                            (list (car rest)) #f)))))
     (let mapn ((l1 l1) (rest rest) (out '()))
       (if (null? l1)
           (reverse! out)
           (mapn (cdr l1) (map cdr rest)
                 (cons (apply f (car l1) (map car rest)) out)))))))

(define map-in-order map)

(define for-each
  (case-lambda
    ((f l)
     (let for-each1 ((hare l) (tortoise l))
       (if (pair? hare)
           (begin
             (f (car hare))
             (let ((hare (cdr hare)))
               (if (pair? hare)
                   (begin
                     (when (eq? tortoise hare)
                       (scm-error 'wrong-type-arg "for-each" "Circular list: ~S"
                                  (list l) #f))
                     (f (car hare))
                     (for-each1 (cdr hare) (cdr tortoise))))))
           (if (not (null? hare))
               (scm-error 'wrong-type-arg "for-each" "Not a list: ~S"
                          (list l) #f)))))

    ((f l1 l2)
     (let for-each2 ((h1 l1) (h2 l2) (t1 l1) (t2 l2) (move? #f))
       (cond
        ((and (pair? h1) (pair? h2))
         (cond
          ((not move?)
           (f (car h1) (car h2))
           (for-each2 (cdr h1) (cdr h2) t1 t2 #t))
          ((eq? t1 h1)
           (scm-error 'wrong-type-arg "for-each" "Circular list: ~S"
                      (list l1) #f))
          ((eq? t2 h2)
           (scm-error 'wrong-type-arg "for-each" "Circular list: ~S"
                      (list l2) #f))
          (else
           (f (car h1) (car h2))
           (for-each2 (cdr h1) (cdr h2) (cdr t1) (cdr t2) #f))))

        ((if (null? h1)
             (or (null? h2) (pair? h2))
             (and (pair? h1) (null? h2)))
         (if #f #f))
        
        ((list? h1)
         (scm-error 'wrong-type-arg "for-each" "Unexpected tail: ~S"
                    (list h2) #f))
        (else
         (scm-error 'wrong-type-arg "for-each" "Unexpected tail: ~S"
                    (list h1) #f)))))

    ((f l1 . rest)
     (let ((len (length l1)))
       (let for-eachn ((rest rest))
         (or (null? rest)
             (if (= (length (car rest)) len)
                 (for-eachn (cdr rest))
                 (scm-error 'wrong-type-arg "for-each" "List of wrong length: ~S"
                            (list (car rest)) #f)))))
     
     (let for-eachn ((l1 l1) (rest rest))
       (if (pair? l1)
           (begin
             (apply f (car l1) (map car rest))
             (for-eachn (cdr l1) (map cdr rest))))))))




;;;
;;; Extensible exception printing.
;;;

(define set-exception-printer! #f)
;; There is already a definition of print-exception from backtrace.c
;; that we will override.

(let ((exception-printers '()))
  (define (print-location frame port)
    (let ((source (and=> frame frame-source)))
      ;; source := (addr . (filename . (line . column)))
      (if source
          (let ((filename (or (cadr source) "<unnamed port>"))
                (line (caddr source))
                (col (cdddr source)))
            (format port "~a:~a:~a: " filename (1+ line) col))
          (format port "ERROR: "))))

  (set! set-exception-printer!
        (lambda (key proc)
          (set! exception-printers (acons key proc exception-printers))))

  (set! print-exception
        (lambda (port frame key args)
          (define (default-printer)
            (format port "Throw to key `~a' with args `~s'." key args))

          (if frame
              (let ((proc (frame-procedure frame)))
                (print-location frame port)
                (format port "In procedure ~a:\n"
                        (or (false-if-exception (procedure-name proc))
                            proc))))

          (print-location frame port)
          (catch #t
            (lambda ()
              (let ((printer (assq-ref exception-printers key)))
                (if printer
                    (printer port key args default-printer)
                    (default-printer))))
            (lambda (k . args)
              (format port "Error while printing exception.")))
          (newline port)
          (force-output port))))

;;;
;;; Printers for those keys thrown by Guile.
;;;
(let ()
  (define (scm-error-printer port key args default-printer)
    ;; Abuse case-lambda as a pattern matcher, given that we don't have
    ;; ice-9 match at this point.
    (apply (case-lambda
             ((subr msg args . rest)
              (if subr
                  (format port "In procedure ~a: " subr))
              (apply format port msg (or args '())))
             (_ (default-printer)))
           args))

  (define (syntax-error-printer port key args default-printer)
    (apply (case-lambda
             ((who what where form subform . extra)
              (format port "Syntax error:\n")
              (if where
                  (let ((file (or (assq-ref where 'filename) "unknown file"))
                        (line (and=> (assq-ref where 'line) 1+))
                        (col (assq-ref where 'column)))
                    (format port "~a:~a:~a: " file line col))
                  (format port "unknown location: "))
              (if who
                  (format port "~a: " who))
              (format port "~a" what)
              (if subform
                  (format port " in subform ~s of ~s" subform form)
                  (if form
                      (format port " in form ~s" form))))
             (_ (default-printer)))
           args))

  (define (keyword-error-printer port key args default-printer)
    (let ((message (cadr args))
          (faulty  (car (cadddr args)))) ; I won't do it again, I promise.
      (format port "~a: ~s" message faulty)))

  (define (getaddrinfo-error-printer port key args default-printer)
    (format port "In procedure getaddrinfo: ~a" (gai-strerror (car args))))

  (set-exception-printer! 'goops-error scm-error-printer)
  (set-exception-printer! 'host-not-found scm-error-printer)
  (set-exception-printer! 'keyword-argument-error keyword-error-printer)
  (set-exception-printer! 'misc-error scm-error-printer)
  (set-exception-printer! 'no-data scm-error-printer)
  (set-exception-printer! 'no-recovery scm-error-printer)
  (set-exception-printer! 'null-pointer-error scm-error-printer)
  (set-exception-printer! 'out-of-range scm-error-printer)
  (set-exception-printer! 'program-error scm-error-printer)
  (set-exception-printer! 'read-error scm-error-printer)
  (set-exception-printer! 'regular-expression-syntax scm-error-printer)
  (set-exception-printer! 'signal scm-error-printer)
  (set-exception-printer! 'stack-overflow scm-error-printer)
  (set-exception-printer! 'system-error scm-error-printer)
  (set-exception-printer! 'try-again scm-error-printer)
  (set-exception-printer! 'unbound-variable scm-error-printer)
  (set-exception-printer! 'wrong-number-of-args scm-error-printer)
  (set-exception-printer! 'wrong-type-arg scm-error-printer)

  (set-exception-printer! 'syntax-error syntax-error-printer)

  (set-exception-printer! 'getaddrinfo-error getaddrinfo-error-printer))




;;; {Defmacros}
;;;

(define-syntax define-macro
  (lambda (x)
    "Define a defmacro."
    (syntax-case x ()
      ((_ (macro . args) doc body1 body ...)
       (string? (syntax->datum #'doc))
       #'(define-macro macro doc (lambda args body1 body ...)))
      ((_ (macro . args) body ...)
       #'(define-macro macro #f (lambda args body ...)))
      ((_ macro transformer)
       #'(define-macro macro #f transformer))
      ((_ macro doc transformer)
       (or (string? (syntax->datum #'doc))
           (not (syntax->datum #'doc)))
       #'(define-syntax macro
           (lambda (y)
             doc
             #((macro-type . defmacro)
               (defmacro-args args))
             (syntax-case y ()
               ((_ . args)
                (let ((v (syntax->datum #'args)))
                  (datum->syntax y (apply transformer v)))))))))))

(define-syntax defmacro
  (lambda (x)
    "Define a defmacro, with the old lispy defun syntax."
    (syntax-case x ()
      ((_ macro args doc body1 body ...)
       (string? (syntax->datum #'doc))
       #'(define-macro macro doc (lambda args body1 body ...)))
      ((_ macro args body ...)
       #'(define-macro macro #f (lambda args body ...))))))

(provide 'defmacro)



;;; {Deprecation}
;;;

(define-syntax begin-deprecated
  (lambda (x)
    (syntax-case x ()
      ((_ form form* ...)
       (if (include-deprecated-features)
           #'(begin form form* ...)
           #'(begin))))))



;;; {Trivial Functions}
;;;

(define (identity x) x)

(define (compose proc . rest)
  "Compose PROC with the procedures in REST, such that the last one in
REST is applied first and PROC last, and return the resulting procedure.
The given procedures must have compatible arity."
  (if (null? rest)
      proc
      (let ((g (apply compose rest)))
        (lambda args
          (call-with-values (lambda () (apply g args)) proc)))))

(define (negate proc)
  "Return a procedure with the same arity as PROC that returns the `not'
of PROC's result."
  (lambda args
    (not (apply proc args))))

(define (const value)
  "Return a procedure that accepts any number of arguments and returns
VALUE."
  (lambda _
    value))

(define (and=> value procedure)
  "When VALUE is #f, return #f.  Otherwise, return (PROC VALUE)."
  (and value (procedure value)))

(define call/cc call-with-current-continuation)

(define-syntax false-if-exception
  (syntax-rules ()
    ((false-if-exception expr)
     (catch #t
       (lambda () expr)
       (lambda args #f)))
    ((false-if-exception expr #:warning template arg ...)
     (catch #t
       (lambda () expr)
       (lambda (key . args)
         (for-each (lambda (s)
                     (if (not (string-null? s))
                         (format (current-warning-port) ";;; ~a\n" s)))
                   (string-split
                    (call-with-output-string
                     (lambda (port)
                       (format port template arg ...)
                       (print-exception port #f key args)))
                    #\newline))
         #f)))))



;;; {General Properties}
;;;

;; Properties are a lispy way to associate random info with random objects.
;; Traditionally properties are implemented as an alist or a plist actually
;; pertaining to the object in question.
;;
;; These "object properties" have the advantage that they can be associated with
;; any object, even if the object has no plist. Object properties are good when
;; you are extending pre-existing objects in unexpected ways. They also present
;; a pleasing, uniform procedure-with-setter interface. But if you have a data
;; type that always has properties, it's often still best to store those
;; properties within the object itself.

(define (make-object-property)
  ;; Weak tables are thread-safe.
  (let ((prop (make-weak-key-hash-table)))
    (make-procedure-with-setter
     (lambda (obj) (hashq-ref prop obj))
     (lambda (obj val) (hashq-set! prop obj val)))))




;;; {Symbol Properties}
;;;

;;; Symbol properties are something you see in old Lisp code. In most current
;;; Guile code, symbols are not used as a data structure -- they are used as
;;; keys into other data structures.

(define (symbol-property sym prop)
  (let ((pair (assoc prop (symbol-pref sym))))
    (and pair (cdr pair))))

(define (set-symbol-property! sym prop val)
  (let ((pair (assoc prop (symbol-pref sym))))
    (if pair
        (set-cdr! pair val)
        (symbol-pset! sym (acons prop val (symbol-pref sym))))))

(define (symbol-property-remove! sym prop)
  (let ((pair (assoc prop (symbol-pref sym))))
    (if pair
        (symbol-pset! sym (delq! pair (symbol-pref sym))))))



;;; {Arrays}
;;;

(define (array-shape a)
  (map (lambda (ind) (if (number? ind) (list 0 (+ -1 ind)) ind))
       (array-dimensions a)))



;;; {Keywords}
;;;

;;; It's much better if you can use lambda* / define*, of course.

(define (kw-arg-ref args kw)
  (let ((rem (member kw args)))
    (and rem (pair? (cdr rem)) (cadr rem))))



;;; {IOTA functions: generating lists of numbers}
;;;

(define (iota n)
  (let loop ((count (1- n)) (result '()))
    (if (< count 0) result
        (loop (1- count) (cons count result)))))



;;; {Structs}
;;;

(define (struct-layout s)
  (struct-ref (struct-vtable s) vtable-index-layout))



;;; {Records}
;;;

;; Printing records: by default, records are printed as
;;
;;   #<type-name field1: val1 field2: val2 ...>
;;
;; You can change that by giving a custom printing function to
;; MAKE-RECORD-TYPE (after the list of field symbols).  This function
;; will be called like
;;
;;   (<printer> object port)
;;
;; It should print OBJECT to PORT.

(define (inherit-print-state old-port new-port)
  (if (get-print-state old-port)
      (port-with-print-state new-port (get-print-state old-port))
      new-port))

;; 0: type-name, 1: fields, 2: constructor
(define record-type-vtable
  (let ((s (make-vtable (string-append standard-vtable-fields "prprpw")
                        (lambda (s p)
                          (display "#<record-type " p)
                          (display (record-type-name s) p)
                          (display ">" p)))))
    (set-struct-vtable-name! s 'record-type)
    s))

(define (record-type? obj)
  (and (struct? obj) (eq? record-type-vtable (struct-vtable obj))))

(define* (make-record-type type-name fields #:optional printer)
  ;; Pre-generate constructors for nfields < 20.
  (define-syntax make-constructor
    (lambda (x)
      (define *max-static-argument-count* 20)
      (define (make-formals n)
        (let lp ((i 0))
          (if (< i n)
              (cons (datum->syntax
                     x 
                     (string->symbol
                      (string (integer->char (+ (char->integer #\a) i)))))
                    (lp (1+ i)))
              '())))
      (syntax-case x ()
        ((_ rtd exp) (not (identifier? #'exp))
         #'(let ((n exp))
             (make-constructor rtd n)))
        ((_ rtd nfields)
         #`(case nfields
             #,@(let lp ((n 0))
                  (if (< n *max-static-argument-count*)
                      (cons (with-syntax (((formal ...) (make-formals n))
                                          ((idx ...) (iota n))
                                          (n n))
                              #'((n)
                                 (lambda (formal ...)
                                   (let ((s (allocate-struct rtd n)))
                                     (struct-set! s idx formal)
                                     ...
                                     s))))
                            (lp (1+ n)))
                      '()))
             (else
              (lambda args
                (if (= (length args) nfields)
                    (apply make-struct rtd 0 args)
                    (scm-error 'wrong-number-of-args
                               (format #f "make-~a" type-name)
                               "Wrong number of arguments" '() #f)))))))))

  (define (default-record-printer s p)
    (display "#<" p)
    (display (record-type-name (record-type-descriptor s)) p)
    (let loop ((fields (record-type-fields (record-type-descriptor s)))
               (off 0))
      (cond
       ((not (null? fields))
        (display " " p)
        (display (car fields) p)
        (display ": " p)
        (display (struct-ref s off) p)
        (loop (cdr fields) (+ 1 off)))))
    (display ">" p))

  (let ((rtd (make-struct record-type-vtable 0
                          (make-struct-layout
                           (apply string-append
                                  (map (lambda (f) "pw") fields)))
                          (or printer default-record-printer)
                          type-name
                          (copy-tree fields))))
    (struct-set! rtd (+ vtable-offset-user 2)
                 (make-constructor rtd (length fields)))
    ;; Temporary solution: Associate a name to the record type descriptor
    ;; so that the object system can create a wrapper class for it.
    (set-struct-vtable-name! rtd (if (symbol? type-name)
                                     type-name
                                     (string->symbol type-name)))
    rtd))

(define (record-type-name obj)
  (if (record-type? obj)
      (struct-ref obj vtable-offset-user)
      (error 'not-a-record-type obj)))

(define (record-type-fields obj)
  (if (record-type? obj)
      (struct-ref obj (+ 1 vtable-offset-user))
      (error 'not-a-record-type obj)))

(define* (record-constructor rtd #:optional field-names)
  (if (not field-names)
      (struct-ref rtd (+ 2 vtable-offset-user))
      (primitive-eval
       `(lambda ,field-names
          (make-struct ',rtd 0 ,@(map (lambda (f)
                                        (if (memq f field-names)
                                            f
                                            #f))
                                      (record-type-fields rtd)))))))
          
(define (record-predicate rtd)
  (lambda (obj) (and (struct? obj) (eq? rtd (struct-vtable obj)))))

(define (%record-type-error rtd obj)  ;; private helper
  (or (eq? rtd (record-type-descriptor obj))
      (scm-error 'wrong-type-arg "%record-type-check"
                 "Wrong type record (want `~S'): ~S"
                 (list (record-type-name rtd) obj)
                 #f)))

(define (record-accessor rtd field-name)
  (let ((pos (list-index (record-type-fields rtd) field-name)))
    (if (not pos)
        (error 'no-such-field field-name))
    (lambda (obj)
      (if (eq? (struct-vtable obj) rtd)
          (struct-ref obj pos)
          (%record-type-error rtd obj)))))

(define (record-modifier rtd field-name)
  (let ((pos (list-index (record-type-fields rtd) field-name)))
    (if (not pos)
        (error 'no-such-field field-name))
    (lambda (obj val)
      (if (eq? (struct-vtable obj) rtd)
          (struct-set! obj pos val)
          (%record-type-error rtd obj)))))

(define (record? obj)
  (and (struct? obj) (record-type? (struct-vtable obj))))

(define (record-type-descriptor obj)
  (if (struct? obj)
      (struct-vtable obj)
      (error 'not-a-record obj)))

(provide 'record)



;;; {Parameters}
;;;

(define <parameter>
  ;; Three fields: the procedure itself, the fluid, and the converter.
  (make-struct <applicable-struct-vtable> 0 'pwprpr))
(set-struct-vtable-name! <parameter> '<parameter>)

(define* (make-parameter init #:optional (conv (lambda (x) x)))
  "Make a new parameter.

A parameter is a dynamically bound value, accessed through a procedure.
To access the current value, apply the procedure with no arguments:

  (define p (make-parameter 10))
  (p) => 10

To provide a new value for the parameter in a dynamic extent, use
`parameterize':

  (parameterize ((p 20))
    (p)) => 20
  (p) => 10

The value outside of the dynamic extent of the body is unaffected.  To
update the current value, apply it to one argument:

  (p 20) => 10
  (p) => 20

As you can see, the call that updates a parameter returns its previous
value.

All values for the parameter are first run through the CONV procedure,
including INIT, the initial value.  The default CONV procedure is the
identity procedure.  CONV is commonly used to ensure some set of
invariants on the values that a parameter may have."
  (let ((fluid (make-fluid (conv init))))
    (make-struct <parameter> 0
                 (case-lambda
                   (() (fluid-ref fluid))
                   ((x) (let ((prev (fluid-ref fluid)))
                          (fluid-set! fluid (conv x))
                          prev)))
                 fluid conv)))

(define (parameter? x)
  (and (struct? x) (eq? (struct-vtable x) <parameter>)))

(define (parameter-fluid p)
  (if (parameter? p)
      (struct-ref p 1)
      (scm-error 'wrong-type-arg "parameter-fluid"
                 "Not a parameter: ~S" (list p) #f)))

(define (parameter-converter p)
  (if (parameter? p)
      (struct-ref p 2)
      (scm-error 'wrong-type-arg "parameter-fluid"
                 "Not a parameter: ~S" (list p) #f)))

(define-syntax parameterize
  (lambda (x)
    (syntax-case x ()
      ((_ ((param value) ...) body body* ...)
       (with-syntax (((p ...) (generate-temporaries #'(param ...))))
         #'(let ((p param) ...)
             (if (not (parameter? p))
                        (scm-error 'wrong-type-arg "parameterize"
                                   "Not a parameter: ~S" (list p) #f))
             ...
             (with-fluids (((struct-ref p 1) ((struct-ref p 2) value))
                           ...)
               body body* ...)))))))

(define* (fluid->parameter fluid #:optional (conv (lambda (x) x)))
  "Make a parameter that wraps a fluid.

The value of the parameter will be the same as the value of the fluid.
If the parameter is rebound in some dynamic extent, perhaps via
`parameterize', the new value will be run through the optional CONV
procedure, as with any parameter.  Note that unlike `make-parameter',
CONV is not applied to the initial value."
  (make-struct <parameter> 0
               (case-lambda
                 (() (fluid-ref fluid))
                 ((x) (let ((prev (fluid-ref fluid)))
                        (fluid-set! fluid (conv x))
                        prev)))
               fluid conv))



;;; Once parameters have booted, define the default prompt tag as being
;;; a parameter.
;;;

(set! default-prompt-tag (make-parameter (default-prompt-tag)))



;;; Current ports as parameters.
;;;

(let ()
  (define-syntax-rule (port-parameterize! binding fluid predicate msg)
    (begin
      (set! binding (fluid->parameter (module-ref (current-module) 'fluid)
                                      (lambda (x)
                                        (if (predicate x) x
                                            (error msg x)))))
      (hashq-remove! (%get-pre-modules-obarray) 'fluid)))
  
  (port-parameterize! current-input-port %current-input-port-fluid
                      input-port? "expected an input port")
  (port-parameterize! current-output-port %current-output-port-fluid
                      output-port? "expected an output port")
  (port-parameterize! current-error-port %current-error-port-fluid
                      output-port? "expected an output port"))



;;; {Warnings}
;;;

(define current-warning-port
  (make-parameter (current-error-port)
                  (lambda (x)
                    (if (output-port? x)
                        x
                        (error "expected an output port" x)))))




;;; {Languages}
;;;

;; The language can be a symbolic name or a <language> object from
;; (system base language).
;;
(define current-language (make-parameter 'scheme))




;;; {High-Level Port Routines}
;;;

(define* (open-input-file
          file #:key (binary #f) (encoding #f) (guess-encoding #f))
  "Takes a string naming an existing file and returns an input port
capable of delivering characters from the file.  If the file
cannot be opened, an error is signalled."
  (open-file file (if binary "rb" "r")
             #:encoding encoding
             #:guess-encoding guess-encoding))

(define* (open-output-file file #:key (binary #f) (encoding #f))
  "Takes a string naming an output file to be created and returns an
output port capable of writing characters to a new file by that
name.  If the file cannot be opened, an error is signalled.  If a
file with the given name already exists, the effect is unspecified."
  (open-file file (if binary "wb" "w")
             #:encoding encoding))

(define* (call-with-input-file
          file proc #:key (binary #f) (encoding #f) (guess-encoding #f))
  "PROC should be a procedure of one argument, and FILE should be a
string naming a file.  The file must
already exist. These procedures call PROC
with one argument: the port obtained by opening the named file for
input or output.  If the file cannot be opened, an error is
signalled.  If the procedure returns, then the port is closed
automatically and the values yielded by the procedure are returned.
If the procedure does not return, then the port will not be closed
automatically unless it is possible to prove that the port will
never again be used for a read or write operation."
  (let ((p (open-input-file file
                            #:binary binary
                            #:encoding encoding
                            #:guess-encoding guess-encoding)))
    (call-with-values
      (lambda () (proc p))
      (lambda vals
        (close-input-port p)
        (apply values vals)))))

(define* (call-with-output-file file proc #:key (binary #f) (encoding #f))
  "PROC should be a procedure of one argument, and FILE should be a
string naming a file.  The behaviour is unspecified if the file
already exists. These procedures call PROC
with one argument: the port obtained by opening the named file for
input or output.  If the file cannot be opened, an error is
signalled.  If the procedure returns, then the port is closed
automatically and the values yielded by the procedure are returned.
If the procedure does not return, then the port will not be closed
automatically unless it is possible to prove that the port will
never again be used for a read or write operation."
  (let ((p (open-output-file file #:binary binary #:encoding encoding)))
    (call-with-values
      (lambda () (proc p))
      (lambda vals
        (close-output-port p)
        (apply values vals)))))

(define (with-input-from-port port thunk)
  (parameterize ((current-input-port port))
    (thunk)))

(define (with-output-to-port port thunk)
  (parameterize ((current-output-port port))
    (thunk)))

(define (with-error-to-port port thunk)
  (parameterize ((current-error-port port))
    (thunk)))

(define* (with-input-from-file
          file thunk #:key (binary #f) (encoding #f) (guess-encoding #f))
  "THUNK must be a procedure of no arguments, and FILE must be a
string naming a file.  The file must already exist. The file is opened for
input, an input port connected to it is made
the default value returned by `current-input-port',
and the THUNK is called with no arguments.
When the THUNK returns, the port is closed and the previous
default is restored.  Returns the values yielded by THUNK.  If an
escape procedure is used to escape from the continuation of these
procedures, their behavior is implementation dependent."
  (call-with-input-file file
   (lambda (p) (with-input-from-port p thunk))
   #:binary binary
   #:encoding encoding
   #:guess-encoding guess-encoding))

(define* (with-output-to-file file thunk #:key (binary #f) (encoding #f))
  "THUNK must be a procedure of no arguments, and FILE must be a
string naming a file.  The effect is unspecified if the file already exists.
The file is opened for output, an output port connected to it is made
the default value returned by `current-output-port',
and the THUNK is called with no arguments.
When the THUNK returns, the port is closed and the previous
default is restored.  Returns the values yielded by THUNK.  If an
escape procedure is used to escape from the continuation of these
procedures, their behavior is implementation dependent."
  (call-with-output-file file
   (lambda (p) (with-output-to-port p thunk))
   #:binary binary
   #:encoding encoding))

(define* (with-error-to-file file thunk #:key (binary #f) (encoding #f))
  "THUNK must be a procedure of no arguments, and FILE must be a
string naming a file.  The effect is unspecified if the file already exists.
The file is opened for output, an output port connected to it is made
the default value returned by `current-error-port',
and the THUNK is called with no arguments.
When the THUNK returns, the port is closed and the previous
default is restored.  Returns the values yielded by THUNK.  If an
escape procedure is used to escape from the continuation of these
procedures, their behavior is implementation dependent."
  (call-with-output-file file
   (lambda (p) (with-error-to-port p thunk))
   #:binary binary
   #:encoding encoding))

(define (call-with-input-string string proc)
  "Calls the one-argument procedure @var{proc} with a newly created
input port from which @var{string}'s contents may be read.  The value
yielded by the @var{proc} is returned."
  (proc (open-input-string string)))

(define (with-input-from-string string thunk)
  "THUNK must be a procedure of no arguments.
The test of STRING  is opened for
input, an input port connected to it is made, 
and the THUNK is called with no arguments.
When the THUNK returns, the port is closed.
Returns the values yielded by THUNK.  If an
escape procedure is used to escape from the continuation of these
procedures, their behavior is implementation dependent."
  (call-with-input-string string
   (lambda (p) (with-input-from-port p thunk))))

(define (call-with-output-string proc)
  "Calls the one-argument procedure @var{proc} with a newly created output
port.  When the function returns, the string composed of the characters
written into the port is returned."
  (let ((port (open-output-string)))
    (proc port)
    (get-output-string port)))

(define (with-output-to-string thunk)
  "Calls THUNK and returns its output as a string."
  (call-with-output-string
   (lambda (p) (with-output-to-port p thunk))))

(define (with-error-to-string thunk)
  "Calls THUNK and returns its error output as a string."
  (call-with-output-string
   (lambda (p) (with-error-to-port p thunk))))

(define the-eof-object (call-with-input-string "" (lambda (p) (read-char p))))



;;; {Booleans}
;;;

(define (->bool x) (not (not x)))



;;; {Symbols}
;;;

(define (symbol-append . args)
  (string->symbol (apply string-append (map symbol->string args))))

(define (list->symbol . args)
  (string->symbol (apply list->string args)))

(define (symbol . args)
  (string->symbol (apply string args)))



;;; {Lists}
;;;

(define (list-index l k)
  (let loop ((n 0)
             (l l))
    (and (not (null? l))
         (if (eq? (car l) k)
             n
             (loop (+ n 1) (cdr l))))))



;; Load `posix.scm' even when not (provided? 'posix) so that we get the
;; `stat' accessors.
(primitive-load-path "ice-9/posix")

(if (provided? 'socket)
    (primitive-load-path "ice-9/networking"))

;; For reference, Emacs file-exists-p uses stat in this same way.
(define file-exists?
  (if (provided? 'posix)
      (lambda (str)
        (->bool (stat str #f)))
      (lambda (str)
        (let ((port (catch 'system-error (lambda () (open-input-file str))
                           (lambda args #f))))
          (if port (begin (close-port port) #t)
              #f)))))

(define file-is-directory?
  (if (provided? 'posix)
      (lambda (str)
        (eq? (stat:type (stat str)) 'directory))
      (lambda (str)
        (let ((port (catch 'system-error
                           (lambda ()
                             (open-input-file (string-append str "/.")))
                           (lambda args #f))))
          (if port (begin (close-port port) #t)
              #f)))))

(define (system-error-errno args)
  (if (eq? (car args) 'system-error)
      (car (list-ref args 4))
      #f))



;;; {Error Handling}
;;;

(define error
  (case-lambda
    (()
     (scm-error 'misc-error #f "?" #f #f))
    ((message . args)
     (let ((msg (string-join (cons "~A" (make-list (length args) "~S")))))
       (scm-error 'misc-error #f msg (cons message args) #f)))))



;;; {Time Structures}
;;;

(define (tm:sec obj) (vector-ref obj 0))
(define (tm:min obj) (vector-ref obj 1))
(define (tm:hour obj) (vector-ref obj 2))
(define (tm:mday obj) (vector-ref obj 3))
(define (tm:mon obj) (vector-ref obj 4))
(define (tm:year obj) (vector-ref obj 5))
(define (tm:wday obj) (vector-ref obj 6))
(define (tm:yday obj) (vector-ref obj 7))
(define (tm:isdst obj) (vector-ref obj 8))
(define (tm:gmtoff obj) (vector-ref obj 9))
(define (tm:zone obj) (vector-ref obj 10))

(define (set-tm:sec obj val) (vector-set! obj 0 val))
(define (set-tm:min obj val) (vector-set! obj 1 val))
(define (set-tm:hour obj val) (vector-set! obj 2 val))
(define (set-tm:mday obj val) (vector-set! obj 3 val))
(define (set-tm:mon obj val) (vector-set! obj 4 val))
(define (set-tm:year obj val) (vector-set! obj 5 val))
(define (set-tm:wday obj val) (vector-set! obj 6 val))
(define (set-tm:yday obj val) (vector-set! obj 7 val))
(define (set-tm:isdst obj val) (vector-set! obj 8 val))
(define (set-tm:gmtoff obj val) (vector-set! obj 9 val))
(define (set-tm:zone obj val) (vector-set! obj 10 val))

(define (tms:clock obj) (vector-ref obj 0))
(define (tms:utime obj) (vector-ref obj 1))
(define (tms:stime obj) (vector-ref obj 2))
(define (tms:cutime obj) (vector-ref obj 3))
(define (tms:cstime obj) (vector-ref obj 4))



;;; {File Descriptors and Ports}
;;;

(define file-position ftell)
(define* (file-set-position port offset #:optional (whence SEEK_SET))
  (seek port offset whence))

(define (move->fdes fd/port fd)
  (cond ((integer? fd/port)
         (dup->fdes fd/port fd)
         (close fd/port)
         fd)
        (else
         (primitive-move->fdes fd/port fd)
         (set-port-revealed! fd/port 1)
         fd/port)))

(define (release-port-handle port)
  (let ((revealed (port-revealed port)))
    (if (> revealed 0)
        (set-port-revealed! port (- revealed 1)))))

(define dup->port
  (case-lambda
    ((port/fd mode)
     (fdopen (dup->fdes port/fd) mode))
    ((port/fd mode new-fd)
     (let ((port (fdopen (dup->fdes port/fd new-fd) mode)))
       (set-port-revealed! port 1)
       port))))

(define dup->inport
  (case-lambda
    ((port/fd)
     (dup->port port/fd "r"))
    ((port/fd new-fd)
     (dup->port port/fd "r" new-fd))))

(define dup->outport
  (case-lambda
    ((port/fd)
     (dup->port port/fd "w"))
    ((port/fd new-fd)
     (dup->port port/fd "w" new-fd))))

(define dup
  (case-lambda
    ((port/fd)
     (if (integer? port/fd)
         (dup->fdes port/fd)
         (dup->port port/fd (port-mode port/fd))))
    ((port/fd new-fd)
     (if (integer? port/fd)
         (dup->fdes port/fd new-fd)
         (dup->port port/fd (port-mode port/fd) new-fd)))))

(define (duplicate-port port modes)
  (dup->port port modes))

(define (fdes->inport fdes)
  (let loop ((rest-ports (fdes->ports fdes)))
    (cond ((null? rest-ports)
           (let ((result (fdopen fdes "r")))
             (set-port-revealed! result 1)
             result))
          ((input-port? (car rest-ports))
           (set-port-revealed! (car rest-ports)
                               (+ (port-revealed (car rest-ports)) 1))
           (car rest-ports))
          (else
           (loop (cdr rest-ports))))))

(define (fdes->outport fdes)
  (let loop ((rest-ports (fdes->ports fdes)))
    (cond ((null? rest-ports)
           (let ((result (fdopen fdes "w")))
             (set-port-revealed! result 1)
             result))
          ((output-port? (car rest-ports))
           (set-port-revealed! (car rest-ports)
                               (+ (port-revealed (car rest-ports)) 1))
           (car rest-ports))
          (else
           (loop (cdr rest-ports))))))

(define (port->fdes port)
  (set-port-revealed! port (+ (port-revealed port) 1))
  (fileno port))

(define (setenv name value)
  (if value
      (putenv (string-append name "=" value))
      (putenv name)))

(define (unsetenv name)
  "Remove the entry for NAME from the environment."
  (putenv name))



;;; {Load Paths}
;;;

(let-syntax ((compile-time-case
              (lambda (stx)
                (syntax-case stx ()
                  ((_ exp clauses ...)
                   (let ((val (primitive-eval (syntax->datum #'exp))))
                     (let next-clause ((clauses #'(clauses ...)))
                       (syntax-case clauses (else)
                         (()
                          (syntax-violation 'compile-time-case
                                            "all clauses failed to match" stx))
                         (((else form ...))
                          #'(begin form ...))
                         ((((k ...) form ...) clauses ...)
                          (if (memv val (syntax->datum #'(k ...)))
                              #'(begin form ...)
                              (next-clause #'(clauses ...))))))))))))
  ;; emacs: (put 'compile-time-case 'scheme-indent-function 1)
  (compile-time-case (system-file-name-convention)
    ((posix)
     (define (file-name-separator? c)
       (char=? c #\/))

     (define file-name-separator-string "/")

     (define (absolute-file-name? file-name)
       (string-prefix? "/" file-name)))

    ((windows)
     (define (file-name-separator? c)
       (or (char=? c #\/)
           (char=? c #\\)))

     (define file-name-separator-string "\\")

     (define (absolute-file-name? file-name)
       (define (file-name-separator-at-index? idx)
         (and (> (string-length file-name) idx)
              (file-name-separator? (string-ref file-name idx))))
       (define (unc-file-name?)
         ;; Universal Naming Convention (UNC) file-names start with \\,
         ;; and are always absolute.  See:
         ;;   http://msdn.microsoft.com/en-us/library/windows/desktop/aa365247(v=vs.85).aspx#fully_qualified_vs._relative_paths
         (and (file-name-separator-at-index? 0)
              (file-name-separator-at-index? 1)))
       (define (has-drive-specifier?)
         (and (>= (string-length file-name) 2)
              (let ((drive (string-ref file-name 0)))
                (or (char<=? #\a drive #\z)
                    (char<=? #\A drive #\Z)))
              (eqv? (string-ref file-name 1) #\:)))
       (or (unc-file-name?)
           (if (has-drive-specifier?)
               (file-name-separator-at-index? 2)
               (file-name-separator-at-index? 0)))))))

(define (in-vicinity vicinity file)
  (let ((tail (let ((len (string-length vicinity)))
                (if (zero? len)
                    #f
                    (string-ref vicinity (- len 1))))))
    (string-append vicinity
                   (if (or (not tail) (file-name-separator? tail))
                       ""
                       file-name-separator-string)
                   file)))



;;; {Help for scm_shell}
;;;
;;; The argument-processing code used by Guile-based shells generates
;;; Scheme code based on the argument list.  This page contains help
;;; functions for the code it generates.
;;;

(define (command-line) (program-arguments))

;; This is mostly for the internal use of the code generated by
;; scm_compile_shell_switches.

(define (load-user-init)
  (let* ((home (or (getenv "HOME")
                   (false-if-exception (passwd:dir (getpwuid (getuid))))
                   file-name-separator-string))  ;; fallback for cygwin etc.
         (init-file (in-vicinity home ".guile")))
    (if (file-exists? init-file)
        (primitive-load init-file))))



;;; {The interpreter stack}
;;;

;; %stacks defined in stacks.c
(define (%start-stack tag thunk)
  (let ((prompt-tag (make-prompt-tag "start-stack")))
    (call-with-prompt
     prompt-tag
     (lambda ()
       (with-fluids ((%stacks (acons tag prompt-tag
                                     (or (fluid-ref %stacks) '()))))
         (thunk)))
     (lambda (k . args)
       (%start-stack tag (lambda () (apply k args)))))))

(define-syntax-rule (start-stack tag exp)
  (%start-stack tag (lambda () exp)))



;;; {Loading by paths}
;;;

;;; Load a Scheme source file named NAME, searching for it in the
;;; directories listed in %load-path, and applying each of the file
;;; name extensions listed in %load-extensions.
(define (load-from-path name)
  (start-stack 'load-stack
               (primitive-load-path name)))

(define-syntax-rule (add-to-load-path elt)
  "Add ELT to Guile's load path, at compile-time and at run-time."
  (eval-when (expand load eval)
    (set! %load-path (cons elt %load-path))))

(define %load-verbosely #f)
(define (assert-load-verbosity v) (set! %load-verbosely v))

(define (%load-announce file)
  (if %load-verbosely
      (with-output-to-port (current-warning-port)
        (lambda ()
          (display ";;; ")
          (display "loading ")
          (display file)
          (newline)
          (force-output)))))

(set! %load-hook %load-announce)



;;; {Reader Extensions}
;;;
;;; Reader code for various "#c" forms.
;;;

(define read-eval? (make-fluid #f))
(read-hash-extend #\.
                  (lambda (c port)
                    (if (fluid-ref read-eval?)
                        (eval (read port) (interaction-environment))
                        (error
                         "#. read expansion found and read-eval? is #f."))))



;;; {Low Level Modules}
;;;
;;; These are the low level data structures for modules.
;;;
;;; Every module object is of the type 'module-type', which is a record
;;; consisting of the following members:
;;;
;;; - eval-closure: A deprecated field, to be removed in Guile 2.2.
;;;
;;; - obarray: a hash table that maps symbols to variable objects.  In this
;;;   hash table, the definitions are found that are local to the module (that
;;;   is, not imported from other modules).  When looking up bindings in the
;;;   module, this hash table is searched first.
;;;
;;; - binder: either #f or a function taking a module and a symbol argument.
;;;   If it is a function it is called after the obarray has been
;;;   unsuccessfully searched for a binding.  It then can provide bindings
;;;   that would otherwise not be found locally in the module.
;;;
;;; - uses: a list of modules from which non-local bindings can be inherited.
;;;   These modules are the third place queried for bindings after the obarray
;;;   has been unsuccessfully searched and the binder function did not deliver
;;;   a result either.
;;;
;;; - transformer: either #f or a function taking a scheme expression as
;;;   delivered by read.  If it is a function, it will be called to perform
;;;   syntax transformations (e. g. makro expansion) on the given scheme
;;;   expression. The output of the transformer function will then be passed
;;;   to Guile's internal memoizer.  This means that the output must be valid
;;;   scheme code.  The only exception is, that the output may make use of the
;;;   syntax extensions provided to identify the modules that a binding
;;;   belongs to.
;;;
;;; - name: the name of the module.  This is used for all kinds of printing
;;;   outputs.  In certain places the module name also serves as a way of
;;;   identification.  When adding a module to the uses list of another
;;;   module, it is made sure that the new uses list will not contain two
;;;   modules of the same name.
;;;
;;; - kind: classification of the kind of module.  The value is (currently?)
;;;   only used for printing.  It has no influence on how a module is treated.
;;;   Currently the following values are used when setting the module kind:
;;;   'module, 'directory, 'interface, 'custom-interface.  If no explicit kind
;;;   is set, it defaults to 'module.
;;;
;;; - duplicates-handlers: a list of procedures that get called to make a
;;;   choice between two duplicate bindings when name clashes occur.  See the
;;;   `duplicate-handlers' global variable below.
;;;
;;; - observers: a list of procedures that get called when the module is
;;;   modified.
;;;
;;; - weak-observers: a weak-key hash table of procedures that get called
;;;   when the module is modified.  See `module-observe-weak' for details.
;;;
;;; In addition, the module may (must?) contain a binding for
;;; `%module-public-interface'.  This variable should be bound to a module
;;; representing the exported interface of a module.  See the
;;; `module-public-interface' and `module-export!' procedures.
;;;
;;; !!! warning: The interface to lazy binder procedures is going
;;; to be changed in an incompatible way to permit all the basic
;;; module ops to be virtualized.
;;;
;;; (make-module size use-list lazy-binding-proc) => module
;;; module-{obarray,uses,binder}[|-set!]
;;; (module? obj) => [#t|#f]
;;; (module-locally-bound? module symbol) => [#t|#f]
;;; (module-bound? module symbol) => [#t|#f]
;;; (module-symbol-locally-interned? module symbol) => [#t|#f]
;;; (module-symbol-interned? module symbol) => [#t|#f]
;;; (module-local-variable module symbol) => [#<variable ...> | #f]
;;; (module-variable module symbol) => [#<variable ...> | #f]
;;; (module-symbol-binding module symbol opt-value)
;;;             => [ <obj> | opt-value | an error occurs ]
;;; (module-make-local-var! module symbol) => #<variable...>
;;; (module-add! module symbol var) => unspecified
;;; (module-remove! module symbol) =>  unspecified
;;; (module-for-each proc module) => unspecified
;;; (make-scm-module) => module ; a lazy copy of the symhash module
;;; (set-current-module module) => unspecified
;;; (current-module) => #<module...>
;;;
;;;



;;; {Printing Modules}
;;;

;; This is how modules are printed.  You can re-define it.
(define (%print-module mod port)
  (display "#<" port)
  (display (or (module-kind mod) "module") port)
  (display " " port)
  (display (module-name mod) port)
  (display " " port)
  (display (number->string (object-address mod) 16) port)
  (display ">" port))

(letrec-syntax
     ;; Locally extend the syntax to allow record accessors to be defined at
     ;; compile-time. Cache the rtd locally to the constructor, the getters and
     ;; the setters, in order to allow for redefinition of the record type; not
     ;; relevant in the case of modules, but perhaps if we make this public, it
     ;; could matter.

    ((define-record-type
       (lambda (x)
         (define (make-id scope . fragments)
           (datum->syntax scope
                          (apply symbol-append
                                 (map (lambda (x)
                                        (if (symbol? x) x (syntax->datum x)))
                                      fragments))))
         
         (define (getter rtd type-name field slot)
           #`(define #,(make-id rtd type-name '- field)
               (let ((rtd #,rtd))
                 (lambda (#,type-name)
                   (if (eq? (struct-vtable #,type-name) rtd)
                       (struct-ref #,type-name #,slot)
                       (%record-type-error rtd #,type-name))))))

         (define (setter rtd type-name field slot)
           #`(define #,(make-id rtd 'set- type-name '- field '!)
               (let ((rtd #,rtd))
                 (lambda (#,type-name val)
                   (if (eq? (struct-vtable #,type-name) rtd)
                       (struct-set! #,type-name #,slot val)
                       (%record-type-error rtd #,type-name))))))

         (define (accessors rtd type-name fields n exp)
           (syntax-case fields ()
             (() exp)
             (((field #:no-accessors) field* ...) (identifier? #'field)
              (accessors rtd type-name #'(field* ...) (1+ n)
                         exp))
             (((field #:no-setter) field* ...) (identifier? #'field)
              (accessors rtd type-name #'(field* ...) (1+ n)
                         #`(begin #,exp
                                  #,(getter rtd type-name #'field n))))
             (((field #:no-getter) field* ...) (identifier? #'field)
              (accessors rtd type-name #'(field* ...) (1+ n)
                         #`(begin #,exp
                                  #,(setter rtd type-name #'field n))))
             ((field field* ...) (identifier? #'field)
              (accessors rtd type-name #'(field* ...) (1+ n)
                         #`(begin #,exp
                                  #,(getter rtd type-name #'field n)
                                  #,(setter rtd type-name #'field n))))))

         (define (predicate rtd type-name fields exp)
           (accessors
            rtd type-name fields 0
            #`(begin
                #,exp
                (define (#,(make-id rtd type-name '?) obj)
                  (and (struct? obj) (eq? (struct-vtable obj) #,rtd))))))

         (define (field-list fields)
           (syntax-case fields ()
             (() '())
             (((f . opts) . rest) (identifier? #'f)
              (cons #'f (field-list #'rest)))
             ((f . rest) (identifier? #'f)
              (cons #'f (field-list #'rest)))))

         (define (constructor rtd type-name fields exp)
           (let* ((ctor (make-id rtd type-name '-constructor))
                  (args (field-list fields))
                  (n (length fields))
                  (slots (iota n)))
             (predicate rtd type-name fields
                        #`(begin #,exp
                                 (define #,ctor
                                   (let ((rtd #,rtd))
                                     (lambda #,args
                                       (let ((s (allocate-struct rtd #,n)))
                                         #,@(map
                                             (lambda (arg slot)
                                               #`(struct-set! s #,slot #,arg))
                                             args slots)
                                         s))))
                                 (struct-set! #,rtd (+ vtable-offset-user 2)
                                              #,ctor)))))

         (define (type type-name printer fields)
           (define (make-layout)
             (let lp ((fields fields) (slots '()))
               (syntax-case fields ()
                 (() (datum->syntax #'here
                                    (make-struct-layout
                                     (apply string-append slots))))
                 ((_ . rest) (lp #'rest (cons "pw" slots))))))

           (let ((rtd (make-id type-name type-name '-type)))
             (constructor rtd type-name fields
                          #`(begin
                              (define #,rtd
                                (make-struct record-type-vtable 0
                                             '#,(make-layout)
                                             #,printer
                                             '#,type-name
                                             '#,(field-list fields)))
                              (set-struct-vtable-name! #,rtd '#,type-name)))))

         (syntax-case x ()
           ((_ type-name printer (field ...))
            (type #'type-name #'printer #'(field ...)))))))

  ;; module-type
  ;;
  ;; A module is characterized by an obarray in which local symbols
  ;; are interned, a list of modules, "uses", from which non-local
  ;; bindings can be inherited, and an optional lazy-binder which
  ;; is a (CLOSURE module symbol) which, as a last resort, can provide
  ;; bindings that would otherwise not be found locally in the module.
  ;;
  ;; NOTE: If you change the set of fields or their order, you also need to
  ;; change the constants in libguile/modules.h.
  ;;
  ;; NOTE: The getter `module-transfomer' is defined libguile/modules.c.
  ;; NOTE: The getter `module-name' is defined later, due to boot reasons.
  ;; NOTE: The getter `module-public-interface' is used in libguile/modules.c.
  ;;
  (define-record-type module
    (lambda (obj port) (%print-module obj port))
    (obarray
     uses
     binder
     eval-closure
     (transformer #:no-getter)
     (name #:no-getter)
     kind
     duplicates-handlers
     (import-obarray #:no-setter)
     observers
     (weak-observers #:no-setter)
     version
     submodules
     submodule-binder
     public-interface
     filename)))


;; make-module &opt size uses binder
;;
;; Create a new module, perhaps with a particular size of obarray,
;; initial uses list, or binding procedure.
;;
(define* (make-module #:optional (size 31) (uses '()) (binder #f))
  (if (not (integer? size))
      (error "Illegal size to make-module." size))
  (if (not (and (list? uses)
                (and-map module? uses)))
      (error "Incorrect use list." uses))
  (if (and binder (not (procedure? binder)))
      (error
       "Lazy-binder expected to be a procedure or #f." binder))

  (module-constructor (make-hash-table size)
                      uses binder #f macroexpand
                      #f #f #f
                      (make-hash-table)
                      '()
                      (make-weak-key-hash-table 31) #f
                      (make-hash-table 7) #f #f #f))




;;; {Observer protocol}
;;;

(define (module-observe module proc)
  (set-module-observers! module (cons proc (module-observers module)))
  (cons module proc))

(define* (module-observe-weak module observer-id #:optional (proc observer-id))
  ;; Register PROC as an observer of MODULE under name OBSERVER-ID (which can
  ;; be any Scheme object).  PROC is invoked and passed MODULE any time
  ;; MODULE is modified.  PROC gets unregistered when OBSERVER-ID gets GC'd
  ;; (thus, it is never unregistered if OBSERVER-ID is an immediate value,
  ;; for instance).

  ;; The two-argument version is kept for backward compatibility: when called
  ;; with two arguments, the observer gets unregistered when closure PROC
  ;; gets GC'd (making it impossible to use an anonymous lambda for PROC).
  (hashq-set! (module-weak-observers module) observer-id proc))

(define (module-unobserve token)
  (let ((module (car token))
        (id (cdr token)))
    (if (integer? id)
        (hash-remove! (module-weak-observers module) id)
        (set-module-observers! module (delq1! id (module-observers module)))))
  *unspecified*)

(define module-defer-observers #f)
(define module-defer-observers-mutex (make-mutex 'recursive))
(define module-defer-observers-table (make-hash-table))

(define (module-modified m)
  (if module-defer-observers
      (hash-set! module-defer-observers-table m #t)
      (module-call-observers m)))

;;; This function can be used to delay calls to observers so that they
;;; can be called once only in the face of massive updating of modules.
;;;
(define (call-with-deferred-observers thunk)
  (dynamic-wind
      (lambda ()
        (lock-mutex module-defer-observers-mutex)
        (set! module-defer-observers #t))
      thunk
      (lambda ()
        (set! module-defer-observers #f)
        (hash-for-each (lambda (m dummy)
                         (module-call-observers m))
                       module-defer-observers-table)
        (hash-clear! module-defer-observers-table)
        (unlock-mutex module-defer-observers-mutex))))

(define (module-call-observers m)
  (for-each (lambda (proc) (proc m)) (module-observers m))

  ;; We assume that weak observers don't (un)register themselves as they are
  ;; called since this would preclude proper iteration over the hash table
  ;; elements.
  (hash-for-each (lambda (id proc) (proc m)) (module-weak-observers m)))



;;; {Module Searching in General}
;;;
;;; We sometimes want to look for properties of a symbol
;;; just within the obarray of one module.  If the property
;;; holds, then it is said to hold ``locally'' as in, ``The symbol
;;; DISPLAY is locally rebound in the module `safe-guile'.''
;;;
;;;
;;; Other times, we want to test for a symbol property in the obarray
;;; of M and, if it is not found there, try each of the modules in the
;;; uses list of M.  This is the normal way of testing for some
;;; property, so we state these properties without qualification as
;;; in: ``The symbol 'fnord is interned in module M because it is
;;; interned locally in module M2 which is a member of the uses list
;;; of M.''
;;;

;; module-search fn m
;;
;; return the first non-#f result of FN applied to M and then to
;; the modules in the uses of m, and so on recursively.  If all applications
;; return #f, then so does this function.
;;
(define (module-search fn m v)
  (define (loop pos)
    (and (pair? pos)
         (or (module-search fn (car pos) v)
             (loop (cdr pos)))))
  (or (fn m v)
      (loop (module-uses m))))


;;; {Is a symbol bound in a module?}
;;;
;;; Symbol S in Module M is bound if S is interned in M and if the binding
;;; of S in M has been set to some well-defined value.
;;;

;; module-locally-bound? module symbol
;;
;; Is a symbol bound (interned and defined) locally in a given module?
;;
(define (module-locally-bound? m v)
  (let ((var (module-local-variable m v)))
    (and var
         (variable-bound? var))))

;; module-bound? module symbol
;;
;; Is a symbol bound (interned and defined) anywhere in a given module
;; or its uses?
;;
(define (module-bound? m v)
  (let ((var (module-variable m v)))
    (and var
         (variable-bound? var))))

;;; {Is a symbol interned in a module?}
;;;
;;; Symbol S in Module M is interned if S occurs in
;;; of S in M has been set to some well-defined value.
;;;
;;; It is possible to intern a symbol in a module without providing
;;; an initial binding for the corresponding variable.  This is done
;;; with:
;;;       (module-add! module symbol (make-undefined-variable))
;;;
;;; In that case, the symbol is interned in the module, but not
;;; bound there.  The unbound symbol shadows any binding for that
;;; symbol that might otherwise be inherited from a member of the uses list.
;;;

(define (module-obarray-get-handle ob key)
  ((if (symbol? key) hashq-get-handle hash-get-handle) ob key))

(define (module-obarray-ref ob key)
  ((if (symbol? key) hashq-ref hash-ref) ob key))

(define (module-obarray-set! ob key val)
  ((if (symbol? key) hashq-set! hash-set!) ob key val))

(define (module-obarray-remove! ob key)
  ((if (symbol? key) hashq-remove! hash-remove!) ob key))

;; module-symbol-locally-interned? module symbol
;;
;; is a symbol interned (not neccessarily defined) locally in a given module
;; or its uses?  Interned symbols shadow inherited bindings even if
;; they are not themselves bound to a defined value.
;;
(define (module-symbol-locally-interned? m v)
  (not (not (module-obarray-get-handle (module-obarray m) v))))

;; module-symbol-interned? module symbol
;;
;; is a symbol interned (not neccessarily defined) anywhere in a given module
;; or its uses?  Interned symbols shadow inherited bindings even if
;; they are not themselves bound to a defined value.
;;
(define (module-symbol-interned? m v)
  (module-search module-symbol-locally-interned? m v))


;;; {Mapping modules x symbols --> variables}
;;;

;; module-local-variable module symbol
;; return the local variable associated with a MODULE and SYMBOL.
;;
;;; This function is very important. It is the only function that can
;;; return a variable from a module other than the mutators that store
;;; new variables in modules.  Therefore, this function is the location
;;; of the "lazy binder" hack.
;;;
;;; If symbol is defined in MODULE, and if the definition binds symbol
;;; to a variable, return that variable object.
;;;
;;; If the symbols is not found at first, but the module has a lazy binder,
;;; then try the binder.
;;;
;;; If the symbol is not found at all, return #f.
;;;
;;; (This is now written in C, see `modules.c'.)
;;;

;;; {Mapping modules x symbols --> bindings}
;;;
;;; These are similar to the mapping to variables, except that the
;;; variable is dereferenced.
;;;

;; module-symbol-binding module symbol opt-value
;;
;; return the binding of a variable specified by name within
;; a given module, signalling an error if the variable is unbound.
;; If the OPT-VALUE is passed, then instead of signalling an error,
;; return OPT-VALUE.
;;
(define (module-symbol-local-binding m v . opt-val)
  (let ((var (module-local-variable m v)))
    (if (and var (variable-bound? var))
        (variable-ref var)
        (if (not (null? opt-val))
            (car opt-val)
            (error "Locally unbound variable." v)))))

;; module-symbol-binding module symbol opt-value
;;
;; return the binding of a variable specified by name within
;; a given module, signalling an error if the variable is unbound.
;; If the OPT-VALUE is passed, then instead of signalling an error,
;; return OPT-VALUE.
;;
(define (module-symbol-binding m v . opt-val)
  (let ((var (module-variable m v)))
    (if (and var (variable-bound? var))
        (variable-ref var)
        (if (not (null? opt-val))
            (car opt-val)
            (error "Unbound variable." v)))))




;;; {Adding Variables to Modules}
;;;

;; module-make-local-var! module symbol
;;
;; ensure a variable for V in the local namespace of M.
;; If no variable was already there, then create a new and uninitialzied
;; variable.
;;
;; This function is used in modules.c.
;;
(define (module-make-local-var! m v)
  (or (let ((b (module-obarray-ref (module-obarray m) v)))
        (and (variable? b)
             (begin
               ;; Mark as modified since this function is called when
               ;; the standard eval closure defines a binding
               (module-modified m)
               b)))

      ;; Create a new local variable.
      (let ((local-var (make-undefined-variable)))
        (module-add! m v local-var)
        local-var)))

;; module-ensure-local-variable! module symbol
;;
;; Ensure that there is a local variable in MODULE for SYMBOL.  If
;; there is no binding for SYMBOL, create a new uninitialized
;; variable.  Return the local variable.
;;
(define (module-ensure-local-variable! module symbol)
  (or (module-local-variable module symbol)
      (let ((var (make-undefined-variable)))
        (module-add! module symbol var)
        var)))

;; module-add! module symbol var
;;
;; ensure a particular variable for V in the local namespace of M.
;;
(define (module-add! m v var)
  (if (not (variable? var))
      (error "Bad variable to module-add!" var))
  (if (not (symbol? v))
      (error "Bad symbol to module-add!" v))
  (module-obarray-set! (module-obarray m) v var)
  (module-modified m))

;; module-remove!
;;
;; make sure that a symbol is undefined in the local namespace of M.
;;
(define (module-remove! m v)
  (module-obarray-remove! (module-obarray m) v)
  (module-modified m))

(define (module-clear! m)
  (hash-clear! (module-obarray m))
  (module-modified m))

;; MODULE-FOR-EACH -- exported
;;
;; Call PROC on each symbol in MODULE, with arguments of (SYMBOL VARIABLE).
;;
(define (module-for-each proc module)
  (hash-for-each proc (module-obarray module)))

(define (module-map proc module)
  (hash-map->list proc (module-obarray module)))

;; Submodules
;;
;; Modules exist in a separate namespace from values, because you generally do
;; not want the name of a submodule, which you might not even use, to collide
;; with local variables that happen to be named the same as the submodule.
;;
(define (module-ref-submodule module name)
  (or (hashq-ref (module-submodules module) name)
      (and (module-submodule-binder module)
           ((module-submodule-binder module) module name))))

(define (module-define-submodule! module name submodule)
  (hashq-set! (module-submodules module) name submodule))



;;; {Module-based Loading}
;;;

(define (save-module-excursion thunk)
  (let ((inner-module (current-module))
        (outer-module #f))
    (dynamic-wind (lambda ()
                    (set! outer-module (current-module))
                    (set-current-module inner-module)
                    (set! inner-module #f))
                  thunk
                  (lambda ()
                    (set! inner-module (current-module))
                    (set-current-module outer-module)
                    (set! outer-module #f)))))



;;; {MODULE-REF -- exported}
;;;

;; Returns the value of a variable called NAME in MODULE or any of its
;; used modules.  If there is no such variable, then if the optional third
;; argument DEFAULT is present, it is returned; otherwise an error is signaled.
;;
(define (module-ref module name . rest)
  (let ((variable (module-variable module name)))
    (if (and variable (variable-bound? variable))
        (variable-ref variable)
        (if (null? rest)
            (error "No variable named" name 'in module)
            (car rest)                  ; default value
            ))))

;; MODULE-SET! -- exported
;;
;; Sets the variable called NAME in MODULE (or in a module that MODULE uses)
;; to VALUE; if there is no such variable, an error is signaled.
;;
(define (module-set! module name value)
  (let ((variable (module-variable module name)))
    (if variable
        (variable-set! variable value)
        (error "No variable named" name 'in module))))

;; MODULE-DEFINE! -- exported
;;
;; Sets the variable called NAME in MODULE to VALUE; if there is no such
;; variable, it is added first.
;;
(define (module-define! module name value)
  (let ((variable (module-local-variable module name)))
    (if variable
        (begin
          (variable-set! variable value)
          (module-modified module))
        (let ((variable (make-variable value)))
          (module-add! module name variable)))))

;; MODULE-DEFINED? -- exported
;;
;; Return #t iff NAME is defined in MODULE (or in a module that MODULE
;; uses)
;;
(define (module-defined? module name)
  (let ((variable (module-variable module name)))
    (and variable (variable-bound? variable))))

;; MODULE-USE! module interface
;;
;; Add INTERFACE to the list of interfaces used by MODULE.
;;
(define (module-use! module interface)
  (if (not (or (eq? module interface)
               (memq interface (module-uses module))))
      (begin
        ;; Newly used modules must be appended rather than consed, so that
        ;; `module-variable' traverses the use list starting from the first
        ;; used module.
        (set-module-uses! module (append (module-uses module)
                                         (list interface)))
        (hash-clear! (module-import-obarray module))
        (module-modified module))))

;; MODULE-USE-INTERFACES! module interfaces
;;
;; Same as MODULE-USE!, but only notifies module observers after all
;; interfaces are added to the inports list.
;;
(define (module-use-interfaces! module interfaces)
  (let* ((cur (module-uses module))
         (new (let lp ((in interfaces) (out '()))
                (if (null? in)
                    (reverse out)
                    (lp (cdr in)
                        (let ((iface (car in)))
                          (if (or (memq iface cur) (memq iface out))
                              out
                              (cons iface out))))))))
    (set-module-uses! module (append cur new))
    (hash-clear! (module-import-obarray module))
    (module-modified module)))



;;; {Recursive Namespaces}
;;;
;;; A hierarchical namespace emerges if we consider some module to be
;;; root, and submodules of that module to be nested namespaces.
;;;
;;; The routines here manage variable names in hierarchical namespace.
;;; Each variable name is a list of elements, looked up in successively nested
;;; modules.
;;;
;;;             (nested-ref some-root-module '(foo bar baz))
;;;             => <value of a variable named baz in the submodule bar of
;;;                 the submodule foo of some-root-module>
;;;
;;;
;;; There are:
;;;
;;;     ;; a-root is a module
;;;     ;; name is a list of symbols
;;;
;;;     nested-ref a-root name
;;;     nested-set! a-root name val
;;;     nested-define! a-root name val
;;;     nested-remove! a-root name
;;;
;;; These functions manipulate values in namespaces. For referencing the
;;; namespaces themselves, use the following:
;;;
;;;     nested-ref-module a-root name
;;;     nested-define-module! a-root name mod
;;;
;;; (current-module) is a natural choice for a root so for convenience there are
;;; also:
;;;
;;;     local-ref name                ==  nested-ref (current-module) name
;;;     local-set! name val           ==  nested-set! (current-module) name val
;;;     local-define name val         ==  nested-define! (current-module) name val
;;;     local-remove name             ==  nested-remove! (current-module) name
;;;     local-ref-module name         ==  nested-ref-module (current-module) name
;;;     local-define-module! name m   ==  nested-define-module! (current-module) name m
;;;


(define (nested-ref root names)
  (if (null? names)
      root
      (let loop ((cur root)
                 (head (car names))
                 (tail (cdr names)))
        (if (null? tail)
            (module-ref cur head #f)
            (let ((cur (module-ref-submodule cur head)))
              (and cur
                   (loop cur (car tail) (cdr tail))))))))

(define (nested-set! root names val)
  (let loop ((cur root)
             (head (car names))
             (tail (cdr names)))
    (if (null? tail)
        (module-set! cur head val)
        (let ((cur (module-ref-submodule cur head)))
          (if (not cur)
              (error "failed to resolve module" names)
              (loop cur (car tail) (cdr tail)))))))

(define (nested-define! root names val)
  (let loop ((cur root)
             (head (car names))
             (tail (cdr names)))
    (if (null? tail)
        (module-define! cur head val)
        (let ((cur (module-ref-submodule cur head)))
          (if (not cur)
              (error "failed to resolve module" names)
              (loop cur (car tail) (cdr tail)))))))

(define (nested-remove! root names)
  (let loop ((cur root)
             (head (car names))
             (tail (cdr names)))
    (if (null? tail)
        (module-remove! cur head)
        (let ((cur (module-ref-submodule cur head)))
          (if (not cur)
              (error "failed to resolve module" names)
              (loop cur (car tail) (cdr tail)))))))


(define (nested-ref-module root names)
  (let loop ((cur root)
             (names names))
    (if (null? names)
        cur
        (let ((cur (module-ref-submodule cur (car names))))
          (and cur
               (loop cur (cdr names)))))))

(define (nested-define-module! root names module)
  (if (null? names)
      (error "can't redefine root module" root module)
      (let loop ((cur root)
                 (head (car names))
                 (tail (cdr names)))
        (if (null? tail)
            (module-define-submodule! cur head module)
            (let ((cur (or (module-ref-submodule cur head)
                           (let ((m (make-module 31)))
                             (set-module-kind! m 'directory)
                             (set-module-name! m (append (module-name cur)
                                                         (list head)))
                             (module-define-submodule! cur head m)
                             m))))
              (loop cur (car tail) (cdr tail)))))))


(define (local-ref names)
  (nested-ref (current-module) names))

(define (local-set! names val)
  (nested-set! (current-module) names val))

(define (local-define names val)
  (nested-define! (current-module) names val))

(define (local-remove names)
  (nested-remove! (current-module) names))

(define (local-ref-module names)
  (nested-ref-module (current-module) names))

(define (local-define-module names mod)
  (nested-define-module! (current-module) names mod))





;;; {The (guile) module}
;;;
;;; The standard module, which has the core Guile bindings. Also called the
;;; "root module", as it is imported by many other modules, but it is not
;;; necessarily the root of anything; and indeed, the module named '() might be
;;; better thought of as a root.
;;;

;; The root module uses the pre-modules-obarray as its obarray.  This
;; special obarray accumulates all bindings that have been established
;; before the module system is fully booted.
;;
;; (The obarray continues to be used by code that has been closed over
;;  before the module system has been booted.)
;;
(define the-root-module
  (let ((m (make-module 0)))
    (set-module-obarray! m (%get-pre-modules-obarray))
    (set-module-name! m '(guile))
    m))

;; The root interface is a module that uses the same obarray as the
;; root module.  It does not allow new definitions, tho.
;;
(define the-scm-module
  (let ((m (make-module 0)))
    (set-module-obarray! m (%get-pre-modules-obarray))
    (set-module-name! m '(guile))
    (set-module-kind! m 'interface)

    ;; In Guile 1.8 and earlier M was its own public interface.
    (set-module-public-interface! m m)

    m))

(set-module-public-interface! the-root-module the-scm-module)



;; Now that we have a root module, even though modules aren't fully booted,
;; expand the definition of resolve-module.
;;
(define (resolve-module name . args)
  (if (equal? name '(guile))
      the-root-module
      (error "unexpected module to resolve during module boot" name)))

;; Cheat.  These bindings are needed by modules.c, but we don't want
;; to move their real definition here because that would be unnatural.
;;
(define define-module* #f)
(define process-use-modules #f)
(define module-export! #f)
(define default-duplicate-binding-procedures #f)

;; This boots the module system.  All bindings needed by modules.c
;; must have been defined by now.
;;
(set-current-module the-root-module)




;; Now that modules are booted, give module-name its final definition.
;;
(define module-name
  (let ((accessor (record-accessor module-type 'name)))
    (lambda (mod)
      (or (accessor mod)
          (let ((name (list (gensym))))
            ;; Name MOD and bind it in the module root so that it's visible to
            ;; `resolve-module'. This is important as `psyntax' stores module
            ;; names and relies on being able to `resolve-module' them.
            (set-module-name! mod name)
            (nested-define-module! (resolve-module '() #f) name mod)
            (accessor mod))))))

(define (make-modules-in module name)
  (or (nested-ref-module module name)
      (let ((m (make-module 31)))
        (set-module-kind! m 'directory)
        (set-module-name! m (append (module-name module) name))
        (nested-define-module! module name m)
        m)))

(define (beautify-user-module! module)
  (let ((interface (module-public-interface module)))
    (if (or (not interface)
            (eq? interface module))
        (let ((interface (make-module 31)))
          (set-module-name! interface (module-name module))
          (set-module-version! interface (module-version module))
          (set-module-kind! interface 'interface)
          (set-module-public-interface! module interface))))
  (if (and (not (memq the-scm-module (module-uses module)))
           (not (eq? module the-root-module)))
      ;; Import the default set of bindings (from the SCM module) in MODULE.
      (module-use! module the-scm-module)))

(define (version-matches? version-ref target)
  (define (sub-versions-match? v-refs t)
    (define (sub-version-matches? v-ref t)
      (let ((matches? (lambda (v) (sub-version-matches? v t))))
        (cond
         ((number? v-ref) (eqv? v-ref t))
         ((list? v-ref)
          (case (car v-ref)
            ((>=)  (>= t (cadr v-ref)))
            ((<=)  (<= t (cadr v-ref)))
            ((and) (and-map matches? (cdr v-ref)))
            ((or)  (or-map matches? (cdr v-ref)))
            ((not) (not (matches? (cadr v-ref))))
            (else (error "Invalid sub-version reference" v-ref))))
         (else (error "Invalid sub-version reference" v-ref)))))
    (or (null? v-refs)
        (and (not (null? t))
             (sub-version-matches? (car v-refs) (car t))
             (sub-versions-match? (cdr v-refs) (cdr t)))))

  (let ((matches? (lambda (v) (version-matches? v target))))
    (or (null? version-ref)
        (case (car version-ref)
          ((and) (and-map matches? (cdr version-ref)))
          ((or)  (or-map matches? (cdr version-ref)))
          ((not) (not (matches? (cadr version-ref))))
          (else  (sub-versions-match? version-ref target))))))

(define (make-fresh-user-module)
  (let ((m (make-module)))
    (beautify-user-module! m)
    m))

;; NOTE: This binding is used in libguile/modules.c.
;;
(define resolve-module
  (let ((root (make-module)))
    (set-module-name! root '())
    ;; Define the-root-module as '(guile).
    (module-define-submodule! root 'guile the-root-module)

    (lambda* (name #:optional (autoload #t) (version #f) #:key (ensure #t))
      (let ((already (nested-ref-module root name)))
        (cond
         ((and already
               (or (not autoload) (module-public-interface already)))
          ;; A hit, a palpable hit.
          (if (and version
                   (not (version-matches? version (module-version already))))
              (error "incompatible module version already loaded" name))
          already)
         (autoload
          ;; Try to autoload the module, and recurse.
          (try-load-module name version)
          (resolve-module name #f #:ensure ensure))
         (else
          ;; No module found (or if one was, it had no public interface), and
          ;; we're not autoloading. Make an empty module if #:ensure is true.
          (or already
              (and ensure
                   (make-modules-in root name)))))))))


(define (try-load-module name version)
  (try-module-autoload name version))

(define (reload-module m)
  "Revisit the source file corresponding to the module @var{m}."
  (let ((f (module-filename m)))
    (if f
        (save-module-excursion
         (lambda () 
           ;; Re-set the initial environment, as in try-module-autoload.
           (set-current-module (make-fresh-user-module))
           (primitive-load-path f)
           m))
        ;; Though we could guess, we *should* know it.
        (error "unknown file name for module" m))))

(define (purify-module! module)
  "Removes bindings in MODULE which are inherited from the (guile) module."
  (let ((use-list (module-uses module)))
    (if (and (pair? use-list)
             (eq? (car (last-pair use-list)) the-scm-module))
        (set-module-uses! module (reverse (cdr (reverse use-list)))))))

;; Return a module that is an interface to the module designated by
;; NAME.
;;
;; `resolve-interface' takes four keyword arguments:
;;
;;   #:select SELECTION
;;
;; SELECTION is a list of binding-specs to be imported; A binding-spec
;; is either a symbol or a pair of symbols (ORIG . SEEN), where ORIG
;; is the name in the used module and SEEN is the name in the using
;; module.  Note that SEEN is also passed through RENAMER, below.  The
;; default is to select all bindings.  If you specify no selection but
;; a renamer, only the bindings that already exist in the used module
;; are made available in the interface.  Bindings that are added later
;; are not picked up.
;;
;;   #:hide BINDINGS
;;
;; BINDINGS is a list of bindings which should not be imported.
;;
;;   #:prefix PREFIX
;;
;; PREFIX is a symbol that will be appended to each exported name.
;; The default is to not perform any renaming.
;;
;;   #:renamer RENAMER
;;
;; RENAMER is a procedure that takes a symbol and returns its new
;; name.  The default is not perform any renaming.
;;
;; Signal "no code for module" error if module name is not resolvable
;; or its public interface is not available.  Signal "no binding"
;; error if selected binding does not exist in the used module.
;;
(define* (resolve-interface name #:key
                            (select #f)
                            (hide '())
                            (prefix #f)
                            (renamer (if prefix
                                         (symbol-prefix-proc prefix)
                                         identity))
                            version)
  (let* ((module (resolve-module name #t version #:ensure #f))
         (public-i (and module (module-public-interface module))))
    (unless public-i
      (error "no code for module" name))
    (if (and (not select) (null? hide) (eq? renamer identity))
        public-i
        (let ((selection (or select (module-map (lambda (sym var) sym)
                                                public-i)))
              (custom-i (make-module 31)))
          (set-module-kind! custom-i 'custom-interface)
          (set-module-name! custom-i name)
          ;; XXX - should use a lazy binder so that changes to the
          ;; used module are picked up automatically.
          (for-each (lambda (bspec)
                      (let* ((direct? (symbol? bspec))
                             (orig (if direct? bspec (car bspec)))
                             (seen (if direct? bspec (cdr bspec)))
                             (var (or (module-local-variable public-i orig)
                                      (module-local-variable module orig)
                                      (error
                                       ;; fixme: format manually for now
                                       (simple-format
                                        #f "no binding `~A' in module ~A"
                                        orig name)))))
                        (if (memq orig hide)
                            (set! hide (delq! orig hide))
                            (module-add! custom-i
                                         (renamer seen)
                                         var))))
                    selection)
          ;; Check that we are not hiding bindings which don't exist
          (for-each (lambda (binding)
                      (if (not (module-local-variable public-i binding))
                          (error
                           (simple-format
                            #f "no binding `~A' to hide in module ~A"
                            binding name))))
                    hide)
          custom-i))))

(define (symbol-prefix-proc prefix)
  (lambda (symbol)
    (symbol-append prefix symbol)))

;; This function is called from "modules.c".  If you change it, be
;; sure to update "modules.c" as well.

(define* (define-module* name
           #:key filename pure version (duplicates '())
           (imports '()) (exports '()) (replacements '())
           (re-exports '()) (autoloads '()) transformer)
  (define (list-of pred l)
    (or (null? l)
        (and (pair? l) (pred (car l)) (list-of pred (cdr l)))))
  (define (valid-export? x)
    (or (symbol? x) (and (pair? x) (symbol? (car x)) (symbol? (cdr x)))))
  (define (valid-autoload? x)
    (and (pair? x) (list-of symbol? (car x)) (list-of symbol? (cdr x))))
  
  (define (resolve-imports imports)
    (define (resolve-import import-spec)
      (if (list? import-spec)
          (apply resolve-interface import-spec)
          (error "unexpected use-module specification" import-spec)))
    (let lp ((imports imports) (out '()))
      (cond
       ((null? imports) (reverse! out))
       ((pair? imports)
        (lp (cdr imports)
            (cons (resolve-import (car imports)) out)))
       (else (error "unexpected tail of imports list" imports)))))

  ;; We could add a #:no-check arg, set by the define-module macro, if
  ;; these checks are taking too much time.
  ;;
  (let ((module (resolve-module name #f)))
    (beautify-user-module! module)
    (if filename
        (set-module-filename! module filename))
    (if pure
        (purify-module! module))
    (if version
        (begin 
          (if (not (list-of integer? version))
              (error "expected list of integers for version"))
          (set-module-version! module version)
          (set-module-version! (module-public-interface module) version)))
    (let ((imports (resolve-imports imports)))
      (call-with-deferred-observers
       (lambda ()
         (if (pair? imports)
             (module-use-interfaces! module imports))
         (if (list-of valid-export? exports)
             (if (pair? exports)
                 (module-export! module exports))
             (error "expected exports to be a list of symbols or symbol pairs"))
         (if (list-of valid-export? replacements)
             (if (pair? replacements)
                 (module-replace! module replacements))
             (error "expected replacements to be a list of symbols or symbol pairs"))
         (if (list-of valid-export? re-exports)
             (if (pair? re-exports)
                 (module-re-export! module re-exports))
             (error "expected re-exports to be a list of symbols or symbol pairs"))
         ;; FIXME
         (if (not (null? autoloads))
             (apply module-autoload! module autoloads))
         ;; Wait until modules have been loaded to resolve duplicates
         ;; handlers.
         (if (pair? duplicates)
             (let ((handlers (lookup-duplicates-handlers duplicates)))
               (set-module-duplicates-handlers! module handlers))))))

    (if transformer
        (if (and (pair? transformer) (list-of symbol? transformer))
            (let ((iface (resolve-interface transformer))
                  (sym (car (last-pair transformer))))
              (set-module-transformer! module (module-ref iface sym)))
            (error "expected transformer to be a module name" transformer)))
    
    (run-hook module-defined-hook module)
    module))

;; `module-defined-hook' is a hook that is run whenever a new module
;; is defined.  Its members are called with one argument, the new
;; module.
(define module-defined-hook (make-hook 1))



;;; {Autoload}
;;;

(define (make-autoload-interface module name bindings)
  (let ((b (lambda (a sym definep)
             (false-if-exception
              (and (memq sym bindings)
                   (let ((i (module-public-interface (resolve-module name))))
                     (if (not i)
                         (error "missing interface for module" name))
                     (let ((autoload (memq a (module-uses module))))
                       ;; Replace autoload-interface with actual interface if
                       ;; that has not happened yet.
                       (if (pair? autoload)
                           (set-car! autoload i)))
                     (module-local-variable i sym)))
              #:warning "Failed to autoload ~a in ~a:\n" sym name))))
    (module-constructor (make-hash-table 0) '() b #f #f name 'autoload #f
                        (make-hash-table 0) '() (make-weak-value-hash-table 31) #f
                        (make-hash-table 0) #f #f #f)))

(define (module-autoload! module . args)
  "Have @var{module} automatically load the module named @var{name} when one
of the symbols listed in @var{bindings} is looked up.  @var{args} should be a
list of module-name/binding-list pairs, e.g., as in @code{(module-autoload!
module '(ice-9 q) '(make-q q-length))}."
  (let loop ((args args))
    (cond ((null? args)
           #t)
          ((null? (cdr args))
           (error "invalid name+binding autoload list" args))
          (else
           (let ((name     (car args))
                 (bindings (cadr args)))
             (module-use! module (make-autoload-interface module
                                                          name bindings))
             (loop (cddr args)))))))




;;; {Autoloading modules}
;;;

;;; XXX FIXME autoloads-in-progress and autoloads-done
;;;           are not handled in a thread-safe way.

(define autoloads-in-progress '())

;; This function is called from scm_load_scheme_module in
;; "deprecated.c".  Please do not change its interface.
;;
(define* (try-module-autoload module-name #:optional version)
  "Try to load a module of the given name.  If it is not found, return
#f.  Otherwise return #t.  May raise an exception if a file is found,
but it fails to load."
  (let* ((reverse-name (reverse module-name))
         (name (symbol->string (car reverse-name)))
         (dir-hint-module-name (reverse (cdr reverse-name)))
         (dir-hint (apply string-append
                          (map (lambda (elt)
                                 (string-append (symbol->string elt)
                                                file-name-separator-string))
                               dir-hint-module-name))))
    (resolve-module dir-hint-module-name #f)
    (and (not (autoload-done-or-in-progress? dir-hint name))
         (let ((didit #f))
           (dynamic-wind
            (lambda () (autoload-in-progress! dir-hint name))
            (lambda ()
              (with-fluids ((current-reader #f))
                (save-module-excursion
                 (lambda () 
                   (define (call/ec proc)
                     (let ((tag (make-prompt-tag)))
                       (call-with-prompt
                        tag
                        (lambda ()
                          (proc (lambda () (abort-to-prompt tag))))
                        (lambda (k) (values)))))
                   ;; The initial environment when loading a module is a fresh
                   ;; user module.
                   (set-current-module (make-fresh-user-module))
                   ;; Here we could allow some other search strategy (other than
                   ;; primitive-load-path), for example using versions encoded
                   ;; into the file system -- but then we would have to figure
                   ;; out how to locate the compiled file, do auto-compilation,
                   ;; etc. Punt for now, and don't use versions when locating
                   ;; the file.
                   (call/ec
                    (lambda (abort)
                      (primitive-load-path (in-vicinity dir-hint name)
                                           abort)
                      (set! didit #t)))))))
            (lambda () (set-autoloaded! dir-hint name didit)))
           didit))))



;;; {Dynamic linking of modules}
;;;

(define autoloads-done '((guile . guile)))

(define (autoload-done-or-in-progress? p m)
  (let ((n (cons p m)))
    (->bool (or (member n autoloads-done)
                (member n autoloads-in-progress)))))

(define (autoload-done! p m)
  (let ((n (cons p m)))
    (set! autoloads-in-progress
          (delete! n autoloads-in-progress))
    (or (member n autoloads-done)
        (set! autoloads-done (cons n autoloads-done)))))

(define (autoload-in-progress! p m)
  (let ((n (cons p m)))
    (set! autoloads-done
          (delete! n autoloads-done))
    (set! autoloads-in-progress (cons n autoloads-in-progress))))

(define (set-autoloaded! p m done?)
  (if done?
      (autoload-done! p m)
      (let ((n (cons p m)))
        (set! autoloads-done (delete! n autoloads-done))
        (set! autoloads-in-progress (delete! n autoloads-in-progress)))))



;;; {Run-time options}
;;;

(define-syntax define-option-interface
  (syntax-rules ()
    ((_ (interface (options enable disable) (option-set!)))
     (begin
       (define options
        (case-lambda
          (() (interface))
          ((arg)
           (if (list? arg)
               (begin (interface arg) (interface))
               (for-each
                (lambda (option)
                  (apply (lambda (name value documentation)
                           (display name)
                           (let ((len (string-length (symbol->string name))))
                             (when (< len 16)
                               (display #\tab)
                               (when (< len 8)
                                 (display #\tab))))
                           (display #\tab)
                           (display value)
                           (display #\tab)
                           (display documentation)
                           (newline))
                         option))
                (interface #t))))))
       (define (enable . flags)
         (interface (append flags (interface)))
         (interface))
       (define (disable . flags)
         (let ((options (interface)))
           (for-each (lambda (flag) (set! options (delq! flag options)))
                     flags)
           (interface options)
           (interface)))
       (define-syntax-rule (option-set! opt val)
         (eval-when (expand load eval)
           (options (append (options) (list 'opt val)))))))))

(define-option-interface
  (debug-options-interface
   (debug-options debug-enable debug-disable)
   (debug-set!)))

(define-option-interface
  (read-options-interface
   (read-options read-enable read-disable)
   (read-set!)))

(define-option-interface
  (print-options-interface
   (print-options print-enable print-disable)
   (print-set!)))



;;; {The Unspecified Value}
;;;
;;; Currently Guile represents unspecified values via one particular value,
;;; which may be obtained by evaluating (if #f #f). It would be nice in the
;;; future if we could replace this with a return of 0 values, though.
;;;

(define-syntax *unspecified*
  (identifier-syntax (if #f #f)))

(define (unspecified? v) (eq? v *unspecified*))




;;; {Running Repls}
;;;

(define *repl-stack* (make-fluid '()))

;; Programs can call `batch-mode?' to see if they are running as part of a
;; script or if they are running interactively. REPL implementations ensure that
;; `batch-mode?' returns #f during their extent.
;;
(define (batch-mode?)
  (null? (fluid-ref *repl-stack*)))

;; Programs can re-enter batch mode, for example after a fork, by calling
;; `ensure-batch-mode!'. It's not a great interface, though; it would be better
;; to abort to the outermost prompt, and call a thunk there.
;;
(define (ensure-batch-mode!)
  (set! batch-mode? (lambda () #t)))

(define (quit . args)
  (apply throw 'quit args))

(define exit quit)

(define (gc-run-time)
  (cdr (assq 'gc-time-taken (gc-stats))))

(define abort-hook (make-hook))
(define before-error-hook (make-hook))
(define after-error-hook (make-hook))
(define before-backtrace-hook (make-hook))
(define after-backtrace-hook (make-hook))

(define before-read-hook (make-hook))
(define after-read-hook (make-hook))
(define before-eval-hook (make-hook 1))
(define after-eval-hook (make-hook 1))
(define before-print-hook (make-hook 1))
(define after-print-hook (make-hook 1))

;;; This hook is run at the very end of an interactive session.
;;;
(define exit-hook (make-hook))

;;; The default repl-reader function.  We may override this if we've
;;; the readline library.
(define repl-reader
  (lambda* (prompt #:optional (reader (fluid-ref current-reader)))
    (if (not (char-ready?))
        (begin
          (display (if (string? prompt) prompt (prompt)))
          ;; An interesting situation.  The printer resets the column to
          ;; 0 by printing a newline, but we then advance it by printing
          ;; the prompt.  However the port-column of the output port
          ;; does not typically correspond with the actual column on the
          ;; screen, because the input is echoed back!  Since the
          ;; input is line-buffered and thus ends with a newline, the
          ;; output will really start on column zero.  So, here we zero
          ;; it out.  See bug 9664.
          ;;
          ;; Note that for similar reasons, the output-line will not
          ;; reflect the actual line on the screen.  But given the
          ;; possibility of multiline input, the fix is not as
          ;; straightforward, so we don't bother.
          ;;
          ;; Also note that the readline implementation papers over
          ;; these concerns, because it's readline itself printing the
          ;; prompt, and not Guile.
          (set-port-column! (current-output-port) 0)))
    (force-output)
    (run-hook before-read-hook)
    ((or reader read) (current-input-port))))




;;; {While}
;;;
;;; with `continue' and `break'.
;;;

;; The inliner will remove the prompts at compile-time if it finds that
;; `continue' or `break' are not used.
;;
(define-syntax while
  (lambda (x)
    (syntax-case x ()
      ((while cond body ...)
       #`(let ((break-tag (make-prompt-tag "break"))
               (continue-tag (make-prompt-tag "continue")))
           (call-with-prompt
            break-tag
            (lambda ()
              (define-syntax #,(datum->syntax #'while 'break)
                (lambda (x)
                  (syntax-case x ()
                    ((_ arg (... ...))
                     #'(abort-to-prompt break-tag arg (... ...)))
                    (_
                     #'(lambda args
                         (apply abort-to-prompt break-tag args))))))
              (let lp ()
                (call-with-prompt
                 continue-tag
                 (lambda () 
                   (define-syntax #,(datum->syntax #'while 'continue)
                     (lambda (x)
                       (syntax-case x ()
                         ((_)
                          #'(abort-to-prompt continue-tag))
                         ((_ . args)
                          (syntax-violation 'continue "too many arguments" x))
                         (_
                          #'(lambda ()
                              (abort-to-prompt continue-tag))))))
                   (do () ((not cond) #f) body ...))
                 (lambda (k) (lp)))))
            (lambda (k . args)
              (if (null? args)
                  #t
                  (apply values args)))))))))




;;; {Module System Macros}
;;;

;; Return a list of expressions that evaluate to the appropriate
;; arguments for resolve-interface according to SPEC.

(eval-when (expand)
  (if (memq 'prefix (read-options))
      (error "boot-9 must be compiled with #:kw, not :kw")))

(define (keyword-like-symbol->keyword sym)
  (symbol->keyword (string->symbol (substring (symbol->string sym) 1))))

(define-syntax define-module
  (lambda (x)
    (define (keyword-like? stx)
      (let ((dat (syntax->datum stx)))
        (and (symbol? dat)
             (eqv? (string-ref (symbol->string dat) 0) #\:))))
    (define (->keyword sym)
      (symbol->keyword (string->symbol (substring (symbol->string sym) 1))))
    
    (define (parse-iface args)
      (let loop ((in args) (out '()))
        (syntax-case in ()
          (() (reverse! out))
          ;; The user wanted #:foo, but wrote :foo. Fix it.
          ((sym . in) (keyword-like? #'sym)
           (loop #`(#,(->keyword (syntax->datum #'sym)) . in) out))
          ((kw . in) (not (keyword? (syntax->datum #'kw)))
           (syntax-violation 'define-module "expected keyword arg" x #'kw))
          ((#:renamer renamer . in)
           (loop #'in (cons* #',renamer #:renamer out)))
          ((kw val . in)
           (loop #'in (cons* #'val #'kw out))))))

    (define (parse args imp exp rex rep aut)
      ;; Just quote everything except #:use-module and #:use-syntax.  We
      ;; need to know about all arguments regardless since we want to turn
      ;; symbols that look like keywords into real keywords, and the
      ;; keyword args in a define-module form are not regular
      ;; (i.e. no-backtrace doesn't take a value).
      (syntax-case args ()
        (()
         (let ((imp (if (null? imp) '() #`(#:imports `#,imp)))
               (exp (if (null? exp) '() #`(#:exports '#,exp)))
               (rex (if (null? rex) '() #`(#:re-exports '#,rex)))
               (rep (if (null? rep) '() #`(#:replacements '#,rep)))
               (aut (if (null? aut) '() #`(#:autoloads '#,aut))))
           #`(#,@imp #,@exp #,@rex #,@rep #,@aut)))
        ;; The user wanted #:foo, but wrote :foo. Fix it.
        ((sym . args) (keyword-like? #'sym)
         (parse #`(#,(->keyword (syntax->datum #'sym)) . args)
                  imp exp rex rep aut))
        ((kw . args) (not (keyword? (syntax->datum #'kw)))
         (syntax-violation 'define-module "expected keyword arg" x #'kw))
        ((#:no-backtrace . args)
         ;; Ignore this one.
         (parse #'args imp exp rex rep aut))
        ((#:pure . args)
         #`(#:pure #t . #,(parse #'args imp exp rex rep aut)))
        ((kw)
         (syntax-violation 'define-module "keyword arg without value" x #'kw))
        ((#:version (v ...) . args)
         #`(#:version '(v ...) . #,(parse #'args imp exp rex rep aut)))
        ((#:duplicates (d ...) . args)
         #`(#:duplicates '(d ...) . #,(parse #'args imp exp rex rep aut)))
        ((#:filename f . args)
         #`(#:filename 'f . #,(parse #'args imp exp rex rep aut)))
        ((#:use-module (name name* ...) . args)
         (and (and-map symbol? (syntax->datum #'(name name* ...))))
         (parse #'args #`(#,@imp ((name name* ...))) exp rex rep aut))
        ((#:use-syntax (name name* ...) . args)
         (and (and-map symbol? (syntax->datum #'(name name* ...))))
         #`(#:transformer '(name name* ...)
            . #,(parse #'args #`(#,@imp ((name name* ...))) exp rex rep aut)))
        ((#:use-module ((name name* ...) arg ...) . args)
         (and (and-map symbol? (syntax->datum #'(name name* ...))))
         (parse #'args
                #`(#,@imp ((name name* ...) #,@(parse-iface #'(arg ...))))
                exp rex rep aut))
        ((#:export (ex ...) . args)
         (parse #'args imp #`(#,@exp ex ...) rex rep aut))
        ((#:export-syntax (ex ...) . args)
         (parse #'args imp #`(#,@exp ex ...) rex rep aut))
        ((#:re-export (re ...) . args)
         (parse #'args imp exp #`(#,@rex re ...) rep aut))
        ((#:re-export-syntax (re ...) . args)
         (parse #'args imp exp #`(#,@rex re ...) rep aut))
        ((#:replace (r ...) . args)
         (parse #'args imp exp rex #`(#,@rep r ...) aut))
        ((#:replace-syntax (r ...) . args)
         (parse #'args imp exp rex #`(#,@rep r ...) aut))
        ((#:autoload name bindings . args)
         (parse #'args imp exp rex rep #`(#,@aut name bindings)))
        ((kw val . args)
         (syntax-violation 'define-module "unknown keyword or bad argument"
                           #'kw #'val))))
    
    (syntax-case x ()
      ((_ (name name* ...) arg ...)
       (and-map symbol? (syntax->datum #'(name name* ...)))
       (with-syntax (((quoted-arg ...)
                      (parse #'(arg ...) '() '() '() '() '()))
                     ;; Ideally the filename is either a string or #f;
                     ;; this hack is to work around a case in which
                     ;; port-filename returns a symbol (`socket') for
                     ;; sockets.
                     (filename (let ((f (assq-ref (or (syntax-source x) '())
                                                  'filename)))
                                 (and (string? f) f))))
         #'(eval-when (expand load eval)
             (let ((m (define-module* '(name name* ...)
                        #:filename filename quoted-arg ...)))
               (set-current-module m)
               m)))))))

;; The guts of the use-modules macro.  Add the interfaces of the named
;; modules to the use-list of the current module, in order.

;; This function is called by "modules.c".  If you change it, be sure
;; to change scm_c_use_module as well.

(define (process-use-modules module-interface-args)
  (let ((interfaces (map (lambda (mif-args)
                           (or (apply resolve-interface mif-args)
                               (error "no such module" mif-args)))
                         module-interface-args)))
    (call-with-deferred-observers
     (lambda ()
       (module-use-interfaces! (current-module) interfaces)))))

(define-syntax use-modules
  (lambda (x)
    (define (keyword-like? stx)
      (let ((dat (syntax->datum stx)))
        (and (symbol? dat)
             (eqv? (string-ref (symbol->string dat) 0) #\:))))
    (define (->keyword sym)
      (symbol->keyword (string->symbol (substring (symbol->string sym) 1))))
    
    (define (quotify-iface args)
      (let loop ((in args) (out '()))
        (syntax-case in ()
          (() (reverse! out))
          ;; The user wanted #:foo, but wrote :foo. Fix it.
          ((sym . in) (keyword-like? #'sym)
           (loop #`(#,(->keyword (syntax->datum #'sym)) . in) out))
          ((kw . in) (not (keyword? (syntax->datum #'kw)))
           (syntax-violation 'define-module "expected keyword arg" x #'kw))
          ((#:renamer renamer . in)
           (loop #'in (cons* #'renamer #:renamer out)))
          ((kw val . in)
           (loop #'in (cons* #''val #'kw out))))))

    (define (quotify specs)
      (let lp ((in specs) (out '()))
        (syntax-case in ()
          (() (reverse out))
          (((name name* ...) . in)
           (and-map symbol? (syntax->datum #'(name name* ...)))
           (lp #'in (cons #''((name name* ...)) out)))
          ((((name name* ...) arg ...) . in)
           (and-map symbol? (syntax->datum #'(name name* ...)))
           (with-syntax (((quoted-arg ...) (quotify-iface #'(arg ...))))
             (lp #'in (cons #`(list '(name name* ...) quoted-arg ...)
                            out)))))))
    
    (syntax-case x ()
      ((_ spec ...)
       (with-syntax (((quoted-args ...) (quotify #'(spec ...))))
         #'(eval-when (expand load eval)
             (process-use-modules (list quoted-args ...))
             *unspecified*))))))

<<<<<<< HEAD
=======
(define-syntax-rule (use-syntax spec ...)
  (begin
    (eval-when (expand load eval)
      (issue-deprecation-warning
       "`use-syntax' is deprecated. Please contact guile-devel for more info."))
    (use-modules spec ...)))

>>>>>>> f6ddf827
(include-from-path "ice-9/r6rs-libraries")

(define-syntax-rule (define-private foo bar)
  (define foo bar))

(define-syntax define-public
  (syntax-rules ()
    ((_ (name . args) . body)
     (begin
       (define (name . args) . body)
       (export name)))
    ((_ name val)
     (begin
       (define name val)
       (export name)))))

(define-syntax-rule (defmacro-public name args body ...)
  (begin
    (defmacro name args body ...)
    (export-syntax name)))

;; And now for the most important macro.
(define-syntax-rule (λ formals body ...)
  (lambda formals body ...))


;; Export a local variable

;; This function is called from "modules.c".  If you change it, be
;; sure to update "modules.c" as well.

(define (module-export! m names)
  (let ((public-i (module-public-interface m)))
    (for-each (lambda (name)
                (let* ((internal-name (if (pair? name) (car name) name))
                       (external-name (if (pair? name) (cdr name) name))
                       (var (module-ensure-local-variable! m internal-name)))
                  (module-add! public-i external-name var)))
              names)))

(define (module-replace! m names)
  (let ((public-i (module-public-interface m)))
    (for-each (lambda (name)
                (let* ((internal-name (if (pair? name) (car name) name))
                       (external-name (if (pair? name) (cdr name) name))
                       (var (module-ensure-local-variable! m internal-name)))
                  ;; FIXME: use a bit on variables instead of object
                  ;; properties.
                  (set-object-property! var 'replace #t)
                  (module-add! public-i external-name var)))
              names)))

;; Export all local variables from a module
;;
(define (module-export-all! mod)
  (define (fresh-interface!)
    (let ((iface (make-module)))
      (set-module-name! iface (module-name mod))
      (set-module-version! iface (module-version mod))
      (set-module-kind! iface 'interface)
      (set-module-public-interface! mod iface)
      iface))
  (let ((iface (or (module-public-interface mod)
                   (fresh-interface!))))
    (set-module-obarray! iface (module-obarray mod))))

;; Re-export a imported variable
;;
(define (module-re-export! m names)
  (let ((public-i (module-public-interface m)))
    (for-each (lambda (name)
                (let* ((internal-name (if (pair? name) (car name) name))
                       (external-name (if (pair? name) (cdr name) name))
                       (var (module-variable m internal-name)))
                  (cond ((not var)
                         (error "Undefined variable:" internal-name))
                        ((eq? var (module-local-variable m internal-name))
                         (error "re-exporting local variable:" internal-name))
                        (else
                         (module-add! public-i external-name var)))))
              names)))

(define-syntax-rule (export name ...)
  (eval-when (expand load eval)
    (call-with-deferred-observers
     (lambda ()
       (module-export! (current-module) '(name ...))))))

(define-syntax-rule (re-export name ...)
  (eval-when (expand load eval)
    (call-with-deferred-observers
     (lambda ()
       (module-re-export! (current-module) '(name ...))))))

(define-syntax-rule (export! name ...)
  (eval-when (expand load eval)
    (call-with-deferred-observers
     (lambda ()
       (module-replace! (current-module) '(name ...))))))

(define-syntax-rule (export-syntax name ...)
  (export name ...))

(define-syntax-rule (re-export-syntax name ...)
  (re-export name ...))



;;; {Parameters}
;;;

(define* (make-mutable-parameter init #:optional (converter identity))
  (let ((fluid (make-fluid (converter init))))
    (case-lambda
      (() (fluid-ref fluid))
      ((val) (fluid-set! fluid (converter val))))))




;;; {Handling of duplicate imported bindings}
;;;

;; Duplicate handlers take the following arguments:
;;
;; module  importing module
;; name    conflicting name
;; int1    old interface where name occurs
;; val1    value of binding in old interface
;; int2    new interface where name occurs
;; val2    value of binding in new interface
;; var     previous resolution or #f
;; val     value of previous resolution
;;
;; A duplicate handler can take three alternative actions:
;;
;; 1. return #f => leave responsibility to next handler
;; 2. exit with an error
;; 3. return a variable resolving the conflict
;;

(define duplicate-handlers
  (let ((m (make-module 7)))
    
    (define (check module name int1 val1 int2 val2 var val)
      (scm-error 'misc-error
                 #f
                 "~A: `~A' imported from both ~A and ~A"
                 (list (module-name module)
                       name
                       (module-name int1)
                       (module-name int2))
                 #f))
    
    (define (warn module name int1 val1 int2 val2 var val)
      (format (current-warning-port)
              "WARNING: ~A: `~A' imported from both ~A and ~A\n"
              (module-name module)
              name
              (module-name int1)
              (module-name int2))
      #f)
     
    (define (replace module name int1 val1 int2 val2 var val)
      (let ((old (or (and var (object-property var 'replace) var)
                     (module-variable int1 name)))
            (new (module-variable int2 name)))
        (if (object-property old 'replace)
            (and (or (eq? old new)
                     (not (object-property new 'replace)))
                 old)
            (and (object-property new 'replace)
                 new))))
    
    (define (warn-override-core module name int1 val1 int2 val2 var val)
      (and (eq? int1 the-scm-module)
           (begin
             (format (current-warning-port)
                     "WARNING: ~A: imported module ~A overrides core binding `~A'\n"
                     (module-name module)
                     (module-name int2)
                     name)
             (module-local-variable int2 name))))
     
    (define (first module name int1 val1 int2 val2 var val)
      (or var (module-local-variable int1 name)))
     
    (define (last module name int1 val1 int2 val2 var val)
      (module-local-variable int2 name))
     
    (define (noop module name int1 val1 int2 val2 var val)
      #f)
    
    (set-module-name! m 'duplicate-handlers)
    (set-module-kind! m 'interface)
    (module-define! m 'check check)
    (module-define! m 'warn warn)
    (module-define! m 'replace replace)
    (module-define! m 'warn-override-core warn-override-core)
    (module-define! m 'first first)
    (module-define! m 'last last)
    (module-define! m 'merge-generics noop)
    (module-define! m 'merge-accessors noop)
    m))

(define (lookup-duplicates-handlers handler-names)
  (and handler-names
       (map (lambda (handler-name)
              (or (module-symbol-local-binding
                   duplicate-handlers handler-name #f)
                  (error "invalid duplicate handler name:"
                         handler-name)))
            (if (list? handler-names)
                handler-names
                (list handler-names)))))

(define default-duplicate-binding-procedures
  (make-mutable-parameter #f))

(define default-duplicate-binding-handler
  (make-mutable-parameter '(replace warn-override-core warn last)
                          (lambda (handler-names)
                            (default-duplicate-binding-procedures
                              (lookup-duplicates-handlers handler-names))
                            handler-names)))



;;; {`load'.}
;;;
;;; Load is tricky when combined with relative file names, compilation,
;;; and the file system.  If a file name is relative, what is it
;;; relative to?  The name of the source file at the time it was
;;; compiled?  The name of the compiled file?  What if both or either
;;; were installed?  And how do you get that information?  Tricky, I
;;; say.
;;;
;;; To get around all of this, we're going to do something nasty, and
;;; turn `load' into a macro.  That way it can know the name of the
;;; source file with respect to which it was invoked, so it can resolve
;;; relative file names with respect to the original source file.
;;;
;;; There is an exception, and that is that if the source file was in
;;; the load path when it was compiled, instead of looking up against
;;; the absolute source location, we load-from-path against the relative
;;; source location.
;;;

(define %auto-compilation-options
  ;; Default `compile-file' option when auto-compiling.
  '(#:warnings (unbound-variable arity-mismatch format
                duplicate-case-datum bad-case-datum)))

(define* (load-in-vicinity dir file-name #:optional reader)
  "Load source file FILE-NAME in vicinity of directory DIR.  Use a
pre-compiled version of FILE-NAME when available, and auto-compile one
when none is available, reading FILE-NAME with READER."

  ;; The auto-compilation code will residualize a .go file in the cache
  ;; dir: by default, $HOME/.cache/guile/2.0/ccache/PATH.go.  This
  ;; function determines the PATH to use as a key into the compilation
  ;; cache.
  (define (canonical->suffix canon)
    (cond
     ((and (not (string-null? canon))
           (file-name-separator? (string-ref canon 0)))
      canon)
     ((and (eq? (system-file-name-convention) 'windows)
           (absolute-file-name? canon))
      ;; An absolute file name that doesn't start with a separator
      ;; starts with a drive component.  Transform the drive component
      ;; to a file name element:  c:\foo -> \c\foo.
      (string-append file-name-separator-string
                     (substring canon 0 1)
                     (substring canon 2)))
     (else canon)))

  (define compiled-extension
    ;; File name extension of compiled files.
    (cond ((or (null? %load-compiled-extensions)
               (string-null? (car %load-compiled-extensions)))
           (warn "invalid %load-compiled-extensions"
                 %load-compiled-extensions)
           ".go")
          (else (car %load-compiled-extensions))))

  (define (more-recent? stat1 stat2)
    ;; Return #t when STAT1 has an mtime greater than that of STAT2.
    (or (> (stat:mtime stat1) (stat:mtime stat2))
        (and (= (stat:mtime stat1) (stat:mtime stat2))
             (>= (stat:mtimensec stat1)
                 (stat:mtimensec stat2)))))

  (define (fallback-file-name canon-file-name)
    ;; Return the in-cache compiled file name for source file
    ;; CANON-FILE-NAME.

    ;; FIXME: would probably be better just to append
    ;; SHA1(canon-file-name) to the %compile-fallback-path, to avoid
    ;; deep directory stats.
    (and %compile-fallback-path
         (string-append %compile-fallback-path
                        (canonical->suffix canon-file-name)
                        compiled-extension)))

  (define (compile file)
    ;; Compile source FILE, lazily loading the compiler.
    ((module-ref (resolve-interface '(system base compile))
                 'compile-file)
     file
     #:opts %auto-compilation-options
     #:env (current-module)))

  ;; Returns the .go file corresponding to `name'.  Does not search load
  ;; paths, only the fallback path.  If the .go file is missing or out
  ;; of date, and auto-compilation is enabled, will try
  ;; auto-compilation, just as primitive-load-path does internally.
  ;; primitive-load is unaffected.  Returns #f if auto-compilation
  ;; failed or was disabled.
  ;;
  ;; NB: Unless we need to compile the file, this function should not
  ;; cause (system base compile) to be loaded up.  For that reason
  ;; compiled-file-name partially duplicates functionality from (system
  ;; base compile).

  (define (fresh-compiled-file-name name scmstat go-file-name)
    ;; Return GO-FILE-NAME after making sure that it contains a freshly
    ;; compiled version of source file NAME with stat SCMSTAT; return #f
    ;; on failure.
    (false-if-exception
     (let ((gostat (and (not %fresh-auto-compile)
                        (stat go-file-name #f))))
       (if (and gostat (more-recent? gostat scmstat))
           go-file-name
           (begin
             (if gostat
                 (format (current-warning-port)
                         ";;; note: source file ~a\n;;;       newer than compiled ~a\n"
                         name go-file-name))
             (cond
              (%load-should-auto-compile
               (%warn-auto-compilation-enabled)
               (format (current-warning-port) ";;; compiling ~a\n" name)
               (let ((cfn (compile name)))
                 (format (current-warning-port) ";;; compiled ~a\n" cfn)
                 cfn))
              (else #f)))))
     #:warning "WARNING: compilation of ~a failed:\n" name))

  (define (sans-extension file)
    (let ((dot (string-rindex file #\.)))
      (if dot
          (substring file 0 dot)
          file)))

  (define (load-absolute abs-file-name)
    ;; Load from ABS-FILE-NAME, using a compiled file or auto-compiling
    ;; if needed.
    (define scmstat
      (false-if-exception
       (stat abs-file-name)
       #:warning "Stat of ~a failed:\n" abs-file-name))

    (define (pre-compiled)
      (and=> (search-path %load-compiled-path (sans-extension file-name)
                          %load-compiled-extensions #t)
             (lambda (go-file-name)
               (let ((gostat (stat go-file-name #f)))
                 (and gostat (more-recent? gostat scmstat)
                      go-file-name)))))

    (define (fallback)
      (and=> (false-if-exception (canonicalize-path abs-file-name))
             (lambda (canon)
               (and=> (fallback-file-name canon)
                      (lambda (go-file-name)
                        (fresh-compiled-file-name abs-file-name
                                                  scmstat
                                                  go-file-name))))))

    (let ((compiled (and scmstat (or (pre-compiled) (fallback)))))
      (if compiled
          (begin
            (if %load-hook
                (%load-hook abs-file-name))
            (load-compiled compiled))
          (start-stack 'load-stack
                       (primitive-load abs-file-name)))))

  (save-module-excursion
   (lambda ()
     (with-fluids ((current-reader reader)
                   (%file-port-name-canonicalization 'relative))
       (cond
        ((absolute-file-name? file-name)
         (load-absolute file-name))
        ((absolute-file-name? dir)
         (load-absolute (in-vicinity dir file-name)))
        (else
         (load-from-path (in-vicinity dir file-name))))))))

(define-syntax load
  (make-variable-transformer
   (lambda (x)
     (let* ((src (syntax-source x))
            (file (and src (assq-ref src 'filename)))
            (dir (and (string? file) (dirname file))))
       (syntax-case x ()
         ((_ arg ...)
          #`(load-in-vicinity #,(or dir #'(getcwd)) arg ...))
         (id
          (identifier? #'id)
          #`(lambda args
              (apply load-in-vicinity #,(or dir #'(getcwd)) args))))))))



;;; {`cond-expand' for SRFI-0 support.}
;;;
;;; This syntactic form expands into different commands or
;;; definitions, depending on the features provided by the Scheme
;;; implementation.
;;;
;;; Syntax:
;;;
;;; <cond-expand>
;;;   --> (cond-expand <cond-expand-clause>+)
;;;     | (cond-expand <cond-expand-clause>* (else <command-or-definition>))
;;; <cond-expand-clause>
;;;   --> (<feature-requirement> <command-or-definition>*)
;;; <feature-requirement>
;;;   --> <feature-identifier>
;;;     | (and <feature-requirement>*)
;;;     | (or <feature-requirement>*)
;;;     | (not <feature-requirement>)
;;; <feature-identifier>
;;;   --> <a symbol which is the name or alias of a SRFI>
;;;
;;; Additionally, this implementation provides the
;;; <feature-identifier>s `guile' and `r5rs', so that programs can
;;; determine the implementation type and the supported standard.
;;;
;;; Remember to update the features list when adding more SRFIs.
;;;

(define %cond-expand-features
  ;; This should contain only features that are present in core Guile,
  ;; before loading any modules.  Modular features are handled by
  ;; placing 'cond-expand-provide' in the relevant module.
  '(guile
    guile-2
    guile-2.2
    r5rs
    srfi-0   ;; cond-expand itself
    srfi-4   ;; homogeneous numeric vectors
    srfi-6   ;; string ports
    srfi-13  ;; string library
    srfi-14  ;; character sets
    srfi-16  ;; case-lambda
    srfi-23  ;; `error` procedure
    srfi-30  ;; nested multi-line comments
    srfi-39  ;; parameterize
    srfi-46  ;; basic syntax-rules extensions
    srfi-55  ;; require-extension
    srfi-61  ;; general cond clause
    srfi-62  ;; s-expression comments
    srfi-87  ;; => in case clauses
    srfi-105 ;; curly infix expressions
    ))

;; This table maps module public interfaces to the list of features.
;;
(define %cond-expand-table (make-hash-table 31))

;; Add one or more features to the `cond-expand' feature list of the
;; module `module'.
;;
(define (cond-expand-provide module features)
  (let ((mod (module-public-interface module)))
    (and mod
         (hashq-set! %cond-expand-table mod
                     (append (hashq-ref %cond-expand-table mod '())
                             features)))))

(define-syntax cond-expand
  (lambda (x)
    (define (module-has-feature? mod sym)
      (or-map (lambda (mod)
                (memq sym (hashq-ref %cond-expand-table mod '())))
              (module-uses mod)))

    (define (condition-matches? condition)
      (syntax-case condition (and or not)
        ((and c ...)
         (and-map condition-matches? #'(c ...)))
        ((or c ...)
         (or-map condition-matches? #'(c ...)))
        ((not c)
         (if (condition-matches? #'c) #f #t))
        (c
         (identifier? #'c)
         (let ((sym (syntax->datum #'c)))
           (if (memq sym %cond-expand-features)
               #t
               (module-has-feature? (current-module) sym))))))

    (define (match clauses alternate)
      (syntax-case clauses ()
        (((condition form ...) . rest)
         (if (condition-matches? #'condition)
             #'(begin form ...)
             (match #'rest alternate)))
        (() (alternate))))

    (syntax-case x (else)
      ((_ clause ... (else form ...))
       (match #'(clause ...)
         (lambda ()
           #'(begin form ...))))
      ((_ clause ...)
       (match #'(clause ...)
         (lambda ()
           (syntax-violation 'cond-expand "unfulfilled cond-expand" x)))))))

;; This procedure gets called from the startup code with a list of
;; numbers, which are the numbers of the SRFIs to be loaded on startup.
;;
(define (use-srfis srfis)
  (process-use-modules
   (map (lambda (num)
          (list (list 'srfi (string->symbol
                             (string-append "srfi-" (number->string num))))))
        srfis)))



;;; srfi-55: require-extension
;;;

(define-syntax require-extension
  (lambda (x)
    (syntax-case x (srfi)
      ((_ (srfi n ...))
       (and-map integer? (syntax->datum #'(n ...)))
       (with-syntax
           (((srfi-n ...)
             (map (lambda (n)
                    (datum->syntax x (symbol-append 'srfi- n)))
                  (map string->symbol
                       (map number->string (syntax->datum #'(n ...)))))))
         #'(use-modules (srfi srfi-n) ...)))
      ((_ (type arg ...))
       (identifier? #'type)
       (syntax-violation 'require-extension "Not a recognized extension type"
                         x)))))


;;; Defining transparently inlinable procedures
;;;

(define-syntax define-inlinable
  ;; Define a macro and a procedure such that direct calls are inlined, via
  ;; the macro expansion, whereas references in non-call contexts refer to
  ;; the procedure.  Inspired by the `define-integrable' macro by Dybvig et al.
  (lambda (x)
    ;; Use a space in the prefix to avoid potential -Wunused-toplevel
    ;; warning
    (define prefix (string->symbol "% "))
    (define (make-procedure-name name)
      (datum->syntax name
                     (symbol-append prefix (syntax->datum name)
                                    '-procedure)))

    (syntax-case x ()
      ((_ (name formals ...) body ...)
       (identifier? #'name)
       (with-syntax ((proc-name  (make-procedure-name #'name))
                     ((args ...) (generate-temporaries #'(formals ...))))
         #`(begin
             (define (proc-name formals ...)
               (syntax-parameterize ((name (identifier-syntax proc-name)))
                 body ...))
             (define-syntax-parameter name
               (lambda (x)
                 (syntax-case x ()
                   ((_ args ...)
                    #'((syntax-parameterize ((name (identifier-syntax proc-name)))
                         (lambda (formals ...)
                           body ...))
                       args ...))
                   ((_ a (... ...))
                    (syntax-violation 'name "Wrong number of arguments" x))
                   (_
                    (identifier? x)
                    #'proc-name))))))))))



(define using-readline?
  (let ((using-readline? (make-fluid)))
     (make-procedure-with-setter
      (lambda () (fluid-ref using-readline?))
      (lambda (v) (fluid-set! using-readline? v)))))



;;; {Deprecated stuff}
;;;

(begin-deprecated
 (module-use! the-scm-module (resolve-interface '(ice-9 deprecated))))



;;; SRFI-4 in the default environment.  FIXME: we should figure out how
;;; to deprecate this.
;;;

;; FIXME:
(module-use! the-scm-module (resolve-interface '(srfi srfi-4)))



;;; A few identifiers that need to be defined in this file are really
;;; internal implementation details.  We shove them off into internal
;;; modules, removing them from the (guile) module.
;;;

(define-module (system syntax))

(let ()
  (define (steal-bindings! from to ids)
    (for-each
     (lambda (sym)
       (let ((v (module-local-variable from sym)))
         (module-remove! from sym)
         (module-add! to sym v)))
     ids)
    (module-export! to ids))

  (steal-bindings! the-root-module (resolve-module '(system syntax))
                   '(syntax-local-binding
                     syntax-module
                     syntax-locally-bound-identifiers
                     syntax-session-id)))




;;; Place the user in the guile-user module.
;;;

;; Set filename to #f to prevent reload.
(define-module (guile-user)
  #:autoload (system base compile) (compile compile-file)
  #:filename #f)

;; Remain in the `(guile)' module at compilation-time so that the
;; `-Wunused-toplevel' warning works as expected.
(eval-when (compile) (set-current-module the-root-module))

;;; boot-9.scm ends here<|MERGE_RESOLUTION|>--- conflicted
+++ resolved
@@ -3814,16 +3814,6 @@
              (process-use-modules (list quoted-args ...))
              *unspecified*))))))
 
-<<<<<<< HEAD
-=======
-(define-syntax-rule (use-syntax spec ...)
-  (begin
-    (eval-when (expand load eval)
-      (issue-deprecation-warning
-       "`use-syntax' is deprecated. Please contact guile-devel for more info."))
-    (use-modules spec ...)))
-
->>>>>>> f6ddf827
 (include-from-path "ice-9/r6rs-libraries")
 
 (define-syntax-rule (define-private foo bar)

--- conflicted
+++ resolved
@@ -248,28 +248,6 @@
            (begin
              (for-each maybe-name-value! ids val-exps)
              (make-letrec src in-order? ids vars val-exps body-exp)))))
-<<<<<<< HEAD
-=======
-     (syntax-object?
-       (lambda (x)
-         (or (syntax? x)
-             (and (allow-legacy-syntax-objects?)
-                  (vector? x)
-                  (= (vector-length x) 4)
-                  (eqv? (vector-ref x 0) 'syntax-object)))))
-     (make-syntax-object
-       (lambda (expression wrap module)
-         (make-syntax expression wrap module)))
-     (syntax-object-expression
-       (lambda (obj)
-         (if (syntax? obj) (syntax-expression obj) (vector-ref obj 1))))
-     (syntax-object-wrap
-       (lambda (obj)
-         (if (syntax? obj) (syntax-wrap obj) (vector-ref obj 2))))
-     (syntax-object-module
-       (lambda (obj)
-         (if (syntax? obj) (syntax-module obj) (vector-ref obj 3))))
->>>>>>> c7c7588f
      (source-annotation
        (lambda (x)
          (let ((props (source-properties (if (syntax? x) (syntax-expression x) x))))
@@ -1002,19 +980,11 @@
                          (source-wrap e w (cdr w) mod)
                          x))
                       (else (decorate-source x s))))))
-<<<<<<< HEAD
            (let* ((t-680b775fb37a463-7da transformer-environment)
                   (t-680b775fb37a463-7db (lambda (k) (k e r w s rib mod))))
              (with-fluid*
                t-680b775fb37a463-7da
                t-680b775fb37a463-7db
-=======
-           (let* ((t-680b775fb37a463-7fa transformer-environment)
-                  (t-680b775fb37a463-7fb (lambda (k) (k e r w s rib mod))))
-             (with-fluid*
-               t-680b775fb37a463-7fa
-               t-680b775fb37a463-7fb
->>>>>>> c7c7588f
                (lambda ()
                  (rebuild-macro-output
                    (p (source-wrap e (anti-mark w) s mod))
@@ -1547,19 +1517,11 @@
                                           s
                                           mod
                                           get-formals
-<<<<<<< HEAD
                                           (map (lambda (tmp-680b775fb37a463-acb
                                                         tmp-680b775fb37a463-aca
                                                         tmp-680b775fb37a463-ac9)
                                                  (cons tmp-680b775fb37a463-ac9
                                                        (cons tmp-680b775fb37a463-aca tmp-680b775fb37a463-acb)))
-=======
-                                          (map (lambda (tmp-680b775fb37a463-aeb
-                                                        tmp-680b775fb37a463-aea
-                                                        tmp-680b775fb37a463-ae9)
-                                                 (cons tmp-680b775fb37a463-ae9
-                                                       (cons tmp-680b775fb37a463-aea tmp-680b775fb37a463-aeb)))
->>>>>>> c7c7588f
                                                e2*
                                                e1*
                                                args*)))
@@ -1856,19 +1818,11 @@
               (apply (lambda (args e1 e2)
                        (build-it
                          '()
-<<<<<<< HEAD
                          (map (lambda (tmp-680b775fb37a463-c98
                                        tmp-680b775fb37a463-c97
                                        tmp-680b775fb37a463-c96)
                                 (cons tmp-680b775fb37a463-c96
                                       (cons tmp-680b775fb37a463-c97 tmp-680b775fb37a463-c98)))
-=======
-                         (map (lambda (tmp-680b775fb37a463-cb8
-                                       tmp-680b775fb37a463-cb7
-                                       tmp-680b775fb37a463-cb6)
-                                (cons tmp-680b775fb37a463-cb6
-                                      (cons tmp-680b775fb37a463-cb7 tmp-680b775fb37a463-cb8)))
->>>>>>> c7c7588f
                               e2
                               e1
                               args)))
@@ -1880,19 +1834,11 @@
                   (apply (lambda (docstring args e1 e2)
                            (build-it
                              (list (cons 'documentation (syntax->datum docstring)))
-<<<<<<< HEAD
                              (map (lambda (tmp-680b775fb37a463-cae
                                            tmp-680b775fb37a463-cad
                                            tmp-680b775fb37a463-cac)
                                     (cons tmp-680b775fb37a463-cac
                                           (cons tmp-680b775fb37a463-cad tmp-680b775fb37a463-cae)))
-=======
-                             (map (lambda (tmp-680b775fb37a463-cce
-                                           tmp-680b775fb37a463-ccd
-                                           tmp-680b775fb37a463-ccc)
-                                    (cons tmp-680b775fb37a463-ccc
-                                          (cons tmp-680b775fb37a463-ccd tmp-680b775fb37a463-cce)))
->>>>>>> c7c7588f
                                   e2
                                   e1
                                   args)))
@@ -1915,19 +1861,11 @@
               (apply (lambda (args e1 e2)
                        (build-it
                          '()
-<<<<<<< HEAD
                          (map (lambda (tmp-680b775fb37a463-cce
                                        tmp-680b775fb37a463-ccd
                                        tmp-680b775fb37a463-ccc)
                                 (cons tmp-680b775fb37a463-ccc
                                       (cons tmp-680b775fb37a463-ccd tmp-680b775fb37a463-cce)))
-=======
-                         (map (lambda (tmp-680b775fb37a463-cee
-                                       tmp-680b775fb37a463-ced
-                                       tmp-680b775fb37a463-cec)
-                                (cons tmp-680b775fb37a463-cec
-                                      (cons tmp-680b775fb37a463-ced tmp-680b775fb37a463-cee)))
->>>>>>> c7c7588f
                               e2
                               e1
                               args)))
@@ -1939,19 +1877,11 @@
                   (apply (lambda (docstring args e1 e2)
                            (build-it
                              (list (cons 'documentation (syntax->datum docstring)))
-<<<<<<< HEAD
                              (map (lambda (tmp-680b775fb37a463-ce4
                                            tmp-680b775fb37a463-ce3
                                            tmp-680b775fb37a463-ce2)
                                     (cons tmp-680b775fb37a463-ce2
                                           (cons tmp-680b775fb37a463-ce3 tmp-680b775fb37a463-ce4)))
-=======
-                             (map (lambda (tmp-680b775fb37a463-d04
-                                           tmp-680b775fb37a463-d03
-                                           tmp-680b775fb37a463-d02)
-                                    (cons tmp-680b775fb37a463-d02
-                                          (cons tmp-680b775fb37a463-d03 tmp-680b775fb37a463-d04)))
->>>>>>> c7c7588f
                                   e2
                                   e1
                                   args)))
@@ -2893,19 +2823,11 @@
                                    dots
                                    k
                                    '()
-<<<<<<< HEAD
                                    (map (lambda (tmp-680b775fb37a463-116b
                                                  tmp-680b775fb37a463-116a
                                                  tmp-680b775fb37a463)
                                           (list (cons tmp-680b775fb37a463 tmp-680b775fb37a463-116a)
                                                 tmp-680b775fb37a463-116b))
-=======
-                                   (map (lambda (tmp-680b775fb37a463-118b
-                                                 tmp-680b775fb37a463-118a
-                                                 tmp-680b775fb37a463)
-                                          (list (cons tmp-680b775fb37a463 tmp-680b775fb37a463-118a)
-                                                tmp-680b775fb37a463-118b))
->>>>>>> c7c7588f
                                         template
                                         pattern
                                         keyword)))
@@ -2921,17 +2843,9 @@
                                        dots
                                        k
                                        (list docstring)
-<<<<<<< HEAD
                                        (map (lambda (tmp-680b775fb37a463-118a tmp-680b775fb37a463-1 tmp-680b775fb37a463)
                                               (list (cons tmp-680b775fb37a463 tmp-680b775fb37a463-1)
                                                     tmp-680b775fb37a463-118a))
-=======
-                                       (map (lambda (tmp-680b775fb37a463-11aa
-                                                     tmp-680b775fb37a463-11a9
-                                                     tmp-680b775fb37a463-11a8)
-                                              (list (cons tmp-680b775fb37a463-11a8 tmp-680b775fb37a463-11a9)
-                                                    tmp-680b775fb37a463-11aa))
->>>>>>> c7c7588f
                                             template
                                             pattern
                                             keyword)))
@@ -3103,13 +3017,8 @@
                                                    (apply (lambda (p)
                                                             (if (= lev 0)
                                                               (quasiappend
-<<<<<<< HEAD
                                                                 (map (lambda (tmp-680b775fb37a463-11fa)
                                                                        (list "value" tmp-680b775fb37a463-11fa))
-=======
-                                                                (map (lambda (tmp-680b775fb37a463-121a)
-                                                                       (list "value" tmp-680b775fb37a463-121a))
->>>>>>> c7c7588f
                                                                      p)
                                                                 (quasi q lev))
                                                               (quasicons
@@ -3253,13 +3162,8 @@
                                 (let ((tmp-1 ls))
                                   (let ((tmp ($sc-dispatch tmp-1 'each-any)))
                                     (if tmp
-<<<<<<< HEAD
                                       (apply (lambda (t-680b775fb37a463-125e)
                                                (cons "vector" t-680b775fb37a463-125e))
-=======
-                                      (apply (lambda (t-680b775fb37a463-127e)
-                                               (cons "vector" t-680b775fb37a463-127e))
->>>>>>> c7c7588f
                                              tmp)
                                       (syntax-violation
                                         #f
@@ -3269,13 +3173,8 @@
                        (let ((tmp-1 ($sc-dispatch tmp '(#(atom "quote") each-any))))
                          (if tmp-1
                            (apply (lambda (y)
-<<<<<<< HEAD
                                     (k (map (lambda (tmp-680b775fb37a463-126a)
                                               (list "quote" tmp-680b775fb37a463-126a))
-=======
-                                    (k (map (lambda (tmp-680b775fb37a463-128a)
-                                              (list "quote" tmp-680b775fb37a463-128a))
->>>>>>> c7c7588f
                                             y)))
                                   tmp-1)
                            (let ((tmp-1 ($sc-dispatch tmp '(#(atom "list") . each-any))))
@@ -3300,15 +3199,9 @@
                                     (let ((tmp-1 (map emit x)))
                                       (let ((tmp ($sc-dispatch tmp-1 'each-any)))
                                         (if tmp
-<<<<<<< HEAD
                                           (apply (lambda (t-680b775fb37a463)
                                                    (cons (make-syntax 'list '((top)) '(hygiene guile))
                                                          t-680b775fb37a463))
-=======
-                                          (apply (lambda (t-680b775fb37a463-12a8)
-                                                   (cons (make-syntax 'list '((top)) '(hygiene guile))
-                                                         t-680b775fb37a463-12a8))
->>>>>>> c7c7588f
                                                  tmp)
                                           (syntax-violation
                                             #f
@@ -3324,17 +3217,10 @@
                                             (let ((tmp-1 (list (emit (car x*)) (f (cdr x*)))))
                                               (let ((tmp ($sc-dispatch tmp-1 '(any any))))
                                                 (if tmp
-<<<<<<< HEAD
                                                   (apply (lambda (t-680b775fb37a463-129c t-680b775fb37a463-129b)
                                                            (list (make-syntax 'cons '((top)) '(hygiene guile))
                                                                  t-680b775fb37a463-129c
                                                                  t-680b775fb37a463-129b))
-=======
-                                                  (apply (lambda (t-680b775fb37a463-12bc t-680b775fb37a463-12bb)
-                                                           (list (make-syntax 'cons '((top)) '(hygiene guile))
-                                                                 t-680b775fb37a463-12bc
-                                                                 t-680b775fb37a463-12bb))
->>>>>>> c7c7588f
                                                          tmp)
                                                   (syntax-violation
                                                     #f
@@ -3347,15 +3233,9 @@
                                             (let ((tmp-1 (map emit x)))
                                               (let ((tmp ($sc-dispatch tmp-1 'each-any)))
                                                 (if tmp
-<<<<<<< HEAD
                                                   (apply (lambda (t-680b775fb37a463-12a8)
                                                            (cons (make-syntax 'append '((top)) '(hygiene guile))
                                                                  t-680b775fb37a463-12a8))
-=======
-                                                  (apply (lambda (t-680b775fb37a463-12c8)
-                                                           (cons (make-syntax 'append '((top)) '(hygiene guile))
-                                                                 t-680b775fb37a463-12c8))
->>>>>>> c7c7588f
                                                          tmp)
                                                   (syntax-violation
                                                     #f
@@ -3368,15 +3248,9 @@
                                                 (let ((tmp-1 (map emit x)))
                                                   (let ((tmp ($sc-dispatch tmp-1 'each-any)))
                                                     (if tmp
-<<<<<<< HEAD
                                                       (apply (lambda (t-680b775fb37a463-12b4)
                                                                (cons (make-syntax 'vector '((top)) '(hygiene guile))
                                                                      t-680b775fb37a463-12b4))
-=======
-                                                      (apply (lambda (t-680b775fb37a463-12d4)
-                                                               (cons (make-syntax 'vector '((top)) '(hygiene guile))
-                                                                     t-680b775fb37a463-12d4))
->>>>>>> c7c7588f
                                                              tmp)
                                                       (syntax-violation
                                                         #f
@@ -3387,15 +3261,9 @@
                                          (if tmp-1
                                            (apply (lambda (x)
                                                     (let ((tmp (emit x)))
-<<<<<<< HEAD
                                                       (let ((t-680b775fb37a463-12c0 tmp))
                                                         (list (make-syntax 'list->vector '((top)) '(hygiene guile))
                                                               t-680b775fb37a463-12c0))))
-=======
-                                                      (let ((t-680b775fb37a463-12e0 tmp))
-                                                        (list (make-syntax 'list->vector '((top)) '(hygiene guile))
-                                                              t-680b775fb37a463-12e0))))
->>>>>>> c7c7588f
                                                   tmp-1)
                                            (let ((tmp-1 ($sc-dispatch tmp '(#(atom "value") any))))
                                              (if tmp-1

;;; Traps: stepping, breakpoints, and such.

;; Copyright (C)  2010, 2012, 2013 Free Software Foundation, Inc.

;;; This library is free software; you can redistribute it and/or
;;; modify it under the terms of the GNU Lesser General Public
;;; License as published by the Free Software Foundation; either
;;; version 3 of the License, or (at your option) any later version.
;;;
;;; This library is distributed in the hope that it will be useful,
;;; but WITHOUT ANY WARRANTY; without even the implied warranty of
;;; MERCHANTABILITY or FITNESS FOR A PARTICULAR PURPOSE.  See the GNU
;;; Lesser General Public License for more details.
;;;
;;; You should have received a copy of the GNU Lesser General Public
;;; License along with this library; if not, write to the Free Software
;;; Foundation, Inc., 51 Franklin Street, Fifth Floor, Boston, MA 02110-1301 USA

;;; Commentary:
;;;
;;; Guile's debugging capabilities come from the hooks that its VM
;;; provides. For example, there is a hook that is fired when a function
;;; is called, and even a hook that gets fired at every retired
;;; instruction.
;;;
;;; But as the firing of these hooks is interleaved with the program
;;; execution, if we want to debug a program, we have to write an
;;; imperative program that mutates the state of these hooks, and to
;;; dispatch the hooks to a more semantic context.
;;;
;;; For example if we have placed a breakpoint at foo.scm:38, and
;;; determined that that location maps to the 18th instruction in
;;; procedure `bar', then we will need per-instruction hooks within
;;; `bar' -- but when running other procedures, we can have the
;;; per-instruction hooks off.
;;;
;;; Our approach is to define "traps". The behavior of a trap is
;;; specified when the trap is created. After creation, traps expose a
;;; limited, uniform interface: they are either on or off.
;;;
;;; To take our foo.scm:38 example again, we can define a trap that
;;; calls a function when control transfers to that source line --
;;; trap-at-source-location below. Calling the trap-at-source-location
;;; function adds to the VM hooks in such at way that it can do its job.
;;; The result of calling the function is a "disable-hook" closure that,
;;; when called, will turn off that trap.
;;;
;;; The result of calling the "disable-hook" closure, in turn, is an
;;; "enable-hook" closure, which when called turns the hook back on, and
;;; returns a "disable-hook" closure.
;;;
;;; It's a little confusing. The summary is, call these functions to add
;;; a trap; and call their return value to disable the trap.
;;;
;;; Code:

(define-module (system vm traps)
  #:use-module (system base pmatch)
  #:use-module (system vm vm)
  #:use-module (system vm debug)
  #:use-module (system vm frame)
  #:use-module (system vm program)
  #:use-module (system xref)
  #:use-module (rnrs bytevectors)
  #:export (trap-at-procedure-call
            trap-in-procedure
            trap-instructions-in-procedure
            trap-at-procedure-ip-in-range
            trap-at-source-location
            trap-frame-finish
            trap-in-dynamic-extent
            trap-calls-in-dynamic-extent
            trap-instructions-in-dynamic-extent
            trap-calls-to-procedure
            trap-matching-instructions))

(define-syntax arg-check
  (syntax-rules ()
    ((_ arg predicate? message)
     (if (not (predicate? arg))
         (error "bad argument ~a: ~a" 'arg message)))
    ((_ arg predicate?)
     (if (not (predicate? arg))
         (error "bad argument ~a: expected ~a" 'arg 'predicate?)))))

(define (new-disabled-trap enable disable)
  (let ((enabled? #f))
    (define-syntax disabled?
      (identifier-syntax
       (disabled? (not enabled?))
       ((set! disabled? val) (set! enabled? (not val)))))
    
    (define* (enable-trap #:optional frame)
      (if enabled? (error "trap already enabled"))
      (enable frame)
      (set! enabled? #t)
      disable-trap)
    
    (define* (disable-trap #:optional frame)
      (if disabled? (error "trap already disabled"))
      (disable frame)
      (set! disabled? #t)
      enable-trap)

    enable-trap))

(define (new-enabled-trap frame enable disable)
  ((new-disabled-trap enable disable) frame))

<<<<<<< HEAD
;; Returns an absolute IP.
(define (program-last-ip prog)
  (let ((pdi (find-program-debug-info (program-code prog))))
    (and pdi (program-debug-info-size pdi))))

(define (frame-matcher proc match-code?)
  (if match-code?
      (if (program? proc)
          (let ((start (program-code proc))
                (end (program-last-ip proc)))
            (lambda (frame)
              (let ((ip (frame-instruction-pointer frame)))
                (and (<= start ip) (< ip end)))))
          (lambda (frame) #f))
      (lambda (frame)
        (eq? (frame-procedure frame) proc))))
=======
(define (frame-matcher proc match-objcode?)
  (let ((proc (if (struct? proc)
                  (procedure proc)
                  proc)))
    (if match-objcode?
        (lambda (frame)
          (let ((frame-proc (frame-procedure frame)))
            (or (eq? frame-proc proc)
                (and (program? frame-proc)
                     (eq? (program-objcode frame-proc)
                          (program-objcode proc))))))
        (lambda (frame)
          (eq? (frame-procedure frame) proc)))))
>>>>>>> 306cc01d

;; A basic trap, fires when a procedure is called.
;;
(define* (trap-at-procedure-call proc handler #:key (closure? #f)
                                 (our-frame? (frame-matcher proc closure?)))
  (arg-check proc procedure?)
  (arg-check handler procedure?)
  (let ()
    (define (apply-hook frame)
      (if (our-frame? frame)
          (handler frame)))

    (new-enabled-trap
     #f
     (lambda (frame)
       (add-hook! (vm-apply-hook) apply-hook))
     (lambda (frame)
       (remove-hook! (vm-apply-hook) apply-hook)))))

;; A more complicated trap, traps when control enters a procedure.
;;
;; Control can enter a procedure via:
;;  * A procedure call.
;;  * A return to a procedure's frame on the stack.
;;  * A continuation returning directly to an application of this
;;    procedure.
;;
;; Control can leave a procedure via:
;;  * A normal return from the procedure.
;;  * An application of another procedure.
;;  * An invocation of a continuation.
;;  * An abort.
;;
(define* (trap-in-procedure proc enter-handler exit-handler
                            #:key current-frame (closure? #f)
                            (our-frame? (frame-matcher proc closure?)))
  (arg-check proc procedure?)
  (arg-check enter-handler procedure?)
  (arg-check exit-handler procedure?)
  (let ((in-proc? #f))
    (define (enter-proc frame)
      (if in-proc?
          (warn "already in proc" frame)
          (begin
            (enter-handler frame)
            (set! in-proc? #t))))

    (define (exit-proc frame)
      (if in-proc?
          (begin
            (exit-handler frame)
            (set! in-proc? #f))
          (warn "not in proc" frame)))
    
    (define (apply-hook frame)
      (if in-proc?
          (exit-proc frame))
      (if (our-frame? frame)
          (enter-proc frame)))

    (define (push-cont-hook frame)
      (if in-proc?
          (exit-proc frame)))
    
    (define (pop-cont-hook frame . values)
      (if in-proc?
          (exit-proc frame))
      (if (our-frame? (frame-previous frame))
          (enter-proc (frame-previous frame))))

    (define (abort-hook frame . values)
      (if in-proc?
          (exit-proc frame))
      (if (our-frame? frame)
          (enter-proc frame)))

    (new-enabled-trap
     current-frame
     (lambda (frame)
       (add-hook! (vm-apply-hook) apply-hook)
       (add-hook! (vm-push-continuation-hook) push-cont-hook)
       (add-hook! (vm-pop-continuation-hook) pop-cont-hook)
       (add-hook! (vm-abort-continuation-hook) abort-hook)
       (if (and frame (our-frame? frame))
           (enter-proc frame)))
     (lambda (frame)
       (if in-proc?
           (exit-proc frame))
       (remove-hook! (vm-apply-hook) apply-hook)
       (remove-hook! (vm-push-continuation-hook) push-cont-hook)
       (remove-hook! (vm-pop-continuation-hook) pop-cont-hook)
       (remove-hook! (vm-abort-continuation-hook) abort-hook)))))

;; Building on trap-in-procedure, we have trap-instructions-in-procedure
;;
(define* (trap-instructions-in-procedure proc next-handler exit-handler
                                         #:key current-frame (closure? #f)
                                         (our-frame?
                                          (frame-matcher proc closure?)))
  (arg-check proc procedure?)
  (arg-check next-handler procedure?)
  (arg-check exit-handler procedure?)
  (let ()
    (define (next-hook frame)
      (if (our-frame? frame)
          (next-handler frame)))
    
    (define (enter frame)
      (add-hook! (vm-next-hook) next-hook)
      (if frame (next-hook frame)))

    (define (exit frame)
      (exit-handler frame)
      (remove-hook! (vm-next-hook) next-hook))

    (trap-in-procedure proc enter exit
                       #:current-frame current-frame
                       #:our-frame? our-frame?)))

(define (non-negative-integer? x)
  (and (number? x) (integer? x) (exact? x) (not (negative? x))))

(define (positive-integer? x)
  (and (number? x) (integer? x) (exact? x) (positive? x)))

(define (range? x)
  (and (list? x)
       (and-map (lambda (x)
                  (and (pair? x)
                       (non-negative-integer? (car x))
                       (non-negative-integer? (cdr x))))
                x)))

(define (in-range? range i)
  (or-map (lambda (bounds)
            (and (<= (car bounds) i)
                 (< i (cdr bounds))))
          range))

;; Building on trap-instructions-in-procedure, we have
;; trap-at-procedure-ip-in-range.
;;
(define* (trap-at-procedure-ip-in-range proc range handler
                                        #:key current-frame (closure? #f)
                                        (our-frame?
                                         (frame-matcher proc closure?)))
  (arg-check proc procedure?)
  (arg-check range range?)
  (arg-check handler procedure?)
  (let ((fp-stack '()))
    (define (cull-frames! fp)
      (let lp ((frames fp-stack))
        (if (and (pair? frames) (< (car frames) fp))
            (lp (cdr frames))
            (set! fp-stack frames))))

    (define (next-handler frame)
      (let ((fp (frame-address frame))
            (ip (frame-instruction-pointer frame)))
        (cull-frames! fp)
        (let ((now-in-range? (in-range? range ip))
              (was-in-range? (and (pair? fp-stack) (= (car fp-stack) fp))))
          (cond
           (was-in-range?
            (if (not now-in-range?)
                (set! fp-stack (cdr fp-stack))))
           (now-in-range?
            (set! fp-stack (cons fp fp-stack))
            (handler frame))))))
    
    (define (exit-handler frame)
      (if (and (pair? fp-stack)
               (= (car fp-stack) (frame-address frame)))
          (set! fp-stack (cdr fp-stack))))
    
    (trap-instructions-in-procedure proc next-handler exit-handler
                                    #:current-frame current-frame
                                    #:our-frame? our-frame?)))

(define (program-sources-by-line proc file)
  (cond
   ((program? proc)
    (let ((code (program-code proc)))
      (let lp ((sources (program-sources proc))
               (out '()))
        (if (pair? sources)
            (lp (cdr sources)
                (pmatch (car sources)
                  ((,start-ip ,start-file ,start-line . ,start-col)
                   (if (equal? start-file file)
                       (acons start-line
                              (if (pair? (cdr sources))
                                  (pmatch (cadr sources)
                                    ((,end-ip . _)
                                     (cons (+ start-ip code)
                                           (+ end-ip code)))
                                    (else (error "unexpected")))
                                  (cons (+ start-ip code)
                                        (program-last-ip proc)))
                              out)
                       out))
                  (else (error "unexpected"))))
            (let ((alist '()))
              (for-each
               (lambda (pair)
                 (set! alist
                       (assv-set! alist (car pair)
                                  (cons (cdr pair)
                                        (or (assv-ref alist (car pair))
                                            '())))))
               out)
              (sort! alist (lambda (x y) (< (car x) (car y))))
              alist)))))
   (else '())))

(define (source->ip-range proc file line)
  (or (or-map (lambda (line-and-ranges)
                (cond
                 ((= (car line-and-ranges) line)
                  (cdr line-and-ranges))
                 ((> (car line-and-ranges) line)
                  (warn "no instructions found at" file ":" line
                        "; using line" (car line-and-ranges) "instead")
                  (cdr line-and-ranges))
                 (else #f)))
              (program-sources-by-line proc file))
      (begin
        (warn "no instructions found for" file ":" line)
        '())))

(define (source-closures-or-procedures file line)
  (let ((closures (source-closures file line)))
    (if (pair? closures)
        (values closures #t)
        (values (source-procedures file line) #f))))

;; Building on trap-on-instructions-in-procedure, we have
;; trap-at-source-location. The parameter `user-line' is one-indexed, as
;; a user counts lines, instead of zero-indexed, as Guile counts lines.
;;
(define* (trap-at-source-location file user-line handler #:key current-frame)
  (arg-check file string?)
  (arg-check user-line positive-integer?)
  (arg-check handler procedure?)
  (let ((traps #f))
    (call-with-values
        (lambda () (source-closures-or-procedures file (1- user-line)))
      (lambda (procs closures?)
        (new-enabled-trap
         current-frame
         (lambda (frame)
           (set! traps
                 (map
                  (lambda (proc)
                    (let ((range (source->ip-range proc file (1- user-line))))
                      (trap-at-procedure-ip-in-range proc range handler
                                                     #:current-frame current-frame
                                                     #:closure? closures?)))
                  procs))
           (if (null? traps)
               (error "No procedures found at ~a:~a." file user-line)))
         (lambda (frame)
           (for-each (lambda (trap) (trap frame)) traps)
           (set! traps #f)))))))



;; On a different tack, now we're going to build up a set of traps that
;; do useful things during the dynamic extent of a procedure's
;; application. First, a trap for when a frame returns.
;;
(define (trap-frame-finish frame return-handler abort-handler)
  (arg-check frame frame?)
  (arg-check return-handler procedure?)
  (arg-check abort-handler procedure?)
  (let ((fp (frame-address frame)))
    (define (pop-cont-hook frame . values)
      (if (and fp (eq? (frame-address frame) fp))
          (begin
            (set! fp #f)
            (apply return-handler frame values))))
    
    (define (abort-hook frame . values)
      (if (and fp (< (frame-address frame) fp))
          (begin
            (set! fp #f)
            (apply abort-handler frame values))))
    
    (new-enabled-trap
     frame
     (lambda (frame)
       (if (not fp)
           (error "return-or-abort traps may only be enabled once"))
       (add-hook! (vm-pop-continuation-hook) pop-cont-hook)
       (add-hook! (vm-abort-continuation-hook) abort-hook))
     (lambda (frame)
       (set! fp #f)
       (remove-hook! (vm-pop-continuation-hook) pop-cont-hook)
       (remove-hook! (vm-abort-continuation-hook) abort-hook)))))

;; A more traditional dynamic-wind trap. Perhaps this should not be
;; based on the above trap-frame-finish?
;;
(define* (trap-in-dynamic-extent proc enter-handler return-handler abort-handler
                                 #:key current-frame (closure? #f)
                                 (our-frame? (frame-matcher proc closure?)))
  (arg-check proc procedure?)
  (arg-check enter-handler procedure?)
  (arg-check return-handler procedure?)
  (arg-check abort-handler procedure?)
  (let ((exit-trap #f))
    (define (return-hook frame . values)
      (exit-trap frame) ; disable the return/abort trap.
      (set! exit-trap #f)
      (return-handler frame))
    
    (define (abort-hook frame . values)
      (exit-trap frame) ; disable the return/abort trap.
      (set! exit-trap #f)
      (abort-handler frame))
    
    (define (apply-hook frame)
      (if (and (not exit-trap) (our-frame? frame))
          (begin
            (enter-handler frame)
            (set! exit-trap
                  (trap-frame-finish frame return-hook abort-hook)))))
    
    (new-enabled-trap
     current-frame
     (lambda (frame)
       (add-hook! (vm-apply-hook) apply-hook))
     (lambda (frame)
       (if exit-trap
           (abort-hook frame))
       (set! exit-trap #f)
       (remove-hook! (vm-apply-hook) apply-hook)))))

;; Trapping all procedure calls within a dynamic extent, recording the
;; depth of the call stack relative to the original procedure.
;;
(define* (trap-calls-in-dynamic-extent proc apply-handler return-handler
                                       #:key current-frame (closure? #f)
                                       (our-frame?
                                        (frame-matcher proc closure?)))
  (arg-check proc procedure?)
  (arg-check apply-handler procedure?)
  (arg-check return-handler procedure?)
  (let ((*call-depth* 0))
    (define (trace-push frame)
      (set! *call-depth* (1+ *call-depth*)))
  
    (define (trace-pop frame . values)
      (apply return-handler frame *call-depth* values)
      (set! *call-depth* (1- *call-depth*)))
  
    (define (trace-apply frame)
      (apply-handler frame *call-depth*))
  
    ;; FIXME: recalc depth on abort

    (define (enter frame)
      (add-hook! (vm-push-continuation-hook) trace-push)
      (add-hook! (vm-pop-continuation-hook) trace-pop)
      (add-hook! (vm-apply-hook) trace-apply))
  
    (define (leave frame)
      (remove-hook! (vm-push-continuation-hook) trace-push)
      (remove-hook! (vm-pop-continuation-hook) trace-pop)
      (remove-hook! (vm-apply-hook) trace-apply))
  
    (define (return frame)
      (leave frame))
  
    (define (abort frame)
      (leave frame))

    (trap-in-dynamic-extent proc enter return abort
                            #:current-frame current-frame
                            #:our-frame? our-frame?)))

;; Trapping all retired intructions within a dynamic extent.
;;
(define* (trap-instructions-in-dynamic-extent proc next-handler
                                              #:key current-frame (closure? #f)
                                              (our-frame?
                                               (frame-matcher proc closure?)))
  (arg-check proc procedure?)
  (arg-check next-handler procedure?)
  (let ()
    (define (trace-next frame)
      (next-handler frame))
  
    (define (enter frame)
      (add-hook! (vm-next-hook) trace-next))
  
    (define (leave frame)
      (remove-hook! (vm-next-hook) trace-next))
  
    (define (return frame)
      (leave frame))
  
    (define (abort frame)
      (leave frame))

    (trap-in-dynamic-extent proc enter return abort
                            #:current-frame current-frame
                            #:our-frame? our-frame?)))

;; Traps calls and returns for a given procedure, keeping track of the call depth.
;;
(define (trap-calls-to-procedure proc apply-handler return-handler)
  (arg-check proc procedure?)
  (arg-check apply-handler procedure?)
  (arg-check return-handler procedure?)
  (let ((pending-finish-traps '())
        (last-fp #f))
    (define (apply-hook frame)
      (let ((depth (length pending-finish-traps)))

        (apply-handler frame depth)

        (if (not (eq? (frame-address frame) last-fp))
            (let ((finish-trap #f))
              (define (frame-finished frame)
                (finish-trap frame) ;; disables the trap.
                (set! pending-finish-traps
                      (delq finish-trap pending-finish-traps))
                (set! finish-trap #f))
              
              (define (return-hook frame . values)
                (frame-finished frame)
                (apply return-handler frame depth values))
        
              ;; FIXME: abort handler?
              (define (abort-hook frame . values)
                (frame-finished frame))
        
              (set! finish-trap
                    (trap-frame-finish frame return-hook abort-hook))
              (set! pending-finish-traps
                    (cons finish-trap pending-finish-traps))))))

    ;; The basic idea is that we install one trap that fires for calls,
    ;; but that each call installs its own finish trap. Those finish
    ;; traps remove themselves as their frames finish or abort.
    ;;
    ;; However since to the outside world we present the interface of
    ;; just being one trap, disabling this calls-to-procedure trap
    ;; should take care of disabling all of the pending finish traps. We
    ;; keep track of pending traps through the pending-finish-traps
    ;; list.
    ;;
    ;; So since we know that the trap-at-procedure will be enabled, and
    ;; thus returning a disable closure, we make sure to wrap that
    ;; closure in something that will disable pending finish traps.
    (define (with-pending-finish-disablers trap)
      (define (with-pending-finish-enablers trap)
        (lambda* (#:optional frame)
          (with-pending-finish-disablers (trap frame))))
      
      (lambda* (#:optional frame)
        (for-each (lambda (disable) (disable frame))
                  pending-finish-traps)
        (set! pending-finish-traps '())
        (with-pending-finish-enablers (trap frame))))

    (with-pending-finish-disablers
     (trap-at-procedure-call proc apply-hook))))

;; Trap when the source location changes.
;;
(define (trap-matching-instructions frame-pred handler)
  (arg-check frame-pred procedure?)
  (arg-check handler procedure?)
  (let ()
    (define (next-hook frame)
      (if (frame-pred frame)
          (handler frame)))
  
    (new-enabled-trap
     #f
     (lambda (frame)
       (add-hook! (vm-next-hook) next-hook))
     (lambda (frame)
       (remove-hook! (vm-next-hook) next-hook)))))<|MERGE_RESOLUTION|>--- conflicted
+++ resolved
@@ -107,38 +107,25 @@
 (define (new-enabled-trap frame enable disable)
   ((new-disabled-trap enable disable) frame))
 
-<<<<<<< HEAD
 ;; Returns an absolute IP.
 (define (program-last-ip prog)
   (let ((pdi (find-program-debug-info (program-code prog))))
     (and pdi (program-debug-info-size pdi))))
 
 (define (frame-matcher proc match-code?)
-  (if match-code?
-      (if (program? proc)
-          (let ((start (program-code proc))
-                (end (program-last-ip proc)))
-            (lambda (frame)
-              (let ((ip (frame-instruction-pointer frame)))
-                (and (<= start ip) (< ip end)))))
-          (lambda (frame) #f))
-      (lambda (frame)
-        (eq? (frame-procedure frame) proc))))
-=======
-(define (frame-matcher proc match-objcode?)
   (let ((proc (if (struct? proc)
                   (procedure proc)
                   proc)))
-    (if match-objcode?
-        (lambda (frame)
-          (let ((frame-proc (frame-procedure frame)))
-            (or (eq? frame-proc proc)
-                (and (program? frame-proc)
-                     (eq? (program-objcode frame-proc)
-                          (program-objcode proc))))))
+    (if match-code?
+        (if (program? proc)
+            (let ((start (program-code proc))
+                  (end (program-last-ip proc)))
+              (lambda (frame)
+                (let ((ip (frame-instruction-pointer frame)))
+                  (and (<= start ip) (< ip end)))))
+            (lambda (frame) #f))
         (lambda (frame)
           (eq? (frame-procedure frame) proc)))))
->>>>>>> 306cc01d
 
 ;; A basic trap, fires when a procedure is called.
 ;;

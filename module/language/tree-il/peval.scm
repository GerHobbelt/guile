--- conflicted
+++ resolved
@@ -44,126 +44,6 @@
 ;;; [0] http://www.cs.utexas.edu/~wcook/tutorial/.  
 ;;;
 
-<<<<<<< HEAD
-(define (fresh-gensyms syms)
-  (map (lambda (x) (gensym (string-append (symbol->string x) " ")))
-       syms))
-
-(define (alpha-rename exp)
-  "Alpha-rename EXP.  For any lambda in EXP, generate new symbols and
-replace all lexical references to the former symbols with lexical
-references to the new symbols."
-  ;; XXX: This should be factorized somehow.
-  (let loop ((exp     exp)
-             (mapping vlist-null))             ; maps old to new gensyms
-    (match exp
-      (($ <lambda-case> src req opt rest kw inits gensyms body alt)
-       ;; Create new symbols to replace GENSYMS and propagate them down
-       ;; in BODY and ALT.
-       (let* ((new     (fresh-gensyms
-                        (append req
-                                (or opt '())
-                                (if rest (list rest) '())
-                                (match kw
-                                  ((aok? (_ name _) ...) name)
-                                  (_ '())))))
-              (mapping (fold vhash-consq mapping gensyms new)))
-         (make-lambda-case src req opt rest
-                           (match kw
-                             ((aok? (kw name old) ...)
-                              (cons aok? (map list
-                                              kw
-                                              name
-                                              (take-right new (length old)))))
-                             (_ #f))
-                           (map (cut loop <> mapping) inits)
-                           new
-                           (loop body mapping)
-                           (and alt (loop alt mapping)))))
-      (($ <lexical-ref> src name gensym)
-       ;; Possibly replace GENSYM by the new gensym defined in MAPPING.
-       (let ((val (vhash-assq gensym mapping)))
-         (if val
-             (make-lexical-ref src name (cdr val))
-             exp)))
-      (($ <lexical-set> src name gensym exp)
-       (let ((val (vhash-assq gensym mapping)))
-         (make-lexical-set src name (if val (cdr val) gensym)
-                           (loop exp mapping))))
-      (($ <lambda> src meta body)
-       (make-lambda src meta (loop body mapping)))
-      (($ <let> src names gensyms vals body)
-       ;; As for `lambda-case' rename GENSYMS to avoid any collision.
-       (let* ((new     (fresh-gensyms names))
-              (mapping (fold vhash-consq mapping gensyms new))
-              (vals    (map (cut loop <> mapping) vals))
-              (body    (loop body mapping)))
-         (make-let src names new vals body)))
-      (($ <letrec> src in-order? names gensyms vals body)
-       ;; Likewise.
-       (let* ((new     (fresh-gensyms names))
-              (mapping (fold vhash-consq mapping gensyms new))
-              (vals    (map (cut loop <> mapping) vals))
-              (body    (loop body mapping)))
-         (make-letrec src in-order? names new vals body)))
-      (($ <fix> src names gensyms vals body)
-       ;; Likewise.
-       (let* ((new     (fresh-gensyms names))
-              (mapping (fold vhash-consq mapping gensyms new))
-              (vals    (map (cut loop <> mapping) vals))
-              (body    (loop body mapping)))
-         (make-fix src names new vals body)))
-      (($ <let-values> src exp body)
-       (make-let-values src (loop exp mapping) (loop body mapping)))
-      (($ <const>)
-       exp)
-      (($ <void>)
-       exp)
-      (($ <toplevel-ref>)
-       exp)
-      (($ <module-ref>)
-       exp)
-      (($ <primitive-ref>)
-       exp)
-      (($ <toplevel-set> src name exp)
-       (make-toplevel-set src name (loop exp mapping)))
-      (($ <toplevel-define> src name exp)
-       (make-toplevel-define src name (loop exp mapping)))
-      (($ <module-set> src mod name public? exp)
-       (make-module-set src mod name public? (loop exp mapping)))
-      (($ <dynlet> src fluids vals body)
-       (make-dynlet src
-                    (map (cut loop <> mapping) fluids)
-                    (map (cut loop <> mapping) vals)
-                    (loop body mapping)))
-      (($ <dynwind> src winder body unwinder)
-       (make-dynwind src
-                     (loop winder mapping)
-                     (loop body mapping)
-                     (loop unwinder mapping)))
-      (($ <dynref> src fluid)
-       (make-dynref src (loop fluid mapping)))
-      (($ <dynset> src fluid exp)
-       (make-dynset src (loop fluid mapping) (loop exp mapping)))
-      (($ <conditional> src condition subsequent alternate)
-       (make-conditional src
-                         (loop condition mapping)
-                         (loop subsequent mapping)
-                         (loop alternate mapping)))
-      (($ <call> src proc args)
-       (make-call src (loop proc mapping)
-                  (map (cut loop <> mapping) args)))
-      (($ <primcall> src name args)
-       (make-primcall src name (map (cut loop <> mapping) args)))
-      (($ <seq> src head tail)
-       (make-seq src (loop head mapping) (loop tail mapping)))
-      (($ <prompt> src tag body handler)
-       (make-prompt src (loop tag mapping) (loop body mapping)
-                    (loop handler mapping)))
-      (($ <abort> src tag args tail)
-       (make-abort src (loop tag mapping) (map (cut loop <> mapping) args)
-                   (loop tail mapping))))))
-=======
 ;; First, some helpers.
 ;;
 (define-syntax *logging* (identifier-syntax #f))
@@ -191,7 +71,6 @@
     (pp `(log ,event . ,args))
     (newline)
     (values)))
->>>>>>> 34c5fe83
 
 (define-syntax-rule (let/ec k e e* ...)
   (let ((tag (make-prompt-tag)))
@@ -657,17 +536,6 @@
          (and (loop tag) (loop body) (loop handler)))
         (_ #f))))
 
-<<<<<<< HEAD
-  (define (prune-bindings names syms vals body for-effect
-                          build-result)
-    (let lp ((names names) (syms syms) (vals vals)
-             (names* '()) (syms* '()) (vals* '())
-             (effects '()))
-      (match (list names syms vals)
-       ((() () ())
-        (let ((body (list->seq #f (append effects (list body)))))
-          (if (null? names*)
-=======
   (define (prune-bindings ops in-order? body counter ctx build-result)
     ;; This helper handles both `let' and `letrec'/`fix'.  In the latter
     ;; cases we need to make sure that if referenced binding A needs
@@ -702,9 +570,8 @@
                (if (null? effects)
                    body
                    (let ((effect-vals (map operand-residual-value effects)))
-                     (make-sequence #f (reverse (cons body effect-vals)))))))
+                     (list->seq #f (reverse (cons body effect-vals)))))))
           (if (null? values)
->>>>>>> 34c5fe83
               body
               (let ((values (reverse values)))
                 (build-result (map (compose var-name operand-var) values)
@@ -883,26 +750,15 @@
            (log 'unbound-or-aborted gensym op)
            (residualize-lexical op)))))
       (($ <lexical-set> src name gensym exp)
-<<<<<<< HEAD
-       (if (zero? (lexical-refcount gensym))
-           (let ((exp (for-effect exp)))
-             (if (void? exp)
-                 exp
-                 (make-seq src exp (make-void #f))))
-           (begin
-             (record-residual-lexical-reference! gensym)
-             (make-lexical-set src name gensym (for-value exp)))))
-=======
        (let ((op (lookup gensym)))
          (if (zero? (var-refcount (operand-var op)))
              (let ((exp (for-effect exp)))
                (if (void? exp)
                    exp
-                   (make-sequence src (list exp (make-void #f)))))
+                   (make-seq src exp (make-void #f))))
              (begin
                (set-operand-residualize?! op #t)
                (make-lexical-set src name (operand-sym op) (for-value exp))))))
->>>>>>> 34c5fe83
       (($ <let> src names gensyms vals body)
        (let* ((vars (map lookup-var gensyms))
               (new (fresh-gensyms vars))
@@ -1037,43 +893,92 @@
                                   consumer)))
 
       (($ <primcall> src (? constructor-primitive? name) args)
-       (case ctx
-         ((effect test)
-          (let ((res (if (eq? ctx 'effect)
-                         (make-void #f)
-                         (make-const #f #t))))
-            (match (cons name (map for-value args))
-              (('cons x xs)
-               (for-tail (make-seq src (make-seq src x xs) res)))
-              (((or 'list 'vector) . elts)
-               (for-tail (list->seq src (append elts (list res)))))
-              (('make-prompt-tag . (or () (($ <const> _ (? string?)))))
-               res)
-              ((name . args)
-               (make-primcall src name args)))))
-         (else
-          (match (cons name (map for-value args))
-            (('cons x ($ <const> _ ()))
-             (make-primcall src 'list (list x)))
-            (('cons x ($ <primcall> _ 'list elts))
-             (make-primcall src 'list (cons x elts)))
-            ;; FIXME: these for-tail recursions could take
-            ;; place outside an effort counter.
-            (('car ($ <primcall> _ 'cons (x xs)))
-             (for-tail (make-seq src xs x)))
-            (('cdr ($ <primcall> _ 'cons (x xs)))
-             (for-tail (make-seq src x xs)))
-            (('car ($ <primcall> _ 'list (head . rest)))
-             (for-tail (list->seq src (append rest (list head)))))
-            (('cdr ($ <primcall> _ 'list (head . rest)))
-             (for-tail (make-seq src head
-                                 (make-primcall src 'list rest))))
-            (('car ($ <const> _ (head . tail)))
-             (for-tail (make-const src head)))
-            (('cdr ($ <const> _ (head . tail)))
-             (for-tail (make-const src tail)))
-            ((name . args)
-             (make-primcall src name args))))))
+       (cond
+        ((and (memq ctx '(effect test))
+              (match (cons name args)
+                ((or ('cons _ _)
+                     ('list . _)
+                     ('vector . _)
+                     ('make-prompt-tag)
+                     ('make-prompt-tag ($ <const> _ (? string?))))
+                 #t)
+                (_ #f)))
+         ;; Some expressions can be folded without visiting the
+         ;; arguments for value.
+         (let ((res (if (eq? ctx 'effect)
+                        (make-void #f)
+                        (make-const #f #t))))
+           (for-tail (list->seq src (append args (list res))))))
+        (else
+         (match (cons name (map for-value args))
+           (('cons x ($ <const> _ ()))
+            (make-primcall src 'list (list x)))
+           (('cons x ($ <primcall> _ 'list elts))
+            (make-primcall src 'list (cons x elts)))
+           ((name . args)
+            (make-primcall src name args))))))
+
+      (($ <primcall> src (? accessor-primitive? name) args)
+       (match (cons name (map for-value args))
+         ;; FIXME: these for-tail recursions could take place outside
+         ;; an effort counter.
+         (('car ($ <primcall> src 'cons (head tail)))
+          (for-tail (make-seq src tail head)))
+         (('cdr ($ <primcall> src 'cons (head tail)))
+          (for-tail (make-seq src head tail)))
+         (('car ($ <primcall> src 'list (head . tail)))
+          (for-tail (list->seq src (append tail (list head)))))
+         (('cdr ($ <primcall> src 'list (head . tail)))
+          (for-tail (make-seq src head (make-primcall #f 'list tail))))
+                  
+         (('car ($ <const> src (head . tail)))
+          (for-tail (make-const src head)))
+         (('cdr ($ <const> src (head . tail)))
+          (for-tail (make-const src tail)))
+         (((or 'memq 'memv) k ($ <const> _ (elts ...)))
+          ;; FIXME: factor 
+          (case ctx
+            ((effect)
+             (for-tail
+              (make-seq src k (make-void #f))))
+            ((test)
+             (cond
+              ((const? k)
+               ;; A shortcut.  The `else' case would handle it, but
+               ;; this way is faster.
+               (let ((member (case name ((memq) memq) ((memv) memv))))
+                 (make-const #f (and (member (const-exp k) elts) #t))))
+              ((null? elts)
+               (for-tail
+                (make-seq src k (make-const #f #f))))
+              (else
+               (let ((t (gensym "t "))
+                     (eq (if (eq? name 'memq) 'eq? 'eqv?)))
+                 (record-new-temporary! 't t (length elts))
+                 (for-tail
+                  (make-let
+                   src (list 't) (list t) (list k)
+                   (let lp ((elts elts))
+                     (define test
+                       (make-primcall #f eq
+                                      (list (make-lexical-ref #f 't t)
+                                            (make-const #f (car elts)))))
+                     (if (null? (cdr elts))
+                         test
+                         (make-conditional src test
+                                           (make-const #f #t)
+                                           (lp (cdr elts)))))))))))
+            (else
+             (cond
+              ((const? k)
+               (let ((member (case name ((memq) memq) ((memv) memv))))
+                 (make-const #f (member (const-exp k) elts))))
+              ((null? elts)
+               (for-tail (make-seq src k (make-const #f #f))))
+              (else
+               (make-primcall src name (list k (make-const #f elts))))))))
+         ((name . args)
+          (make-primcall src name args))))
 
       (($ <primcall> src (? effect-free-primitive? name) args)
        (let ((args (map for-value args)))
@@ -1081,6 +986,7 @@
              (let-values (((success? values)
                            (apply-primitive name
                                             (map const-exp args))))
+               (log 'fold success? values exp)
                (if success?
                    (case ctx
                      ((effect) (make-void #f))
@@ -1107,132 +1013,8 @@
        ;; todo: augment the global env with specialized functions
        (let ((proc (visit orig-proc 'operator)))
          (match proc
-<<<<<<< HEAD
            (($ <primitive-ref> _ name)
             (for-tail (make-primcall src name orig-args)))
-
-=======
-           (($ <primitive-ref> _ (? constructor-primitive? name))
-            (cond
-             ((and (memq ctx '(effect test))
-                   (match (cons name orig-args)
-                     ((or ('cons _ _)
-                          ('list . _)
-                          ('vector . _)
-                          ('make-prompt-tag)
-                          ('make-prompt-tag ($ <const> _ (? string?))))
-                      #t)
-                     (_ #f)))
-              ;; Some expressions can be folded without visiting the
-              ;; arguments for value.
-              (let ((res (if (eq? ctx 'effect)
-                             (make-void #f)
-                             (make-const #f #t))))
-                (for-tail (make-sequence src (append orig-args (list res))))))
-             (else
-              (match (cons name (map for-value orig-args))
-                (('cons head tail)
-                 (match tail
-                   (($ <const> src ())
-                    (make-application src (make-primitive-ref #f 'list)
-                                      (list head)))
-                   (($ <application> src ($ <primitive-ref> _ 'list) elts)
-                    (make-application src (make-primitive-ref #f 'list)
-                                      (cons head elts)))
-                   (_ (make-application src proc (list head tail)))))
-                ((_ . args)
-                 (make-application src proc args))))))
-           (($ <primitive-ref> _ (? accessor-primitive? name))
-            (match (cons name (map for-value orig-args))
-              ;; FIXME: these for-tail recursions could take place outside
-              ;; an effort counter.
-              (('car ($ <application> src ($ <primitive-ref> _ 'cons) (head tail)))
-               (for-tail (make-sequence src (list tail head))))
-              (('cdr ($ <application> src ($ <primitive-ref> _ 'cons) (head tail)))
-               (for-tail (make-sequence src (list head tail))))
-              (('car ($ <application> src ($ <primitive-ref> _ 'list) (head . tail)))
-               (for-tail (make-sequence src (append tail (list head)))))
-              (('cdr ($ <application> src ($ <primitive-ref> _ 'list) (head . tail)))
-               (for-tail (make-sequence
-                          src
-                          (list head
-                                (make-application
-                                 src (make-primitive-ref #f 'list) tail)))))
-                  
-              (('car ($ <const> src (head . tail)))
-               (for-tail (make-const src head)))
-              (('cdr ($ <const> src (head . tail)))
-               (for-tail (make-const src tail)))
-              (((or 'memq 'memv) k ($ <const> _ (elts ...)))
-               ;; FIXME: factor 
-               (case ctx
-                 ((effect)
-                  (for-tail
-                   (make-sequence src (list k (make-void #f)))))
-                 ((test)
-                  (cond
-                   ((const? k)
-                    ;; A shortcut.  The `else' case would handle it, but
-                    ;; this way is faster.
-                    (let ((member (case name ((memq) memq) ((memv) memv))))
-                      (make-const #f (and (member (const-exp k) elts) #t))))
-                   ((null? elts)
-                    (for-tail
-                     (make-sequence src (list k (make-const #f #f)))))
-                   (else
-                    (let ((t (gensym "t "))
-                          (eq (if (eq? name 'memq) 'eq? 'eqv?)))
-                      (record-new-temporary! 't t (length elts))
-                      (for-tail
-                       (make-let
-                        src (list 't) (list t) (list k)
-                        (let lp ((elts elts))
-                          (define test
-                            (make-application
-                             #f (make-primitive-ref #f eq)
-                             (list (make-lexical-ref #f 't t)
-                                   (make-const #f (car elts)))))
-                          (if (null? (cdr elts))
-                              test
-                              (make-conditional src test
-                                                (make-const #f #t)
-                                                (lp (cdr elts)))))))))))
-                 (else
-                  (cond
-                   ((const? k)
-                    (let ((member (case name ((memq) memq) ((memv) memv))))
-                      (make-const #f (member (const-exp k) elts))))
-                   ((null? elts)
-                    (for-tail (make-sequence src (list k (make-const #f #f)))))
-                   (else
-                    (make-application src proc (list k (make-const #f elts))))))))
-              ((_ . args)
-               (make-application src proc args))))
-           (($ <primitive-ref> _ (? effect-free-primitive? name))
-            (let ((args (map for-value orig-args)))
-              (if (every const? args)   ; only simple constants
-                  (let-values (((success? values)
-                                (apply-primitive name (map const-exp args))))
-                    (log 'fold success? values exp)
-                    (if success?
-                        (case ctx
-                          ((effect) (make-void #f))
-                          ((test)
-                           ;; Values truncation: only take the first
-                           ;; value.
-                           (if (pair? values)
-                               (make-const #f (car values))
-                               (make-values src '())))
-                          (else
-                           (make-values src (map (cut make-const src <>)
-                                                 values))))
-                        (make-application src proc args)))
-                  (cond
-                   ((and (eq? ctx 'effect) (types-check? name args))
-                    (make-void #f))
-                   (else
-                    (make-application src proc args))))))
->>>>>>> 34c5fe83
            (($ <lambda> _ _
                ($ <lambda-case> _ req opt #f #f inits gensyms body #f))
             ;; Simple case: no rest, no keyword arguments.
@@ -1244,12 +1026,7 @@
               (cond
                ((or (< nargs nreq) (> nargs (+ nreq nopt)))
                 ;; An error, or effecting arguments.
-<<<<<<< HEAD
-                (make-call src (for-value orig-proc) (map for-value orig-args)))
-=======
-                (make-application src (for-call orig-proc)
-                                  (map for-value orig-args)))
->>>>>>> 34c5fe83
+                (make-call src (for-call orig-proc) (map for-value orig-args)))
                ((or (and=> (find-counter key counter) counter-recursive?)
                     (lambda? orig-proc))
                 ;; A recursive call, or a lambda in the operator
@@ -1285,15 +1062,9 @@
                 (log 'inline-begin exp)
                 (let/ec k
                   (define (abort)
-<<<<<<< HEAD
-                    (k (make-call src
-                                  (for-value orig-proc)
+                    (log 'inline-abort exp)
+                    (k (make-call src (for-call orig-proc)
                                   (map for-value orig-args))))
-=======
-                    (log 'inline-abort exp)
-                    (k (make-application src (for-call orig-proc)
-                                         (map for-value orig-args))))
->>>>>>> 34c5fe83
                   (define new-counter
                     (cond
                      ;; These first two cases will transfer effort
@@ -1329,12 +1100,7 @@
                   (log 'inline-end result exp)
                   result)))))
            (_
-<<<<<<< HEAD
-            (make-call src proc (map for-value orig-args))))))
-=======
-            (make-application src (for-call orig-proc)
-                              (map for-value orig-args))))))
->>>>>>> 34c5fe83
+            (make-call src (for-call orig-proc) (map for-value orig-args))))))
       (($ <lambda> src meta body)
        (case ctx
          ((effect) (make-void #f))
@@ -1344,24 +1110,6 @@
                 exp
                 (make-lambda src meta (for-tail body))))))
       (($ <lambda-case> src req opt rest kw inits gensyms body alt)
-<<<<<<< HEAD
-       (make-lambda-case src req opt rest kw
-                         (map for-value inits)
-                         gensyms
-                         (for-tail body)
-                         (and alt (for-tail alt))))
-      (($ <seq> src head tail)
-       (let ((head (for-effect head))
-             (tail (for-tail tail)))
-         (if (void? head)
-             tail
-             (make-seq src
-                       (if (and (seq? head)
-                                (void? (seq-tail head)))
-                           (seq-head head)
-                           head)
-                       tail))))
-=======
        (let* ((vars (map lookup-var gensyms))
               (new (fresh-gensyms vars))
               (env (fold extend-env env gensyms
@@ -1377,25 +1125,17 @@
                            new
                            (loop body env counter ctx)
                            (and alt (for-tail alt)))))
-      (($ <sequence> src exps)
-       (let lp ((exps exps) (effects '()))
-         (match exps
-           ((last)
-            (if (null? effects)
-                (for-tail last)
-                (make-sequence
-                 src
-                 (reverse (cons (for-tail last) effects)))))
-           ((head . rest)
-            (let ((head (for-effect head)))
-              (cond
-               ((sequence? head)
-                (lp (append (sequence-exps head) rest) effects))
-               ((void? head)
-                (lp rest effects))
-               (else
-                (lp rest (cons head effects)))))))))
->>>>>>> 34c5fe83
+      (($ <seq> src head tail)
+       (let ((head (for-effect head))
+             (tail (for-tail tail)))
+         (if (void? head)
+             tail
+             (make-seq src
+                       (if (and (seq? head)
+                                (void? (seq-tail head)))
+                           (seq-head head)
+                           head)
+                       tail))))
       (($ <prompt> src tag body handler)
        (define (singly-used-definition x)
          (cond

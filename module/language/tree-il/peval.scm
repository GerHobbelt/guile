--- conflicted
+++ resolved
@@ -1224,8 +1224,7 @@
        (define (lift-applied-lambda body gensyms)
          (and (not opt) rest (not kw)
               (match body
-                (($ <application> _
-                    ($ <primitive-ref> _ '@apply)
+                (($ <primcall> _ '@apply
                     (($ <lambda> _ _ lcase)
                      ($ <lexical-ref> _ _ sym)
                      ...))
@@ -1238,29 +1237,6 @@
               (env (fold extend-env env gensyms
                          (make-unbound-operands vars new)))
               (new-sym (lambda (old)
-<<<<<<< HEAD
-                         (operand-sym (cdr (vhash-assq old env))))))
-         (make-lambda-case src req opt rest
-                           (match kw
-                             ((aok? (kw name old) ...)
-                              (cons aok? (map list kw name (map new-sym old))))
-                             (_ #f))
-                           (map (cut loop <> env counter 'value) inits)
-                           new
-                           (loop body env counter ctx)
-                           (and alt (for-tail alt)))))
-      (($ <seq> src head tail)
-       (let ((head (for-effect head))
-             (tail (for-tail tail)))
-         (if (void? head)
-             tail
-             (make-seq src
-                       (if (and (seq? head)
-                                (void? (seq-tail head)))
-                           (seq-head head)
-                           head)
-                       tail))))
-=======
                          (operand-sym (cdr (vhash-assq old env)))))
               (body (loop body env counter ctx)))
          (or
@@ -1275,25 +1251,17 @@
                             new
                             body
                             (and alt (for-tail alt))))))
-      (($ <sequence> src exps)
-       (let lp ((exps exps) (effects '()))
-         (match exps
-           ((last)
-            (if (null? effects)
-                (for-tail last)
-                (make-sequence
-                 src
-                 (reverse (cons (for-tail last) effects)))))
-           ((head . rest)
-            (let ((head (for-effect head)))
-              (cond
-               ((sequence? head)
-                (lp (append (sequence-exps head) rest) effects))
-               ((void? head)
-                (lp rest effects))
-               (else
-                (lp rest (cons head effects)))))))))
->>>>>>> eebcacf4
+      (($ <seq> src head tail)
+       (let ((head (for-effect head))
+             (tail (for-tail tail)))
+         (if (void? head)
+             tail
+             (make-seq src
+                       (if (and (seq? head)
+                                (void? (seq-tail head)))
+                           (seq-head head)
+                           head)
+                       tail))))
       (($ <prompt> src tag body handler)
        (define (singly-used-definition x)
          (cond

;;; TREE-IL -> GLIL compiler

;; Copyright (C) 2001,2008,2009,2010,2011,2012 Free Software Foundation, Inc.

;;;; This library is free software; you can redistribute it and/or
;;;; modify it under the terms of the GNU Lesser General Public
;;;; License as published by the Free Software Foundation; either
;;;; version 3 of the License, or (at your option) any later version.
;;;; 
;;;; This library is distributed in the hope that it will be useful,
;;;; but WITHOUT ANY WARRANTY; without even the implied warranty of
;;;; MERCHANTABILITY or FITNESS FOR A PARTICULAR PURPOSE.  See the GNU
;;;; Lesser General Public License for more details.
;;;; 
;;;; You should have received a copy of the GNU Lesser General Public
;;;; License along with this library; if not, write to the Free Software
;;;; Foundation, Inc., 51 Franklin Street, Fifth Floor, Boston, MA 02110-1301 USA

;;; Code:

(define-module (language tree-il compile-glil)
  #:use-module (system base syntax)
  #:use-module (system base pmatch)
  #:use-module (system base message)
  #:use-module (ice-9 receive)
  #:use-module (language glil)
  #:use-module (system vm instruction)
  #:use-module (language tree-il)
  #:use-module (language tree-il optimize)
  #:use-module (language tree-il canonicalize)
  #:use-module (language tree-il analyze)
  #:use-module ((srfi srfi-1) #:select (filter-map))
  #:export (compile-glil))

;; allocation:
;;  sym -> {lambda -> address}
;;  lambda -> (labels . free-locs)
;;  lambda-case -> (gensym . nlocs)
;;
;; address ::= (local? boxed? . index)
;; labels ::= ((sym . lambda) ...)
;; free-locs ::= ((sym0 . address0) (sym1 . address1) ...)
;; free variable addresses are relative to parent proc.

(define *comp-module* (make-fluid))

(define %warning-passes
  `((unused-variable     . ,unused-variable-analysis)
    (unused-toplevel     . ,unused-toplevel-analysis)
    (unbound-variable    . ,unbound-variable-analysis)
    (arity-mismatch      . ,arity-analysis)
    (format              . ,format-analysis)))

(define (compile-glil x e opts)
  (define warnings
    (or (and=> (memq #:warnings opts) cadr)
        '()))

  ;; Go through the warning passes.
  (let ((analyses (filter-map (lambda (kind)
                                (assoc-ref %warning-passes kind))
                              warnings)))
    (analyze-tree analyses x e))

  (let* ((x (make-lambda (tree-il-src x) '()
                         (make-lambda-case #f '() #f #f #f '() '() x #f)))
         (x (optimize! x e opts))
         (x (canonicalize! x))
         (allocation (analyze-lexicals x)))

    (with-fluids ((*comp-module* e))
      (values (flatten-lambda x #f allocation)
              e
              e))))



(define *primcall-ops* (make-hash-table))
(for-each
 (lambda (x) (hash-set! *primcall-ops* (car x) (cdr x)))
 '(((eq? . 2) . eq?)
   ((eqv? . 2) . eqv?)
   ((equal? . 2) . equal?)
   ((= . 2) . ee?)
   ((< . 2) . lt?)
   ((> . 2) . gt?)
   ((<= . 2) . le?)
   ((>= . 2) . ge?)
   ((+ . 2) . add)
   ((- . 2) . sub)
   ((1+ . 1) . add1)
   ((1- . 1) . sub1)
   ((* . 2) . mul)
   ((/ . 2) . div)
   ((quotient . 2) . quo)
   ((remainder . 2) . rem)
   ((modulo . 2) . mod)
   ((ash . 2) . ash)
   ((logand . 2) . logand)
   ((logior . 2) . logior)
   ((logxor . 2) . logxor)
   ((not . 1) . not)
   ((pair? . 1) . pair?)
   ((cons . 2) . cons)
   ((car . 1) . car)
   ((cdr . 1) . cdr)
   ((set-car! . 2) . set-car!)
   ((set-cdr! . 2) . set-cdr!)
   ((null? . 1) . null?)
   ((list? . 1) . list?)
   ((symbol? . 1) . symbol?)
   ((vector? . 1) . vector?)
   (list . list)
   (vector . vector)
   ((class-of . 1) . class-of)
   ((@slot-ref . 2) . slot-ref)
   ((@slot-set! . 3) . slot-set)
   ((string-length . 1) . string-length)
   ((string-ref . 2) . string-ref)
   ((vector-length . 1) . vector-length)
   ((vector-ref . 2) . vector-ref)
   ((vector-set! . 3) . vector-set)
   ((variable-ref . 1) . variable-ref)
   ;; nb, *not* variable-set! -- the args are switched
   ((variable-bound? . 1) . variable-bound?)
   ((struct? . 1) . struct?)
   ((struct-vtable . 1) . struct-vtable)
   ((struct-ref . 2) . struct-ref)
   ((struct-set! . 3) . struct-set)
   (make-struct/no-tail . make-struct)

   ;; hack for javascript
   ((return . 1) . return)
   ;; hack for lua
   (return/values . return/values)

   ((bytevector-u8-ref . 2) . bv-u8-ref)
   ((bytevector-u8-set! . 3) . bv-u8-set)
   ((bytevector-s8-ref . 2) . bv-s8-ref)
   ((bytevector-s8-set! . 3) . bv-s8-set)

   ((bytevector-u16-ref . 3) . bv-u16-ref)
   ((bytevector-u16-set! . 4) . bv-u16-set)
   ((bytevector-u16-native-ref . 2) . bv-u16-native-ref)
   ((bytevector-u16-native-set! . 3) . bv-u16-native-set)
   ((bytevector-s16-ref . 3) . bv-s16-ref)
   ((bytevector-s16-set! . 4) . bv-s16-set)
   ((bytevector-s16-native-ref . 2) . bv-s16-native-ref)
   ((bytevector-s16-native-set! . 3) . bv-s16-native-set)
    
   ((bytevector-u32-ref . 3) . bv-u32-ref)
   ((bytevector-u32-set! . 4) . bv-u32-set)
   ((bytevector-u32-native-ref . 2) . bv-u32-native-ref)
   ((bytevector-u32-native-set! . 3) . bv-u32-native-set)
   ((bytevector-s32-ref . 3) . bv-s32-ref)
   ((bytevector-s32-set! . 4) . bv-s32-set)
   ((bytevector-s32-native-ref . 2) . bv-s32-native-ref)
   ((bytevector-s32-native-set! . 3) . bv-s32-native-set)
    
   ((bytevector-u64-ref . 3) . bv-u64-ref)
   ((bytevector-u64-set! . 4) . bv-u64-set)
   ((bytevector-u64-native-ref . 2) . bv-u64-native-ref)
   ((bytevector-u64-native-set! . 3) . bv-u64-native-set)
   ((bytevector-s64-ref . 3) . bv-s64-ref)
   ((bytevector-s64-set! . 4) . bv-s64-set)
   ((bytevector-s64-native-ref . 2) . bv-s64-native-ref)
   ((bytevector-s64-native-set! . 3) . bv-s64-native-set)
    
   ((bytevector-ieee-single-ref . 3) . bv-f32-ref)
   ((bytevector-ieee-single-set! . 4) . bv-f32-set)
   ((bytevector-ieee-single-native-ref . 2) . bv-f32-native-ref)
   ((bytevector-ieee-single-native-set! . 3) . bv-f32-native-set)
   ((bytevector-ieee-double-ref . 3) . bv-f64-ref)
   ((bytevector-ieee-double-set! . 4) . bv-f64-set)
   ((bytevector-ieee-double-native-ref . 2) . bv-f64-native-ref)
   ((bytevector-ieee-double-native-set! . 3) . bv-f64-native-set)))




(define (make-label) (gensym ":L"))

(define (vars->bind-list ids vars allocation proc)
  (map (lambda (id v)
         (pmatch (hashq-ref (hashq-ref allocation v) proc)
           ((#t ,boxed? . ,n)
            (list id boxed? n))
           (,x (error "bad var list element" id v x))))
       ids
       vars))

(define (emit-bindings src ids vars allocation proc emit-code)
  (emit-code src (make-glil-bind
                  (vars->bind-list ids vars allocation proc))))

(define (with-output-to-code proc)
  (let ((out '()))
    (define (emit-code src x)
      (set! out (cons x out))
      (if src
          (set! out (cons (make-glil-source src) out))))
    (proc emit-code)
    (reverse out)))

(define (flatten-lambda x self-label allocation)
  (record-case x
    ((<lambda> src meta body)
     (make-glil-program
      meta
      (with-output-to-code
       (lambda (emit-code)
         ;; write source info for proc
         (if src (emit-code #f (make-glil-source src)))
         ;; compile the body, yo
         (flatten-lambda-case body allocation x self-label
                              (car (hashq-ref allocation x))
                              emit-code)))))))

(define (flatten-lambda-case lcase allocation self self-label fix-labels
                             emit-code)
  (define (emit-label label)
    (emit-code #f (make-glil-label label)))
  (define (emit-branch src inst label)
    (emit-code src (make-glil-branch inst label)))

  ;; RA: "return address"; #f unless we're in a non-tail fix with labels
  ;; MVRA: "multiple-values return address"; #f unless we're in a let-values
  (let comp ((x lcase) (context 'tail) (RA #f) (MVRA #f))
    (define (comp-tail tree) (comp tree context RA MVRA))
    (define (comp-push tree) (comp tree 'push #f #f))
    (define (comp-drop tree) (comp tree 'drop #f #f))
    (define (comp-vals tree MVRA) (comp tree 'vals #f MVRA))
    (define (comp-fix tree RA) (comp tree context RA MVRA))

    ;; A couple of helpers. Note that if we are in tail context, we
    ;; won't have an RA.
    (define (maybe-emit-return)
      (if RA
          (emit-branch #f 'br RA)
          (if (eq? context 'tail)
              (emit-code #f (make-glil-call 'return 1)))))
    
    ;; After lexical binding forms in non-tail context, call this
    ;; function to clear stack slots, allowing their previous values to
    ;; be collected.
    (define (clear-stack-slots context syms)
      (case context
        ((push drop)
         (for-each (lambda (v)
                     (and=>
                      ;; Can be #f if the var is labels-allocated.
                      (hashq-ref allocation v)
                      (lambda (h)
                        (pmatch (hashq-ref h self)
                          ((#t _ . ,n)
                           (emit-code #f (make-glil-void))
                           (emit-code #f (make-glil-lexical #t #f 'set n)))
                          (,loc (error "bad let var allocation" x loc))))))
                   syms))))

    (record-case x
      ((<void>)
       (case context
         ((push vals tail)
          (emit-code #f (make-glil-void))))
       (maybe-emit-return))

      ((<const> src exp)
       (case context
         ((push vals tail)
          (emit-code src (make-glil-const exp))))
       (maybe-emit-return))

      ((<seq> head tail)
       (comp-drop head)
       (comp-tail tail))
      
      ((<call> src proc args)
       (cond
<<<<<<< HEAD
=======
        ((and (primitive-ref? proc)
              (eq? (primitive-ref-name proc) '@apply)
              (>= (length args) 1))
         (let ((proc (car args))
               (args (cdr args)))
           (cond
            ((and (primitive-ref? proc) (eq? (primitive-ref-name proc) 'values)
                  (not (eq? context 'push)) (not (eq? context 'vals)))
             ;; tail: (lambda () (apply values '(1 2)))
             ;; drop: (lambda () (apply values '(1 2)) 3)
             ;; push: (lambda () (list (apply values '(10 12)) 1))
             (case context
               ((drop) (for-each comp-drop args) (maybe-emit-return))
               ((tail)
                (for-each comp-push args)
                (emit-code src (make-glil-call 'return/values* (length args))))))

            (else
             (case context
               ((tail)
                (comp-push proc)
                (for-each comp-push args)
                (emit-code src (make-glil-call 'tail-apply (1+ (length args)))))
               ((push)
                (emit-code src (make-glil-call 'new-frame 0))
                (comp-push proc)
                (for-each comp-push args)
                (emit-code src (make-glil-call 'apply (1+ (length args))))
                (maybe-emit-return))
               ((vals)
                (comp-vals
                 (make-application src (make-primitive-ref #f 'apply)
                                   (cons proc args))
                 MVRA)
                (maybe-emit-return))
               ((drop)
                ;; Well, shit. The proc might return any number of
                ;; values (including 0), since it's in a drop context,
                ;; yet apply does not create a MV continuation. So we
                ;; mv-call out to our trampoline instead.
                (comp-drop
                 (make-application src (make-primitive-ref #f 'apply)
                                   (cons proc args)))
                (maybe-emit-return)))))))
        
        ((and (primitive-ref? proc) (eq? (primitive-ref-name proc) 'values))
         ;; tail: (lambda () (values '(1 2)))
         ;; drop: (lambda () (values '(1 2)) 3)
         ;; push: (lambda () (list (values '(10 12)) 1))
         ;; vals: (let-values (((a b ...) (values 1 2 ...))) ...)
         (case context
           ((drop) (for-each comp-drop args) (maybe-emit-return))
           ((push)
            (case (length args)
              ((0)
               ;; FIXME: This is surely an error.  We need to add a
               ;; values-mismatch warning pass.
               (emit-code src (make-glil-call 'new-frame 0))
               (comp-push proc)
               (emit-code src (make-glil-call 'call 0))
               (maybe-emit-return))
              (else
               ;; Taking advantage of unspecified order of evaluation of
               ;; arguments.
               (for-each comp-drop (cdr args))
               (comp-push (car args))
               (maybe-emit-return))))
           ((vals)
            (for-each comp-push args)
            (emit-code #f (make-glil-const (length args)))
            (emit-branch src 'br MVRA))
           ((tail)
            (for-each comp-push args)
            (emit-code src (let ((len (length args)))
                             (if (= len 1)
                                 (make-glil-call 'return 1)
                                 (make-glil-call 'return/values len)))))))
        
        ((and (primitive-ref? proc)
              (eq? (primitive-ref-name proc) '@call-with-values)
              (= (length args) 2))
	 ;; CONSUMER
         ;; PRODUCER
         ;; (mv-call MV)
         ;; ([tail]-call 1)
         ;; goto POST
         ;; MV: [tail-]call/nargs
         ;; POST: (maybe-drop)
         (case context
           ((vals)
            ;; Fall back.
            (comp-vals
             (make-application src (make-primitive-ref #f 'call-with-values)
                               args)
             MVRA)
            (maybe-emit-return))
           (else
            (let ((MV (make-label)) (POST (make-label))
                  (producer (car args)) (consumer (cadr args)))
              (if (not (eq? context 'tail))
                  (emit-code src (make-glil-call 'new-frame 0)))
              (comp-push consumer)
              (emit-code src (make-glil-call 'new-frame 0))
              (comp-push producer)
              (emit-code src (make-glil-mv-call 0 MV))
              (case context
                ((tail) (emit-code src (make-glil-call 'tail-call 1)))
                (else   (emit-code src (make-glil-call 'call 1))
                        (emit-branch #f 'br POST)))
              (emit-label MV)
              (case context
                ((tail) (emit-code src (make-glil-call 'tail-call/nargs 0)))
                (else   (emit-code src (make-glil-call 'call/nargs 0))
                        (emit-label POST)
                        (if (eq? context 'drop)
                            (emit-code #f (make-glil-call 'drop 1)))
                        (maybe-emit-return)))))))

        ((and (primitive-ref? proc)
              (eq? (primitive-ref-name proc) '@call-with-current-continuation)
              (= (length args) 1))
         (case context
           ((tail)
            (comp-push (car args))
            (emit-code src (make-glil-call 'tail-call/cc 1)))
           ((vals)
            (comp-vals
             (make-application
              src (make-primitive-ref #f 'call-with-current-continuation)
              args)
             MVRA)
            (maybe-emit-return))
           ((push)
            (comp-push (car args))
            (emit-code src (make-glil-call 'call/cc 1))
            (maybe-emit-return))
           ((drop)
            ;; Crap. Just like `apply' in drop context.
            (comp-drop
             (make-application
              src (make-primitive-ref #f 'call-with-current-continuation)
              args))
            (maybe-emit-return))))

        ;; A hack for variable-set, the opcode for which takes its args
        ;; reversed, relative to the variable-set! function
        ((and (primitive-ref? proc)
              (eq? (primitive-ref-name proc) 'variable-set!)
              (= (length args) 2))
         (comp-push (cadr args))
         (comp-push (car args))
         (emit-code src (make-glil-call 'variable-set 2))
         (case context
           ((tail push vals) (emit-code #f (make-glil-void))))
         (maybe-emit-return))
        
        ((and (primitive-ref? proc)
              (or (hash-ref *primcall-ops*
                            (cons (primitive-ref-name proc) (length args)))
                  (hash-ref *primcall-ops* (primitive-ref-name proc))))
         => (lambda (op)
              (for-each comp-push args)
              (emit-code src (make-glil-call op (length args)))
              (case (instruction-pushes op)
                ((0)
                 (case context
                   ((tail push vals) (emit-code #f (make-glil-void))))
                 (maybe-emit-return))
                ((1)
                 (case context
                   ((drop) (emit-code #f (make-glil-call 'drop 1))))
                 (maybe-emit-return))
                ((-1)
                 ;; A control instruction, like return/values.  Here we
                 ;; just have to hope that the author of the tree-il
                 ;; knew what they were doing.
                 *unspecified*)
                (else
                 (error "bad primitive op: too many pushes"
                        op (instruction-pushes op))))))
        
>>>>>>> 3d51e57c
        ;; call to the same lambda-case in tail position
        ((and (lexical-ref? proc)
              self-label (eq? (lexical-ref-gensym proc) self-label)
              (eq? context 'tail)
              (not (lambda-case-kw lcase))
              (not (lambda-case-rest lcase))
              (= (length args)
                 (+ (length (lambda-case-req lcase))
                    (or (and=> (lambda-case-opt lcase) length) 0))))
         (for-each comp-push args)
         (for-each (lambda (sym)
                     (pmatch (hashq-ref (hashq-ref allocation sym) self)
                       ((#t #f . ,index) ; unboxed
                        (emit-code #f (make-glil-lexical #t #f 'set index)))
                       ((#t #t . ,index) ; boxed
                        ;; new box
                        (emit-code #f (make-glil-lexical #t #t 'box index)))
                       (,x (error "bad lambda-case arg allocation" x))))
                   (reverse (lambda-case-gensyms lcase)))
         (emit-branch src 'br (car (hashq-ref allocation lcase))))
        
        ;; lambda, the ultimate goto
        ((and (lexical-ref? proc)
              (assq (lexical-ref-gensym proc) fix-labels))
         ;; like the self-tail-call case, though we can handle "drop"
         ;; contexts too. first, evaluate new values, pushing them on
         ;; the stack
         (for-each comp-push args)
         ;; find the specific case, rename args, and goto the case label
         (let lp ((lcase (lambda-body
                          (assq-ref fix-labels (lexical-ref-gensym proc)))))
           (cond
            ((and (lambda-case? lcase)
                  (not (lambda-case-kw lcase))
                  (not (lambda-case-opt lcase))
                  (not (lambda-case-rest lcase))
                  (= (length args) (length (lambda-case-req lcase))))
             ;; we have a case that matches the args; rename variables
             ;; and goto the case label
             (for-each (lambda (sym)
                         (pmatch (hashq-ref (hashq-ref allocation sym) self)
                           ((#t #f . ,index) ; unboxed
                            (emit-code #f (make-glil-lexical #t #f 'set index)))
                           ((#t #t . ,index) ; boxed
                            (emit-code #f (make-glil-lexical #t #t 'box index)))
                           (,x (error "bad lambda-case arg allocation" x))))
                       (reverse (lambda-case-gensyms lcase)))
             (emit-branch src 'br (car (hashq-ref allocation lcase))))
            ((lambda-case? lcase)
             ;; no match, try next case
             (lp (lambda-case-alternate lcase)))
            (else
             ;; no cases left. we can't really handle this currently.
             ;; ideally we would push on a new frame, then do a "local
             ;; call" -- which doesn't require consing up a program
             ;; object. but for now error, as this sort of case should
             ;; preclude label allocation.
             (error "couldn't find matching case for label call" x)))))
        
        (else
         (if (not (eq? context 'tail))
             (emit-code src (make-glil-call 'new-frame 0)))
         (comp-push proc)
         (for-each comp-push args)
         (let ((len (length args)))
           (case context
             ((tail) (emit-code src (make-glil-call 'tail-call len)))
             ((push) (emit-code src (make-glil-call 'call len))
                     (maybe-emit-return))
             ((vals) (emit-code src (make-glil-mv-call len MVRA))
                     (maybe-emit-return))
             ((drop) (let ((MV (make-label)) (POST (make-label)))
                       (emit-code src (make-glil-mv-call len MV))
                       (emit-code #f (make-glil-call 'drop 1))
                       (emit-branch #f 'br (or RA POST))
                       (emit-label MV)
                       (emit-code #f (make-glil-mv-bind 0 #f))
                       (if RA
                           (emit-branch #f 'br RA)
                           (emit-label POST)))))))))

      ((<primcall> src name args)
       (pmatch (cons name args)
         ((@apply ,proc . ,args)
          (cond
           ((and (primitive-ref? proc) (eq? (primitive-ref-name proc) 'values)
                 (not (eq? context 'push)) (not (eq? context 'vals)))
            ;; tail: (lambda () (apply values '(1 2)))
            ;; drop: (lambda () (apply values '(1 2)) 3)
            ;; push: (lambda () (list (apply values '(10 12)) 1))
            (case context
              ((drop) (for-each comp-drop args) (maybe-emit-return))
              ((tail)
               (for-each comp-push args)
               (emit-code src (make-glil-call 'return/values* (length args))))))

           (else
            (case context
              ((tail)
               (comp-push proc)
               (for-each comp-push args)
               (emit-code src (make-glil-call 'tail-apply (1+ (length args)))))
              ((push)
               (emit-code src (make-glil-call 'new-frame 0))
               (comp-push proc)
               (for-each comp-push args)
               (emit-code src (make-glil-call 'apply (1+ (length args))))
               (maybe-emit-return))
              (else
               (comp-tail (make-primcall src 'apply (cons proc args))))))))

         ((values . _)
          ;; tail: (lambda () (values '(1 2)))
          ;; drop: (lambda () (values '(1 2)) 3)
          ;; push: (lambda () (list (values '(10 12)) 1))
          ;; vals: (let-values (((a b ...) (values 1 2 ...))) ...)
          (case context
            ((drop) (for-each comp-drop args) (maybe-emit-return))
            ((push)
             (case (length args)
               ((0)
                ;; FIXME: This is surely an error.  We need to add a
                ;; values-mismatch warning pass.
                (comp-push (make-call src (make-primitive-ref #f 'values)
                                      '())))
               ((1)
                (comp-push (car args)))
               (else
                ;; Taking advantage of unspecified order of evaluation of
                ;; arguments.
                (for-each comp-drop (cdr args))
                (comp-push (car args)))))
            ((vals)
             (for-each comp-push args)
             (emit-code #f (make-glil-const (length args)))
             (emit-branch src 'br MVRA))
            ((tail)
             (for-each comp-push args)
             (emit-code src (let ((len (length args)))
                              (if (= len 1)
                                  (make-glil-call 'return 1)
                                  (make-glil-call 'return/values len)))))))
        
         ((@call-with-values ,producer ,consumer)
          ;; CONSUMER
          ;; PRODUCER
          ;; (mv-call MV)
          ;; ([tail]-call 1)
          ;; goto POST
          ;; MV: [tail-]call/nargs
          ;; POST: (maybe-drop)
          (case context
            ((vals)
             ;; Fall back.
             (comp-tail (make-primcall src 'call-with-values args)))
            (else
             (let ((MV (make-label)) (POST (make-label)))
               (if (not (eq? context 'tail))
                   (emit-code src (make-glil-call 'new-frame 0)))
               (comp-push consumer)
               (emit-code src (make-glil-call 'new-frame 0))
               (comp-push producer)
               (emit-code src (make-glil-mv-call 0 MV))
               (case context
                 ((tail) (emit-code src (make-glil-call 'tail-call 1)))
                 (else   (emit-code src (make-glil-call 'call 1))
                         (emit-branch #f 'br POST)))
               (emit-label MV)
               (case context
                 ((tail) (emit-code src (make-glil-call 'tail-call/nargs 0)))
                 (else   (emit-code src (make-glil-call 'call/nargs 0))
                         (emit-label POST)
                         (if (eq? context 'drop)
                             (emit-code #f (make-glil-call 'drop 1)))
                         (maybe-emit-return)))))))

         ((@call-with-current-continuation ,proc)
          (case context
            ((tail)
             (comp-push proc)
             (emit-code src (make-glil-call 'tail-call/cc 1)))
            ((vals)
             (comp-vals
              (make-primcall src 'call-with-current-continuation args)
              MVRA)
             (maybe-emit-return))
            ((push)
             (comp-push proc)
             (emit-code src (make-glil-call 'call/cc 1))
             (maybe-emit-return))
            ((drop)
             ;; Fall back.
             (comp-tail
              (make-primcall src 'call-with-current-continuation args)))))
         
        ;; A hack for variable-set, the opcode for which takes its args
        ;; reversed, relative to the variable-set! function
        ((variable-set! ,var ,val)
         (comp-push val)
         (comp-push var)
         (emit-code src (make-glil-call 'variable-set 2))
         (case context
           ((tail push vals) (emit-code #f (make-glil-void))))
         (maybe-emit-return))
        
        (else
         (cond
          ((or (hash-ref *primcall-ops* (cons name (length args)))
               (hash-ref *primcall-ops* name))
           => (lambda (op)
                (for-each comp-push args)
                (emit-code src (make-glil-call op (length args)))
                (case (instruction-pushes op)
                  ((0)
                   (case context
                     ((tail push vals) (emit-code #f (make-glil-void))))
                   (maybe-emit-return))
                  ((1)
                   (case context
                     ((drop) (emit-code #f (make-glil-call 'drop 1))))
                   (maybe-emit-return))
                  ((-1)
                   ;; A control instruction, like return/values.  Here we
                   ;; just have to hope that the author of the tree-il
                   ;; knew what they were doing.
                   *unspecified*)
                  (else
                   (error "bad primitive op: too many pushes"
                          op (instruction-pushes op))))))
          (else
           ;; Fall back to the normal compilation strategy.
           (comp-tail (make-call src (make-primitive-ref #f name) args)))))))

      ((<conditional> src test consequent alternate)
       ;;     TEST
       ;;     (br-if-not L1)
       ;;     consequent
       ;;     (br L2)
       ;; L1: alternate
       ;; L2:
       (let ((L1 (make-label)) (L2 (make-label)))
         (record-case test
           ((<primcall> name args)
            (pmatch (cons name args)
              ((eq? ,a ,b)
               (comp-push a)
               (comp-push b)
               (emit-branch src 'br-if-not-eq L1))
              ((null? ,x)
               (comp-push x)
               (emit-branch src 'br-if-not-null L1))
              ((not ,x)
               (record-case x
                 ((<primcall> name args)
                  (pmatch (cons name args)
                    ((eq? ,a ,b)
                     (comp-push a)
                     (comp-push b)
                     (emit-branch src 'br-if-eq L1))
                    ((null? ,x)
                     (comp-push x)
                     (emit-branch src 'br-if-null L1))
                    (else
                     (comp-push x)
                     (emit-branch src 'br-if L1))))
                 (else
                  (comp-push x)
                  (emit-branch src 'br-if L1))))
              (else
               (comp-push test)
               (emit-branch src 'br-if-not L1))))
           (else
            (comp-push test)
            (emit-branch src 'br-if-not L1)))

         (comp-tail consequent)
         ;; if there is an RA, comp-tail will cause a jump to it -- just
         ;; have to clean up here if there is no RA.
         (if (and (not RA) (not (eq? context 'tail)))
             (emit-branch #f 'br L2))
         (emit-label L1)
         (comp-tail alternate)
         (if (and (not RA) (not (eq? context 'tail)))
             (emit-label L2))))
      
      ((<primitive-ref> src name)
       (cond
        ((eq? (module-variable (fluid-ref *comp-module*) name)
              (module-variable the-root-module name))
         (case context
           ((tail push vals)
            (emit-code src (make-glil-toplevel 'ref name))))
         (maybe-emit-return))
        ((module-variable the-root-module name)
         (case context
           ((tail push vals)
            (emit-code src (make-glil-module 'ref '(guile) name #f))))
         (maybe-emit-return))
        (else
         (case context
           ((tail push vals)
            (emit-code src (make-glil-module
                            'ref (module-name (fluid-ref *comp-module*)) name #f))))
         (maybe-emit-return))))

      ((<lexical-ref> src gensym)
       (case context
         ((push vals tail)
          (pmatch (hashq-ref (hashq-ref allocation gensym) self)
            ((,local? ,boxed? . ,index)
             (emit-code src (make-glil-lexical local? boxed? 'ref index)))
            (,loc
             (error "bad lexical allocation" x loc)))))
       (maybe-emit-return))
      
      ((<lexical-set> src gensym exp)
       (comp-push exp)
       (pmatch (hashq-ref (hashq-ref allocation gensym) self)
         ((,local? ,boxed? . ,index)
          (emit-code src (make-glil-lexical local? boxed? 'set index)))
         (,loc
          (error "bad lexical allocation" x loc)))
       (case context
         ((tail push vals)
          (emit-code #f (make-glil-void))))
       (maybe-emit-return))
      
      ((<module-ref> src mod name public?)
       (emit-code src (make-glil-module 'ref mod name public?))
       (case context
         ((drop) (emit-code #f (make-glil-call 'drop 1))))
       (maybe-emit-return))
      
      ((<module-set> src mod name public? exp)
       (comp-push exp)
       (emit-code src (make-glil-module 'set mod name public?))
       (case context
         ((tail push vals)
          (emit-code #f (make-glil-void))))
       (maybe-emit-return))

      ((<toplevel-ref> src name)
       (emit-code src (make-glil-toplevel 'ref name))
       (case context
         ((drop) (emit-code #f (make-glil-call 'drop 1))))
       (maybe-emit-return))
      
      ((<toplevel-set> src name exp)
       (comp-push exp)
       (emit-code src (make-glil-toplevel 'set name))
       (case context
         ((tail push vals)
          (emit-code #f (make-glil-void))))
       (maybe-emit-return))
      
      ((<toplevel-define> src name exp)
       (comp-push exp)
       (emit-code src (make-glil-toplevel 'define name))
       (case context
         ((tail push vals)
          (emit-code #f (make-glil-void))))
       (maybe-emit-return))

      ((<lambda>)
       (let ((free-locs (cdr (hashq-ref allocation x))))
         (case context
           ((push vals tail)
            (emit-code #f (flatten-lambda x #f allocation))
            (if (not (null? free-locs))
                (begin
                  (for-each
                   (lambda (loc)
                     (pmatch loc
                       ((,local? ,boxed? . ,n)
                        (emit-code #f (make-glil-lexical local? #f 'ref n)))
                       (else (error "bad lambda free var allocation" x loc))))
                   free-locs)
                  (emit-code #f (make-glil-call 'make-closure
                                                (length free-locs))))))))
       (maybe-emit-return))
      
      ((<lambda-case> src req opt rest kw inits gensyms alternate body)
       ;; o/~ feature on top of feature o/~
       ;; req := (name ...)
       ;; opt := (name ...) | #f
       ;; rest := name | #f
       ;; kw: (allow-other-keys? (keyword name var) ...) | #f
       ;; gensyms: (sym ...)
       ;; init: tree-il in context of gensyms
       ;; gensyms map to named arguments in the following order:
       ;;  required, optional (positional), rest, keyword.
       (let* ((nreq (length req))
              (nopt (if opt (length opt) 0))
              (rest-idx (and rest (+ nreq nopt)))
              (opt-names (or opt '()))
              (allow-other-keys? (if kw (car kw) #f))
              (kw-indices (map (lambda (x)
                                 (pmatch x
                                   ((,key ,name ,var)
                                    (cons key (list-index gensyms var)))
                                   (else (error "bad kwarg" x))))
                               (if kw (cdr kw) '())))
              (nargs (apply max (+ nreq nopt (if rest 1 0))
                            (map 1+ (map cdr kw-indices))))
              (nlocs (cdr (hashq-ref allocation x)))
              (alternate-label (and alternate (make-label))))
         (or (= nargs
                (length gensyms)
                (+ nreq (length inits) (if rest 1 0)))
             (error "lambda-case gensyms don't correspond to args"
                    req opt rest kw inits gensyms nreq nopt kw-indices nargs))
         ;; the prelude, to check args & reset the stack pointer,
         ;; allowing room for locals
         (emit-code
          src
          (cond
           (kw
            (make-glil-kw-prelude nreq nopt rest-idx kw-indices
                                  allow-other-keys? nlocs alternate-label))
           ((or rest opt)
            (make-glil-opt-prelude nreq nopt rest-idx nlocs alternate-label))
           (#t
            (make-glil-std-prelude nreq nlocs alternate-label))))
         ;; box args if necessary
         (for-each
          (lambda (v)
            (pmatch (hashq-ref (hashq-ref allocation v) self)
              ((#t #t . ,n)
               (emit-code #f (make-glil-lexical #t #f 'ref n))
               (emit-code #f (make-glil-lexical #t #t 'box n)))))
          gensyms)
         ;; write bindings info
         (if (not (null? gensyms))
             (emit-bindings
              #f
              (let lp ((kw (if kw (cdr kw) '()))
                       (names (append (reverse opt-names) (reverse req)))
                       (gensyms (list-tail gensyms (+ nreq nopt
                                                (if rest 1 0)))))
                (pmatch kw
                  (()
                   ;; fixme: check that gensyms is empty
                   (reverse (if rest (cons rest names) names)))
                  (((,key ,name ,var) . ,kw)
                   (if (memq var gensyms)
                       (lp kw (cons name names) (delq var gensyms))
                       (lp kw names gensyms)))
                  (,kw (error "bad keywords, yo" kw))))
              gensyms allocation self emit-code))
         ;; init optional/kw args
         (let lp ((inits inits) (n nreq) (gensyms (list-tail gensyms nreq)))
           (cond
            ((null? inits))             ; done
            ((and rest-idx (= n rest-idx))
             (lp inits (1+ n) (cdr gensyms)))
            (#t
             (pmatch (hashq-ref (hashq-ref allocation (car gensyms)) self)
               ((#t ,boxed? . ,n*) (guard (= n* n))
                (let ((L (make-label)))
                  (emit-code #f (make-glil-lexical #t boxed? 'bound? n))
                  (emit-code #f (make-glil-branch 'br-if L))
                  (comp-push (car inits))
                  (emit-code #f (make-glil-lexical #t boxed? 'set n))
                  (emit-label L)
                  (lp (cdr inits) (1+ n) (cdr gensyms))))
               (#t (error "bad arg allocation" (car gensyms) inits))))))
         ;; post-prelude case label for label calls
         (emit-label (car (hashq-ref allocation x)))
         (comp-tail body)
         (if (not (null? gensyms))
             (emit-code #f (make-glil-unbind)))
         (if alternate-label
             (begin
               (emit-label alternate-label)
               (flatten-lambda-case alternate allocation self self-label
                                    fix-labels emit-code)))))
      
      ((<let> src names gensyms vals body)
       (for-each comp-push vals)
       (emit-bindings src names gensyms allocation self emit-code)
       (for-each (lambda (v)
                   (pmatch (hashq-ref (hashq-ref allocation v) self)
                     ((#t #f . ,n)
                      (emit-code src (make-glil-lexical #t #f 'set n)))
                     ((#t #t . ,n)
                      (emit-code src (make-glil-lexical #t #t 'box n)))
                     (,loc (error "bad let var allocation" x loc))))
                 (reverse gensyms))
       (comp-tail body)
       (clear-stack-slots context gensyms)
       (emit-code #f (make-glil-unbind)))

      ((<letrec> src in-order? names gensyms vals body)
       ;; First prepare heap storage slots.
       (for-each (lambda (v)
                   (pmatch (hashq-ref (hashq-ref allocation v) self)
                     ((#t #t . ,n)
                      (emit-code src (make-glil-lexical #t #t 'empty-box n)))
                     (,loc (error "bad letrec var allocation" x loc))))
                 gensyms)
       ;; Even though the slots are empty, the bindings are valid.
       (emit-bindings src names gensyms allocation self emit-code)
       (cond
        (in-order?
         ;; For letrec*, bind values in order.
         (for-each (lambda (name v val)
                     (pmatch (hashq-ref (hashq-ref allocation v) self)
                       ((#t #t . ,n)
                        (comp-push val)
                        (emit-code src (make-glil-lexical #t #t 'set n)))
                       (,loc (error "bad letrec var allocation" x loc))))
                   names gensyms vals))
        (else
         ;; But for letrec, eval all values, then bind.
         (for-each comp-push vals)
         (for-each (lambda (v)
                     (pmatch (hashq-ref (hashq-ref allocation v) self)
                       ((#t #t . ,n)
                        (emit-code src (make-glil-lexical #t #t 'set n)))
                       (,loc (error "bad letrec var allocation" x loc))))
                   (reverse gensyms))))
       (comp-tail body)
       (clear-stack-slots context gensyms)
       (emit-code #f (make-glil-unbind)))

      ((<fix> src names gensyms vals body)
       ;; The ideal here is to just render the lambda bodies inline, and
       ;; wire the code together with gotos. We can do that if
       ;; analyze-lexicals has determined that a given var has "label"
       ;; allocation -- which is the case if it is in `fix-labels'.
       ;;
       ;; But even for closures that we can't inline, we can do some
       ;; tricks to avoid heap-allocation for the binding itself. Since
       ;; we know the vals are lambdas, we can set them to their local
       ;; var slots first, then capture their bindings, mutating them in
       ;; place.
       (let ((new-RA (if (or (eq? context 'tail) RA) #f (make-label))))
         (for-each
          (lambda (x v)
            (cond
             ((hashq-ref allocation x)
              ;; allocating a closure
              (emit-code #f (flatten-lambda x v allocation))
              (let ((free-locs (cdr (hashq-ref allocation x))))
                (if (not (null? free-locs))
                    ;; Need to make-closure first, so we have a fresh closure on
                    ;; the heap, but with a temporary free values.
                    (begin
                      (for-each (lambda (loc)
                                  (emit-code #f (make-glil-const #f)))
                                free-locs)
                      (emit-code #f (make-glil-call 'make-closure
                                                    (length free-locs))))))
              (pmatch (hashq-ref (hashq-ref allocation v) self)
                ((#t #f . ,n)
                 (emit-code src (make-glil-lexical #t #f 'set n)))
                (,loc (error "bad fix var allocation" x loc))))
             (else
              ;; labels allocation: emit label & body, but jump over it
              (let ((POST (make-label)))
                (emit-branch #f 'br POST)
                (let lp ((lcase (lambda-body x)))
                  (if lcase
                      (record-case lcase
                        ((<lambda-case> src req gensyms body alternate)
                         (emit-label (car (hashq-ref allocation lcase)))
                         ;; FIXME: opt & kw args in the bindings
                         (emit-bindings #f req gensyms allocation self emit-code)
                         (if src
                             (emit-code #f (make-glil-source src)))
                         (comp-fix body (or RA new-RA))
                         (emit-code #f (make-glil-unbind))
                         (lp alternate)))
                      (emit-label POST)))))))
          vals
          gensyms)
         ;; Emit bindings metadata for closures
         (let ((binds (let lp ((out '()) (gensyms gensyms) (names names))
                        (cond ((null? gensyms) (reverse! out))
                              ((assq (car gensyms) fix-labels)
                               (lp out (cdr gensyms) (cdr names)))
                              (else
                               (lp (acons (car gensyms) (car names) out)
                                   (cdr gensyms) (cdr names)))))))
           (emit-bindings src (map cdr binds) (map car binds)
                          allocation self emit-code))
         ;; Now go back and fix up the bindings for closures.
         (for-each
          (lambda (x v)
            (let ((free-locs (if (hashq-ref allocation x)
                                 (cdr (hashq-ref allocation x))
                                 ;; can hit this latter case for labels allocation
                                 '())))
              (if (not (null? free-locs))
                  (begin
                    (for-each
                     (lambda (loc)
                       (pmatch loc
                         ((,local? ,boxed? . ,n)
                          (emit-code #f (make-glil-lexical local? #f 'ref n)))
                         (else (error "bad free var allocation" x loc))))
                     free-locs)
                    (pmatch (hashq-ref (hashq-ref allocation v) self)
                      ((#t #f . ,n)
                       (emit-code #f (make-glil-lexical #t #f 'fix n)))
                      (,loc (error "bad fix var allocation" x loc)))))))
          vals
          gensyms)
         (comp-tail body)
         (if new-RA
             (emit-label new-RA))
         (clear-stack-slots context gensyms)
         (emit-code #f (make-glil-unbind))))

      ((<let-values> src exp body)
       (record-case body
         ((<lambda-case> req opt kw rest gensyms body alternate)
          (if (or opt kw alternate)
              (error "unexpected lambda-case in let-values" x))
          (let ((MV (make-label)))
            (comp-vals exp MV)
            (emit-code #f (make-glil-const 1))
            (emit-label MV)
            (emit-code src (make-glil-mv-bind
                            (vars->bind-list
                             (append req (if rest (list rest) '()))
                             gensyms allocation self)
                            (and rest #t)))
            (for-each (lambda (v)
                        (pmatch (hashq-ref (hashq-ref allocation v) self)
                          ((#t #f . ,n)
                           (emit-code src (make-glil-lexical #t #f 'set n)))
                          ((#t #t . ,n)
                           (emit-code src (make-glil-lexical #t #t 'box n)))
                          (,loc (error "bad let-values var allocation" x loc))))
                      (reverse gensyms))
            (comp-tail body)
            (clear-stack-slots context gensyms)
            (emit-code #f (make-glil-unbind))))))

      ;; much trickier than i thought this would be, at first, due to the need
      ;; to have body's return value(s) on the stack while the unwinder runs,
      ;; then proceed with returning or dropping or what-have-you, interacting
      ;; with RA and MVRA. What have you, I say.
      ((<dynwind> src winder pre body post unwinder)
       (comp-push winder)
       (comp-push unwinder)
       (comp-drop pre)
       (emit-code #f (make-glil-call 'wind 2))

       (case context
         ((tail)
          (let ((MV (make-label)))
            (comp-vals body MV)
            ;; one value: unwind...
            (emit-code #f (make-glil-call 'unwind 0))
            (comp-drop post)
            ;; ...and return the val
            (emit-code #f (make-glil-call 'return 1))
            
            (emit-label MV)
            ;; multiple values: unwind...
            (emit-code #f (make-glil-call 'unwind 0))
            (comp-drop post)
            ;; and return the values.
            (emit-code #f (make-glil-call 'return/nvalues 1))))
         
         ((push)
          ;; we only want one value. so ask for one value
          (comp-push body)
          ;; and unwind, leaving the val on the stack
          (emit-code #f (make-glil-call 'unwind 0))
          (comp-drop post))
         
         ((vals)
          (let ((MV (make-label)))
            (comp-vals body MV)
            ;; one value: push 1 and fall through to MV case
            (emit-code #f (make-glil-const 1))
            
            (emit-label MV)
            ;; multiple values: unwind...
            (emit-code #f (make-glil-call 'unwind 0))
            (comp-drop post)
            ;; and goto the MVRA.
            (emit-branch #f 'br MVRA)))
         
         ((drop)
          ;; compile body, discarding values. then unwind...
          (comp-drop body)
          (emit-code #f (make-glil-call 'unwind 0))
          (comp-drop post)
          ;; and fall through, or goto RA if there is one.
          (if RA
              (emit-branch #f 'br RA)))))

      ((<dynlet> src fluids vals body)
       (for-each comp-push fluids)
       (for-each comp-push vals)
       (emit-code #f (make-glil-call 'wind-fluids (length fluids)))

       (case context
         ((tail)
          (let ((MV (make-label)))
            ;; NB: in tail case, it is possible to preserve asymptotic tail
            ;; recursion, via merging unwind-fluids structures -- but we'd need
            ;; to compile in the body twice (once in tail context, assuming the
            ;; caller unwinds, and once with this trampoline thing, unwinding
            ;; ourselves).
            (comp-vals body MV)
            ;; one value: unwind and return
            (emit-code #f (make-glil-call 'unwind-fluids 0))
            (emit-code #f (make-glil-call 'return 1))
            
            (emit-label MV)
            ;; multiple values: unwind and return values
            (emit-code #f (make-glil-call 'unwind-fluids 0))
            (emit-code #f (make-glil-call 'return/nvalues 1))))
         
         ((push)
          (comp-push body)
          (emit-code #f (make-glil-call 'unwind-fluids 0)))
         
         ((vals)
          (let ((MV (make-label)))
            (comp-vals body MV)
            ;; one value: push 1 and fall through to MV case
            (emit-code #f (make-glil-const 1))
            
            (emit-label MV)
            ;; multiple values: unwind and goto MVRA
            (emit-code #f (make-glil-call 'unwind-fluids 0))
            (emit-branch #f 'br MVRA)))
         
         ((drop)
          ;; compile body, discarding values. then unwind...
          (comp-drop body)
          (emit-code #f (make-glil-call 'unwind-fluids 0))
          ;; and fall through, or goto RA if there is one.
          (if RA
              (emit-branch #f 'br RA)))))

      ((<dynref> src fluid)
       (case context
         ((drop)
          (comp-drop fluid))
         ((push vals tail)
          (comp-push fluid)
          (emit-code #f (make-glil-call 'fluid-ref 1))))
       (maybe-emit-return))
      
      ((<dynset> src fluid exp)
       (comp-push fluid)
       (comp-push exp)
       (emit-code #f (make-glil-call 'fluid-set 2))
       (case context
         ((push vals tail)
          (emit-code #f (make-glil-void))))
       (maybe-emit-return))
      
      ;; What's the deal here? The deal is that we are compiling the start of a
      ;; delimited continuation. We try to avoid heap allocation in the normal
      ;; case; so the body is an expression, not a thunk, and we try to render
      ;; the handler inline. Also we did some analysis, in analyze.scm, so that
      ;; if the continuation isn't referenced, we don't reify it. This makes it
      ;; possible to implement catch and throw with delimited continuations,
      ;; without any overhead.
      ((<prompt> src tag body handler)
       (let ((H (make-label))
             (POST (make-label))
             (escape-only? (hashq-ref allocation x)))
         ;; First, set up the prompt.
         (comp-push tag)
         (emit-code src (make-glil-prompt H escape-only?))

         ;; Then we compile the body, with its normal return path, unwinding
         ;; before proceeding.
         (case context
           ((tail)
            (let ((MV (make-label)))
              (comp-vals body MV)
              ;; one value: unwind and return
              (emit-code #f (make-glil-call 'unwind 0))
              (emit-code #f (make-glil-call 'return 1))
              ;; multiple values: unwind and return
              (emit-label MV)
              (emit-code #f (make-glil-call 'unwind 0))
              (emit-code #f (make-glil-call 'return/nvalues 1))))
         
           ((push)
            ;; we only want one value. so ask for one value, unwind, and jump to
            ;; post
            (comp-push body)
            (emit-code #f (make-glil-call 'unwind 0))
            (emit-branch #f 'br (or RA POST)))
           
           ((vals)
            (let ((MV (make-label)))
              (comp-vals body MV)
              ;; one value: push 1 and fall through to MV case
              (emit-code #f (make-glil-const 1))
              ;; multiple values: unwind and goto MVRA
              (emit-label MV)
              (emit-code #f (make-glil-call 'unwind 0))
              (emit-branch #f 'br MVRA)))
         
           ((drop)
            ;; compile body, discarding values, then unwind & fall through.
            (comp-drop body)
            (emit-code #f (make-glil-call 'unwind 0))
            (emit-branch #f 'br (or RA POST))))
         
         (emit-label H)
         ;; Now the handler. The stack is now made up of the continuation, and
         ;; then the args to the continuation (pushed separately), and then the
         ;; number of args, including the continuation.
         (record-case handler
           ((<lambda-case> req opt kw rest gensyms body alternate)
            (if (or opt kw alternate)
                (error "unexpected lambda-case in prompt" x))
            (emit-code src (make-glil-mv-bind
                            (vars->bind-list
                             (append req (if rest (list rest) '()))
                             gensyms allocation self)
                            (and rest #t)))
            (for-each (lambda (v)
                        (pmatch (hashq-ref (hashq-ref allocation v) self)
                          ((#t #f . ,n)
                           (emit-code src (make-glil-lexical #t #f 'set n)))
                          ((#t #t . ,n)
                           (emit-code src (make-glil-lexical #t #t 'box n)))
                          (,loc
                           (error "bad prompt handler arg allocation" x loc))))
                      (reverse gensyms))
            (comp-tail body)
            (emit-code #f (make-glil-unbind))))

         (if (and (not RA)
                  (or (eq? context 'push) (eq? context 'drop)))
             (emit-label POST))))

      ((<abort> src tag args tail)
       (comp-push tag)
       (for-each comp-push args)
       (comp-push tail)
       (emit-code src (make-glil-call 'abort (length args)))
       ;; so, the abort can actually return. if it does, the values will be on
       ;; the stack, then the MV marker, just as in an MV context.
       (case context
         ((tail)
          ;; Return values.
          (emit-code #f (make-glil-call 'return/nvalues 1)))
         ((drop)
          ;; Drop all values and goto RA, or otherwise fall through.
          (emit-code #f (make-glil-mv-bind 0 #f))
          (if RA (emit-branch #f 'br RA)))
         ((push)
          ;; Truncate to one value.
          (emit-code #f (make-glil-mv-bind 1 #f)))
         ((vals)
          ;; Go to MVRA.
          (emit-branch #f 'br MVRA)))))))<|MERGE_RESOLUTION|>--- conflicted
+++ resolved
@@ -279,190 +279,6 @@
       
       ((<call> src proc args)
        (cond
-<<<<<<< HEAD
-=======
-        ((and (primitive-ref? proc)
-              (eq? (primitive-ref-name proc) '@apply)
-              (>= (length args) 1))
-         (let ((proc (car args))
-               (args (cdr args)))
-           (cond
-            ((and (primitive-ref? proc) (eq? (primitive-ref-name proc) 'values)
-                  (not (eq? context 'push)) (not (eq? context 'vals)))
-             ;; tail: (lambda () (apply values '(1 2)))
-             ;; drop: (lambda () (apply values '(1 2)) 3)
-             ;; push: (lambda () (list (apply values '(10 12)) 1))
-             (case context
-               ((drop) (for-each comp-drop args) (maybe-emit-return))
-               ((tail)
-                (for-each comp-push args)
-                (emit-code src (make-glil-call 'return/values* (length args))))))
-
-            (else
-             (case context
-               ((tail)
-                (comp-push proc)
-                (for-each comp-push args)
-                (emit-code src (make-glil-call 'tail-apply (1+ (length args)))))
-               ((push)
-                (emit-code src (make-glil-call 'new-frame 0))
-                (comp-push proc)
-                (for-each comp-push args)
-                (emit-code src (make-glil-call 'apply (1+ (length args))))
-                (maybe-emit-return))
-               ((vals)
-                (comp-vals
-                 (make-application src (make-primitive-ref #f 'apply)
-                                   (cons proc args))
-                 MVRA)
-                (maybe-emit-return))
-               ((drop)
-                ;; Well, shit. The proc might return any number of
-                ;; values (including 0), since it's in a drop context,
-                ;; yet apply does not create a MV continuation. So we
-                ;; mv-call out to our trampoline instead.
-                (comp-drop
-                 (make-application src (make-primitive-ref #f 'apply)
-                                   (cons proc args)))
-                (maybe-emit-return)))))))
-        
-        ((and (primitive-ref? proc) (eq? (primitive-ref-name proc) 'values))
-         ;; tail: (lambda () (values '(1 2)))
-         ;; drop: (lambda () (values '(1 2)) 3)
-         ;; push: (lambda () (list (values '(10 12)) 1))
-         ;; vals: (let-values (((a b ...) (values 1 2 ...))) ...)
-         (case context
-           ((drop) (for-each comp-drop args) (maybe-emit-return))
-           ((push)
-            (case (length args)
-              ((0)
-               ;; FIXME: This is surely an error.  We need to add a
-               ;; values-mismatch warning pass.
-               (emit-code src (make-glil-call 'new-frame 0))
-               (comp-push proc)
-               (emit-code src (make-glil-call 'call 0))
-               (maybe-emit-return))
-              (else
-               ;; Taking advantage of unspecified order of evaluation of
-               ;; arguments.
-               (for-each comp-drop (cdr args))
-               (comp-push (car args))
-               (maybe-emit-return))))
-           ((vals)
-            (for-each comp-push args)
-            (emit-code #f (make-glil-const (length args)))
-            (emit-branch src 'br MVRA))
-           ((tail)
-            (for-each comp-push args)
-            (emit-code src (let ((len (length args)))
-                             (if (= len 1)
-                                 (make-glil-call 'return 1)
-                                 (make-glil-call 'return/values len)))))))
-        
-        ((and (primitive-ref? proc)
-              (eq? (primitive-ref-name proc) '@call-with-values)
-              (= (length args) 2))
-	 ;; CONSUMER
-         ;; PRODUCER
-         ;; (mv-call MV)
-         ;; ([tail]-call 1)
-         ;; goto POST
-         ;; MV: [tail-]call/nargs
-         ;; POST: (maybe-drop)
-         (case context
-           ((vals)
-            ;; Fall back.
-            (comp-vals
-             (make-application src (make-primitive-ref #f 'call-with-values)
-                               args)
-             MVRA)
-            (maybe-emit-return))
-           (else
-            (let ((MV (make-label)) (POST (make-label))
-                  (producer (car args)) (consumer (cadr args)))
-              (if (not (eq? context 'tail))
-                  (emit-code src (make-glil-call 'new-frame 0)))
-              (comp-push consumer)
-              (emit-code src (make-glil-call 'new-frame 0))
-              (comp-push producer)
-              (emit-code src (make-glil-mv-call 0 MV))
-              (case context
-                ((tail) (emit-code src (make-glil-call 'tail-call 1)))
-                (else   (emit-code src (make-glil-call 'call 1))
-                        (emit-branch #f 'br POST)))
-              (emit-label MV)
-              (case context
-                ((tail) (emit-code src (make-glil-call 'tail-call/nargs 0)))
-                (else   (emit-code src (make-glil-call 'call/nargs 0))
-                        (emit-label POST)
-                        (if (eq? context 'drop)
-                            (emit-code #f (make-glil-call 'drop 1)))
-                        (maybe-emit-return)))))))
-
-        ((and (primitive-ref? proc)
-              (eq? (primitive-ref-name proc) '@call-with-current-continuation)
-              (= (length args) 1))
-         (case context
-           ((tail)
-            (comp-push (car args))
-            (emit-code src (make-glil-call 'tail-call/cc 1)))
-           ((vals)
-            (comp-vals
-             (make-application
-              src (make-primitive-ref #f 'call-with-current-continuation)
-              args)
-             MVRA)
-            (maybe-emit-return))
-           ((push)
-            (comp-push (car args))
-            (emit-code src (make-glil-call 'call/cc 1))
-            (maybe-emit-return))
-           ((drop)
-            ;; Crap. Just like `apply' in drop context.
-            (comp-drop
-             (make-application
-              src (make-primitive-ref #f 'call-with-current-continuation)
-              args))
-            (maybe-emit-return))))
-
-        ;; A hack for variable-set, the opcode for which takes its args
-        ;; reversed, relative to the variable-set! function
-        ((and (primitive-ref? proc)
-              (eq? (primitive-ref-name proc) 'variable-set!)
-              (= (length args) 2))
-         (comp-push (cadr args))
-         (comp-push (car args))
-         (emit-code src (make-glil-call 'variable-set 2))
-         (case context
-           ((tail push vals) (emit-code #f (make-glil-void))))
-         (maybe-emit-return))
-        
-        ((and (primitive-ref? proc)
-              (or (hash-ref *primcall-ops*
-                            (cons (primitive-ref-name proc) (length args)))
-                  (hash-ref *primcall-ops* (primitive-ref-name proc))))
-         => (lambda (op)
-              (for-each comp-push args)
-              (emit-code src (make-glil-call op (length args)))
-              (case (instruction-pushes op)
-                ((0)
-                 (case context
-                   ((tail push vals) (emit-code #f (make-glil-void))))
-                 (maybe-emit-return))
-                ((1)
-                 (case context
-                   ((drop) (emit-code #f (make-glil-call 'drop 1))))
-                 (maybe-emit-return))
-                ((-1)
-                 ;; A control instruction, like return/values.  Here we
-                 ;; just have to hope that the author of the tree-il
-                 ;; knew what they were doing.
-                 *unspecified*)
-                (else
-                 (error "bad primitive op: too many pushes"
-                        op (instruction-pushes op))))))
-        
->>>>>>> 3d51e57c
         ;; call to the same lambda-case in tail position
         ((and (lexical-ref? proc)
               self-label (eq? (lexical-ref-gensym proc) self-label)
@@ -588,13 +404,12 @@
                 ;; values-mismatch warning pass.
                 (comp-push (make-call src (make-primitive-ref #f 'values)
                                       '())))
-               ((1)
-                (comp-push (car args)))
                (else
                 ;; Taking advantage of unspecified order of evaluation of
                 ;; arguments.
                 (for-each comp-drop (cdr args))
-                (comp-push (car args)))))
+                (comp-push (car args))
+                (maybe-emit-return))))
             ((vals)
              (for-each comp-push args)
              (emit-code #f (make-glil-const (length args)))

;;;; tree-il.test --- test suite for compiling tree-il   -*- scheme -*-
;;;; Andy Wingo <wingo@pobox.com> --- May 2009
;;;;
;;;; 	Copyright (C) 2009, 2010, 2011, 2012 Free Software Foundation, Inc.
;;;;
;;;; This library is free software; you can redistribute it and/or
;;;; modify it under the terms of the GNU Lesser General Public
;;;; License as published by the Free Software Foundation; either
;;;; version 3 of the License, or (at your option) any later version.
;;;;
;;;; This library is distributed in the hope that it will be useful,
;;;; but WITHOUT ANY WARRANTY; without even the implied warranty of
;;;; MERCHANTABILITY or FITNESS FOR A PARTICULAR PURPOSE.  See the GNU
;;;; Lesser General Public License for more details.
;;;;
;;;; You should have received a copy of the GNU Lesser General Public
;;;; License along with this library; if not, write to the Free Software
;;;; Foundation, Inc., 51 Franklin Street, Fifth Floor, Boston, MA 02110-1301 USA

(define-module (test-suite tree-il)
  #:use-module (test-suite lib)
  #:use-module (system base compile)
  #:use-module (system base pmatch)
  #:use-module (system base message)
  #:use-module (language tree-il)
  #:use-module (language tree-il primitives)
  #:use-module (language glil)
  #:use-module (srfi srfi-13))

;; Of course, the GLIL that is emitted depends on the source info of the
;; input. Here we're not concerned about that, so we strip source
;; information from the incoming tree-il.

(define (strip-source x)
  (post-order! (lambda (x) (set! (tree-il-src x) #f))
               x))

(define-syntax assert-tree-il->glil
  (syntax-rules (with-partial-evaluation without-partial-evaluation
                 with-options)
    ((_ with-partial-evaluation in pat test ...)
     (assert-tree-il->glil with-options (#:partial-eval? #t)
                           in pat test ...))
    ((_ without-partial-evaluation in pat test ...)
     (assert-tree-il->glil with-options (#:partial-eval? #f)
                           in pat test ...))
    ((_ with-options opts in pat test ...)
     (let ((exp 'in))
       (pass-if 'in
         (let ((glil (unparse-glil
                      (compile (strip-source (parse-tree-il exp))
                               #:from 'tree-il #:to 'glil
                               #:opts 'opts))))
           (pmatch glil
             (pat (guard test ...) #t)
             (else #f))))))
    ((_ in pat test ...)
     (assert-tree-il->glil with-partial-evaluation
                           in pat test ...))))

(define-syntax pass-if-tree-il->scheme
  (syntax-rules ()
    ((_ in pat)
     (assert-scheme->tree-il->scheme in pat #t))
    ((_ in pat guard-exp)
     (pass-if 'in
       (pmatch (tree-il->scheme
                (compile 'in #:from 'scheme #:to 'tree-il))
         (pat (guard guard-exp) #t)
         (_ #f))))))

<<<<<<< HEAD
(define peval
  ;; The partial evaluator.
  (@@ (language tree-il optimize) peval))

(define-syntax pass-if-peval
  (syntax-rules ()
    ((_ in pat)
     (pass-if-peval in pat
                    (expand-primitives!
                     (resolve-primitives!
                      (compile 'in #:from 'scheme #:to 'tree-il)
                      (current-module)))))
    ((_ in pat code)
     (pass-if 'in
       (let ((evaled (unparse-tree-il (peval code))))
         (pmatch evaled
           (pat #t)
           (_   (pk 'peval-mismatch)
                ((@ (ice-9 pretty-print) pretty-print)
                    'in)
                (newline)
                ((@ (ice-9 pretty-print) pretty-print)
                    evaled)
                (newline)
                ((@ (ice-9 pretty-print) pretty-print)
                    'pat)
                (newline)
                #f)))))))

=======
>>>>>>> de1eb420

(with-test-prefix "tree-il->scheme"
  (pass-if-tree-il->scheme
   (case-lambda ((a) a) ((b c) (list b c)))
   (case-lambda ((,a) ,a1) ((,b ,c) (list ,b1 ,c1)))
   (and (eq? a a1) (eq? b b1) (eq? c c1))))

(with-test-prefix "void"
  (assert-tree-il->glil
   (void)
   (program () (std-prelude 0 0 #f) (label _) (void) (call return 1)))
  (assert-tree-il->glil
   (begin (void) (const 1))
   (program () (std-prelude 0 0 #f) (label _) (const 1) (call return 1)))
  (assert-tree-il->glil
   (primcall + (void) (const 1))
   (program () (std-prelude 0 0 #f) (label _) (void) (call add1 1) (call return 1))))

(with-test-prefix "application"
  (assert-tree-il->glil
   (call (toplevel foo) (const 1))
   (program () (std-prelude 0 0 #f) (label _) (toplevel ref foo) (const 1) (call tail-call 1)))
  (assert-tree-il->glil
   (begin (call (toplevel foo) (const 1)) (void))
   (program () (std-prelude 0 0 #f) (label _) (call new-frame 0) (toplevel ref foo) (const 1) (mv-call 1 ,l1)
            (call drop 1) (branch br ,l2)
            (label ,l3) (mv-bind 0 #f)
            (label ,l4)
            (void) (call return 1))
   (and (eq? l1 l3) (eq? l2 l4)))
  (assert-tree-il->glil
   (call (toplevel foo) (call (toplevel bar)))
   (program ()  (std-prelude 0 0 #f) (label _) (toplevel ref foo) (call new-frame 0) (toplevel ref bar) (call call 0)
            (call tail-call 1))))

(with-test-prefix "conditional"
  (assert-tree-il->glil
   (if (toplevel foo) (const 1) (const 2))
   (program () (std-prelude 0 0 #f) (label _) (toplevel ref foo) (branch br-if-not ,l1)
            (const 1) (call return 1)
            (label ,l2) (const 2) (call return 1))
   (eq? l1 l2))

  (assert-tree-il->glil without-partial-evaluation
   (begin (if (toplevel foo) (const 1) (const 2)) (const #f))
   (program () (std-prelude 0 0 #f) (label _) (toplevel ref foo) (branch br-if-not ,l1) (branch br ,l2)
            (label ,l3) (label ,l4) (const #f) (call return 1))
   (eq? l1 l3) (eq? l2 l4))

  (assert-tree-il->glil
   (primcall null? (if (toplevel foo) (const 1) (const 2)))
   (program () (std-prelude 0 0 #f) (label _) (toplevel ref foo) (branch br-if-not ,l1)
            (const 1) (branch br ,l2)
                    (label ,l3) (const 2) (label ,l4)
                    (call null? 1) (call return 1))
   (eq? l1 l3) (eq? l2 l4)))

(with-test-prefix "primitive-ref"
  (assert-tree-il->glil
   (primitive +)
   (program () (std-prelude 0 0 #f) (label _) (toplevel ref +) (call return 1)))

  (assert-tree-il->glil
   (begin (primitive +) (const #f))
   (program () (std-prelude 0 0 #f) (label _) (const #f) (call return 1)))

  (assert-tree-il->glil
   (primcall null? (primitive +))
   (program () (std-prelude 0 0 #f) (label _) (toplevel ref +) (call null? 1)
            (call return 1))))

(with-test-prefix "lexical refs"
  (assert-tree-il->glil without-partial-evaluation
   (let (x) (y) ((const 1)) (lexical x y))
   (program () (std-prelude 0 1 #f) (label _)
            (const 1) (bind (x #f 0)) (lexical #t #f set 0)
            (lexical #t #f ref 0) (call return 1)
            (unbind)))

  (assert-tree-il->glil without-partial-evaluation
   (let (x) (y) ((const 1)) (begin (lexical x y) (const #f)))
   (program () (std-prelude 0 1 #f) (label _)
            (const 1) (bind (x #f 0)) (lexical #t #f set 0)
            (const #f) (call return 1)
            (unbind)))

  (assert-tree-il->glil without-partial-evaluation
   (let (x) (y) ((const 1)) (primcall null? (lexical x y)))
   (program () (std-prelude 0 1 #f) (label _)
            (const 1) (bind (x #f 0)) (lexical #t #f set 0)
            (lexical #t #f ref 0) (call null? 1) (call return 1)
            (unbind))))

(with-test-prefix "lexical sets"
  (assert-tree-il->glil
   ;; unreferenced sets may be optimized away -- make sure they are ref'd
   (let (x) (y) ((const 1))
        (set! (lexical x y) (primcall 1+ (lexical x y))))
   (program () (std-prelude 0 1 #f) (label _)
            (const 1) (bind (x #t 0)) (lexical #t #t box 0)
            (lexical #t #t ref 0) (call add1 1) (lexical #t #t set 0)
            (void) (call return 1)
            (unbind)))

  (assert-tree-il->glil
   (let (x) (y) ((const 1))
        (begin (set! (lexical x y) (primcall 1+ (lexical x y)))
               (lexical x y)))
   (program () (std-prelude 0 1 #f) (label _)
            (const 1) (bind (x #t 0)) (lexical #t #t box 0)
            (lexical #t #t ref 0) (call add1 1) (lexical #t #t set 0)
            (lexical #t #t ref 0) (call return 1)
            (unbind)))

  (assert-tree-il->glil
   (let (x) (y) ((const 1))
     (primcall null?
           (set! (lexical x y) (primcall 1+ (lexical x y)))))
   (program () (std-prelude 0 1 #f) (label _)
            (const 1) (bind (x #t 0)) (lexical #t #t box 0)
            (lexical #t #t ref 0) (call add1 1) (lexical #t #t set 0) (void)
            (call null? 1) (call return 1)
            (unbind))))

(with-test-prefix "module refs"
  (assert-tree-il->glil
   (@ (foo) bar)
   (program () (std-prelude 0 0 #f) (label _)
            (module public ref (foo) bar)
            (call return 1)))

  (assert-tree-il->glil
   (begin (@ (foo) bar) (const #f))
   (program () (std-prelude 0 0 #f) (label _)
            (module public ref (foo) bar) (call drop 1)
            (const #f) (call return 1)))

  (assert-tree-il->glil
   (primcall null? (@ (foo) bar))
   (program () (std-prelude 0 0 #f) (label _)
            (module public ref (foo) bar)
            (call null? 1) (call return 1)))

  (assert-tree-il->glil
   (@@ (foo) bar)
   (program () (std-prelude 0 0 #f) (label _)
            (module private ref (foo) bar)
            (call return 1)))

  (assert-tree-il->glil
   (begin (@@ (foo) bar) (const #f))
   (program () (std-prelude 0 0 #f) (label _)
            (module private ref (foo) bar) (call drop 1)
            (const #f) (call return 1)))

  (assert-tree-il->glil
   (primcall null? (@@ (foo) bar))
   (program () (std-prelude 0 0 #f) (label _)
            (module private ref (foo) bar)
            (call null? 1) (call return 1))))

(with-test-prefix "module sets"
  (assert-tree-il->glil
   (set! (@ (foo) bar) (const 2))
   (program () (std-prelude 0 0 #f) (label _)
            (const 2) (module public set (foo) bar)
            (void) (call return 1)))

  (assert-tree-il->glil
   (begin (set! (@ (foo) bar) (const 2)) (const #f))
   (program () (std-prelude 0 0 #f) (label _)
            (const 2) (module public set (foo) bar)
            (const #f) (call return 1)))

  (assert-tree-il->glil
   (primcall null? (set! (@ (foo) bar) (const 2)))
   (program () (std-prelude 0 0 #f) (label _)
            (const 2) (module public set (foo) bar)
            (void) (call null? 1) (call return 1)))

  (assert-tree-il->glil
   (set! (@@ (foo) bar) (const 2))
   (program () (std-prelude 0 0 #f) (label _)
            (const 2) (module private set (foo) bar)
            (void) (call return 1)))

  (assert-tree-il->glil
   (begin (set! (@@ (foo) bar) (const 2)) (const #f))
   (program () (std-prelude 0 0 #f) (label _)
            (const 2) (module private set (foo) bar)
            (const #f) (call return 1)))

  (assert-tree-il->glil
   (primcall null? (set! (@@ (foo) bar) (const 2)))
   (program () (std-prelude 0 0 #f) (label _)
            (const 2) (module private set (foo) bar)
            (void) (call null? 1) (call return 1))))

(with-test-prefix "toplevel refs"
  (assert-tree-il->glil
   (toplevel bar)
   (program () (std-prelude 0 0 #f) (label _)
            (toplevel ref bar)
            (call return 1)))

  (assert-tree-il->glil without-partial-evaluation
   (begin (toplevel bar) (const #f))
   (program () (std-prelude 0 0 #f) (label _)
            (toplevel ref bar) (call drop 1)
            (const #f) (call return 1)))

  (assert-tree-il->glil
   (primcall null? (toplevel bar))
   (program () (std-prelude 0 0 #f) (label _)
            (toplevel ref bar)
            (call null? 1) (call return 1))))

(with-test-prefix "toplevel sets"
  (assert-tree-il->glil
   (set! (toplevel bar) (const 2))
   (program () (std-prelude 0 0 #f) (label _)
            (const 2) (toplevel set bar)
            (void) (call return 1)))

  (assert-tree-il->glil
   (begin (set! (toplevel bar) (const 2)) (const #f))
   (program () (std-prelude 0 0 #f) (label _)
            (const 2) (toplevel set bar)
            (const #f) (call return 1)))

  (assert-tree-il->glil
   (primcall null? (set! (toplevel bar) (const 2)))
   (program () (std-prelude 0 0 #f) (label _)
            (const 2) (toplevel set bar)
            (void) (call null? 1) (call return 1))))

(with-test-prefix "toplevel defines"
  (assert-tree-il->glil
   (define bar (const 2))
   (program () (std-prelude 0 0 #f) (label _)
            (const 2) (toplevel define bar)
            (void) (call return 1)))

  (assert-tree-il->glil
   (begin (define bar (const 2)) (const #f))
   (program () (std-prelude 0 0 #f) (label _)
            (const 2) (toplevel define bar)
            (const #f) (call return 1)))

  (assert-tree-il->glil
   (primcall null? (define bar (const 2)))
   (program () (std-prelude 0 0 #f) (label _)
            (const 2) (toplevel define bar)
            (void) (call null? 1) (call return 1))))

(with-test-prefix "constants"
  (assert-tree-il->glil
   (const 2)
   (program () (std-prelude 0 0 #f) (label _)
            (const 2) (call return 1)))

  (assert-tree-il->glil
   (begin (const 2) (const #f))
   (program () (std-prelude 0 0 #f) (label _)
            (const #f) (call return 1)))

  (assert-tree-il->glil
   ;; This gets simplified by `peval'.
   (primcall null? (const 2))
   (program () (std-prelude 0 0 #f) (label _)
            (const #f) (call return 1))))

(with-test-prefix "letrec"
  ;; simple bindings -> let
  (assert-tree-il->glil without-partial-evaluation
   (letrec (x y) (x1 y1) ((const 10) (const 20))
           (call (toplevel foo) (lexical x x1) (lexical y y1)))
   (program () (std-prelude 0 2 #f) (label _)
            (const 10) (const 20)
            (bind (x #f 0) (y #f 1))
            (lexical #t #f set 1) (lexical #t #f set 0)
            (toplevel ref foo)
            (lexical #t #f ref 0) (lexical #t #f ref 1)
            (call tail-call 2)
            (unbind)))

  ;; complex bindings -> box and set! within let
  (assert-tree-il->glil without-partial-evaluation
   (letrec (x y) (x1 y1) ((call (toplevel foo)) (call (toplevel bar)))
           (primcall + (lexical x x1) (lexical y y1)))
   (program () (std-prelude 0 4 #f) (label _)
            (void) (void) ;; what are these?
            (bind (x #t 0) (y #t 1))
            (lexical #t #t box 1) (lexical #t #t box 0)
            (call new-frame 0) (toplevel ref foo) (call call 0)
            (call new-frame 0) (toplevel ref bar) (call call 0)
            (bind (x #f 2) (y #f 3)) (lexical #t #f set 3) (lexical #t #f set 2)
            (lexical #t #f ref 2) (lexical #t #t set 0)
            (lexical #t #f ref 3) (lexical #t #t set 1)
            (void) (lexical #t #f set 2) (void) (lexical #t #f set 3) ;; clear bindings
            (unbind)
            (lexical #t #t ref 0) (lexical #t #t ref 1)
            (call add 2) (call return 1) (unbind)))
  
  ;; complex bindings in letrec* -> box and set! in order
  (assert-tree-il->glil without-partial-evaluation
   (letrec* (x y) (x1 y1) ((call (toplevel foo)) (call (toplevel bar)))
            (primcall + (lexical x x1) (lexical y y1)))
   (program () (std-prelude 0 2 #f) (label _)
            (void) (void) ;; what are these?
            (bind (x #t 0) (y #t 1))
            (lexical #t #t box 1) (lexical #t #t box 0)
            (call new-frame 0) (toplevel ref foo) (call call 0)
            (lexical #t #t set 0)
            (call new-frame 0) (toplevel ref bar) (call call 0)
            (lexical #t #t set 1)
            (lexical #t #t ref 0)
            (lexical #t #t ref 1)
            (call add 2) (call return 1) (unbind)))

  ;; simple bindings in letrec* -> equivalent to letrec
  (assert-tree-il->glil without-partial-evaluation
   (letrec* (x y) (xx yy) ((const 1) (const 2))
            (lexical y yy))
   (program () (std-prelude 0 1 #f) (label _)
            (const 2)
            (bind (y #f 0)) ;; X is removed, and Y is unboxed
            (lexical #t #f set 0)
            (lexical #t #f ref 0)
            (call return 1) (unbind))))

(with-test-prefix "lambda"
  (assert-tree-il->glil
   (lambda ()
     (lambda-case (((x) #f #f #f () (y)) (const 2)) #f))
   (program ()  (std-prelude 0 0 #f) (label _)
            (program () (std-prelude 1 1 #f)
                     (bind (x #f 0)) (label _)
                     (const 2) (call return 1) (unbind))
            (call return 1)))

  (assert-tree-il->glil
   (lambda ()
     (lambda-case (((x y) #f #f #f () (x1 y1))
                   (const 2))
                  #f))
   (program () (std-prelude 0 0 #f) (label _)
            (program () (std-prelude 2 2 #f)
                     (bind (x #f 0) (y #f 1)) (label _)
                     (const 2) (call return 1)
                     (unbind))
            (call return 1)))

  (assert-tree-il->glil
   (lambda ()
     (lambda-case ((() #f x #f () (y)) (const 2))
                  #f))
   (program () (std-prelude 0 0 #f) (label _)
            (program () (opt-prelude 0 0 0 1 #f) 
                     (bind (x #f 0)) (label _)
                     (const 2) (call return 1)
                     (unbind))
            (call return 1)))

  (assert-tree-il->glil
   (lambda ()
     (lambda-case (((x) #f x1 #f () (y y1)) (const 2))
                  #f))
   (program () (std-prelude 0 0 #f) (label _)
            (program () (opt-prelude 1 0 1 2 #f)
                     (bind (x #f 0) (x1 #f 1)) (label _)
                     (const 2) (call return 1)
                     (unbind))
            (call return 1)))

  (assert-tree-il->glil
   (lambda ()
     (lambda-case (((x) #f x1 #f () (y y1)) (lexical x y))
                  #f))
   (program () (std-prelude 0 0 #f) (label _)
            (program () (opt-prelude 1 0 1 2 #f)
                     (bind (x #f 0) (x1 #f 1)) (label _)
                     (lexical #t #f ref 0) (call return 1)
                     (unbind))
            (call return 1)))

  (assert-tree-il->glil
   (lambda ()
     (lambda-case (((x) #f x1 #f () (y y1)) (lexical x1 y1))
                  #f))
   (program () (std-prelude 0 0 #f) (label _)
            (program () (opt-prelude 1 0 1 2 #f)
                     (bind (x #f 0) (x1 #f 1)) (label _)
                     (lexical #t #f ref 1) (call return 1)
                     (unbind))
            (call return 1)))

  (assert-tree-il->glil
   (lambda ()
     (lambda-case (((x) #f #f #f () (x1))
                   (lambda ()
                     (lambda-case (((y) #f #f #f () (y1))
                                   (lexical x x1))
                                  #f)))
                  #f))
   (program () (std-prelude 0 0 #f) (label _)
            (program () (std-prelude 1 1 #f) 
                     (bind (x #f 0)) (label _)
                     (program () (std-prelude 1 1 #f)
                              (bind (y #f 0)) (label _)
                              (lexical #f #f ref 0) (call return 1)
                              (unbind))
                     (lexical #t #f ref 0)
                     (call make-closure 1)
                     (call return 1)
                     (unbind))
            (call return 1))))

(with-test-prefix "sequence"
  (assert-tree-il->glil
   (begin (begin (const 2) (const #f)) (const #t))
   (program () (std-prelude 0 0 #f) (label _)
            (const #t) (call return 1)))

  (assert-tree-il->glil
   ;; This gets simplified by `peval'.
   (primcall null? (begin (const #f) (const 2)))
   (program () (std-prelude 0 0 #f) (label _)
            (const #f) (call return 1))))

(with-test-prefix "values"
  (assert-tree-il->glil
   (primcall values
             (primcall values (const 1) (const 2)))
   (program () (std-prelude 0 0 #f) (label _)
            (const 1) (call return 1)))

  (assert-tree-il->glil
   (primcall values
             (primcall values (const 1) (const 2))
             (const 3))
   (program () (std-prelude 0 0 #f) (label _)
            (const 1) (const 3) (call return/values 2)))

  (assert-tree-il->glil
   (primcall +
             (primcall values (const 1) (const 2)))
   (program () (std-prelude 0 0 #f) (label _)
            (const 1) (call return 1)))

  ;; Testing `(values foo)' in push context with RA.
  (assert-tree-il->glil without-partial-evaluation
   (primcall cdr
             (letrec (lp) (#{lp ~V9KrhVD4PFEL6oCTrLg3A}#)
                     ((lambda ((name . lp))
                        (lambda-case ((() #f #f #f () ())
                                      (primcall values (const (one two)))))))
                     (call (lexical lp #{lp ~V9KrhVD4PFEL6oCTrLg3A}#))))
   (program () (std-prelude 0 0 #f) (label _)
            (branch br _) ;; entering the fix, jump to :2
            ;; :1 body of lp, jump to :3
            (label _) (bind) (const (one two)) (branch br _) (unbind)
            ;; :2 initial call of lp, jump to :1
            (label _) (bind) (branch br _) (label _) (unbind)
            ;; :3 the push continuation
            (call cdr 1) (call return 1))))

;; FIXME: binding info for or-hacked locals might bork the disassembler,
;; and could be tightened in any case
(with-test-prefix "the or hack"
  (assert-tree-il->glil without-partial-evaluation
   (let (x) (y) ((const 1))
        (if (lexical x y)
            (lexical x y)
            (let (a) (b) ((const 2))
                 (lexical a b))))
   (program () (std-prelude 0 1 #f) (label _)
            (const 1) (bind (x #f 0)) (lexical #t #f set 0)
            (lexical #t #f ref 0) (branch br-if-not ,l1)
            (lexical #t #f ref 0) (call return 1)
            (label ,l2)
            (const 2) (bind (a #f 0)) (lexical #t #f set 0)
            (lexical #t #f ref 0) (call return 1)
            (unbind)
            (unbind))
   (eq? l1 l2))

  ;; second bound var is unreferenced
  (assert-tree-il->glil without-partial-evaluation
   (let (x) (y) ((const 1))
        (if (lexical x y)
            (lexical x y)
            (let (a) (b) ((const 2))
                 (lexical x y))))
   (program () (std-prelude 0 1 #f) (label _)
            (const 1) (bind (x #f 0)) (lexical #t #f set 0)
            (lexical #t #f ref 0) (branch br-if-not ,l1)
            (lexical #t #f ref 0) (call return 1)
            (label ,l2)
            (lexical #t #f ref 0) (call return 1)
            (unbind))
   (eq? l1 l2)))

(with-test-prefix "apply"
  (assert-tree-il->glil
   (primcall @apply (toplevel foo) (toplevel bar))
   (program () (std-prelude 0 0 #f) (label _) (toplevel ref foo) (toplevel ref bar) (call tail-apply 2)))
  (assert-tree-il->glil
   (begin (primcall @apply (toplevel foo) (toplevel bar)) (void))
   (program () (std-prelude 0 0 #f) (label _)
            (call new-frame 0) (toplevel ref apply) (toplevel ref foo) (toplevel ref bar) (mv-call 2 ,l1)
            (call drop 1) (branch br ,l2) (label ,l3) (mv-bind 0 #f)
            (label ,l4)
            (void) (call return 1))
   (and (eq? l1 l3) (eq? l2 l4)))
  (assert-tree-il->glil
   (call (toplevel foo) (call (toplevel @apply) (toplevel bar) (toplevel baz)))
   (program () (std-prelude 0 0 #f) (label _)
            (toplevel ref foo)
            (call new-frame 0) (toplevel ref bar) (toplevel ref baz) (call apply 2)
            (call tail-call 1))))

(with-test-prefix "call/cc"
  (assert-tree-il->glil
   (primcall @call-with-current-continuation (toplevel foo))
   (program () (std-prelude 0 0 #f) (label _) (toplevel ref foo) (call tail-call/cc 1)))
  (assert-tree-il->glil
   (begin (primcall @call-with-current-continuation (toplevel foo)) (void))
   (program () (std-prelude 0 0 #f) (label _)
            (call new-frame 0) (toplevel ref call-with-current-continuation) (toplevel ref foo) (mv-call 1 ,l1)
            (call drop 1) (branch br ,l2) (label ,l3) (mv-bind 0 #f)
            (label ,l4)
            (void) (call return 1))
   (and (eq? l1 l3) (eq? l2 l4)))
  (assert-tree-il->glil
   (call (toplevel foo)
          (call (toplevel @call-with-current-continuation) (toplevel bar)))
   (program () (std-prelude 0 0 #f) (label _)
            (toplevel ref foo)
            (toplevel ref bar) (call call/cc 1)
            (call tail-call 1))))


(with-test-prefix "labels allocation"
  (pass-if "http://debbugs.gnu.org/9769"
    ((compile '(lambda ()
                 (let ((fail (lambda () #f)))
                   (let ((test (lambda () (fail))))
                     (test))
                   #t))
              ;; Prevent inlining.  We're testing analyze.scm's
              ;; labels allocator here, and inlining it will
              ;; reduce the entire thing to #t.
              #:opts '(#:partial-eval? #f)))))


<<<<<<< HEAD
(with-test-prefix "partial evaluation"

  (pass-if-peval
    ;; First order, primitive.
    (let ((x 1) (y 2)) (+ x y))
    (const 3))

  (pass-if-peval
    ;; First order, thunk.
    (let ((x 1) (y 2))
      (let ((f (lambda () (+ x y))))
        (f)))
    (const 3))

  (pass-if-peval
    ;; First order, let-values (requires primitive expansion for
    ;; `call-with-values'.)
    (let ((x 0))
      (call-with-values
          (lambda () (if (zero? x) (values 1 2) (values 3 4)))
        (lambda (a b)
          (+ a b))))
    (const 3))

  (pass-if-peval
    ;; First order, multiple values.
    (let ((x 1) (y 2))
      (values x y))
    (primcall values (const 1) (const 2)))

  (pass-if-peval
    ;; First order, multiple values truncated.
    (let ((x (values 1 'a)) (y 2))
      (values x y))
    (primcall values (const 1) (const 2)))

  (pass-if-peval
    ;; First order, multiple values truncated.
    (or (values 1 2) 3)
    (const 1))

  (pass-if-peval
    ;; First order, coalesced, mutability preserved.
    (cons 0 (cons 1 (cons 2 (list 3 4 5))))
    (primcall list
              (const 0) (const 1) (const 2) (const 3) (const 4) (const 5)))

  (pass-if-peval
    ;; First order, coalesced, immutability preserved.
    (cons 0 (cons 1 (cons 2 '(3 4 5))))
    (primcall cons (const 0)
              (primcall cons (const 1)
                        (primcall cons (const 2)
                                  (const (3 4 5))))))

  ;; These two tests doesn't work any more because we changed the way we
  ;; deal with constants -- now the algorithm will see a construction as
  ;; being bound to the lexical, so it won't propagate it.  It can't
  ;; even propagate it in the case that it is only referenced once,
  ;; because:
  ;;
  ;;   (let ((x (cons 1 2))) (lambda () x))
  ;;
  ;; is not the same as
  ;;
  ;;   (lambda () (cons 1 2))
  ;;
  ;; Perhaps if we determined that not only was it only referenced once,
  ;; it was not closed over by a lambda, then we could propagate it, and
  ;; re-enable these two tests.
  ;;
  #;
  (pass-if-peval
   ;; First order, mutability preserved.
   (let loop ((i 3) (r '()))
     (if (zero? i)
         r
         (loop (1- i) (cons (cons i i) r))))
   (primcall list
             (primcall cons (const 1) (const 1))
             (primcall cons (const 2) (const 2))
             (primcall cons (const 3) (const 3))))
  ;;
  ;; See above.
  #;
  (pass-if-peval
   ;; First order, evaluated.
   (let loop ((i 7)
              (r '()))
     (if (<= i 0)
         (car r)
         (loop (1- i) (cons i r))))
   (const 1))

  ;; Instead here are tests for what happens for the above cases: they
  ;; unroll but they don't fold.
  (pass-if-peval
   (let loop ((i 3) (r '()))
     (if (zero? i)
         r
         (loop (1- i) (cons (cons i i) r))))
   (let (r) (_)
        ((primcall list
                   (primcall cons (const 3) (const 3))))
        (let (r) (_)
             ((primcall cons
                        (primcall cons (const 2) (const 2))
                        (lexical r _)))
             (primcall cons
                       (primcall cons (const 1) (const 1))
                       (lexical r _)))))

  ;; See above.
  (pass-if-peval
   (let loop ((i 4)
              (r '()))
     (if (<= i 0)
         (car r)
         (loop (1- i) (cons i r))))
   (let (r) (_)
        ((primcall list (const 4)))
        (let (r) (_)
             ((primcall cons
                        (const 3)
                        (lexical r _)))
             (let (r) (_)
                  ((primcall cons
                             (const 2)
                             (lexical r _)))
                  (let (r) (_)
                       ((primcall cons
                                  (const 1)
                                  (lexical r _)))
                       (primcall car
                                 (lexical r _)))))))

   ;; Static sums.
  (pass-if-peval
   (let loop ((l '(1 2 3 4)) (sum 0))
     (if (null? l)
         sum
         (loop (cdr l) (+ sum (car l)))))
   (const 10))

  (pass-if-peval
   (let ((string->chars
          (lambda (s)
            (define (char-at n)
              (string-ref s n))
            (define (len)
              (string-length s))
            (let loop ((i 0))
              (if (< i (len))
                  (cons (char-at i)
                        (loop (1+ i)))
                  '())))))
     (string->chars "yo"))
   (primcall list (const #\y) (const #\o)))

  (pass-if-peval
    ;; Primitives in module-refs are resolved (the expansion of `pmatch'
    ;; below leads to calls to (@@ (system base pmatch) car) and
    ;; similar, which is what we want to be inlined.)
    (begin
      (use-modules (system base pmatch))
      (pmatch '(a b c d)
        ((a b . _)
         #t)))
    (seq (call . _)
         (const #t)))

  (pass-if-peval
   ;; Mutability preserved.
   ((lambda (x y z) (list x y z)) 1 2 3)
   (primcall list (const 1) (const 2) (const 3)))

  (pass-if-peval
   ;; Don't propagate effect-free expressions that operate on mutable
   ;; objects.
   (let* ((x (list 1))
          (y (car x)))
     (set-car! x 0)
     y)
   (let (x) (_) ((primcall list (const 1)))
        (let (y) (_) ((primcall car (lexical x _)))
             (seq
               (primcall set-car! (lexical x _) (const 0))
               (lexical y _)))))
  
  (pass-if-peval
   ;; Don't propagate effect-free expressions that operate on objects we
   ;; don't know about.
   (let ((y (car x)))
     (set-car! x 0)
     y)
   (let (y) (_) ((primcall car (toplevel x)))
        (seq
          (primcall set-car! (toplevel x) (const 0))
          (lexical y _))))
  
  (pass-if-peval
   ;; Infinite recursion
   ((lambda (x) (x x)) (lambda (x) (x x)))
   (let (x) (_)
        ((lambda _
           (lambda-case
            (((x) _ _ _ _ _)
             (call (lexical x _) (lexical x _))))))
        (call (lexical x _) (lexical x _))))

  (pass-if-peval
    ;; First order, aliased primitive.
    (let* ((x *) (y (x 1 2))) y)
    (const 2))

  (pass-if-peval
    ;; First order, shadowed primitive.
    (begin
      (define (+ x y) (pk x y))
      (+ 1 2))
    (seq
      (define +
        (lambda (_)
          (lambda-case
           (((x y) #f #f #f () (_ _))
            (call (toplevel pk) (lexical x _) (lexical y _))))))
      (call (toplevel +) (const 1) (const 2))))

  (pass-if-peval
    ;; First-order, effects preserved.
    (let ((x 2))
      (do-something!)
      x)
    (seq
      (call (toplevel do-something!))
      (const 2)))

  (pass-if-peval
    ;; First order, residual bindings removed.
    (let ((x 2) (y 3))
      (* (+ x y) z))
    (primcall * (const 5) (toplevel z)))

  (pass-if-peval
    ;; First order, with lambda.
    (define (foo x)
      (define (bar z) (* z z))
      (+ x (bar 3)))
    (define foo
      (lambda (_)
        (lambda-case
         (((x) #f #f #f () (_))
          (primcall + (lexical x _) (const 9)))))))

  (pass-if-peval
    ;; First order, with lambda inlined & specialized twice.
    (let ((f (lambda (x y)
               (+ (* x top) y)))
          (x 2)
          (y 3))
      (+ (* x (f x y))
         (f something x)))
    (primcall +
              (primcall *
                        (const 2)
                        (primcall +     ; (f 2 3)
                                  (primcall *
                                            (const 2)
                                            (toplevel top))
                                  (const 3)))
              (let (x) (_) ((toplevel something)) ; (f something 2)
                   ;; `something' is not const, so preserve order of
                   ;; effects with a lexical binding.
                   (primcall +
                             (primcall *
                                       (lexical x _)
                                       (toplevel top))
                             (const 2)))))
  
  (pass-if-peval
   ;; First order, with lambda inlined & specialized 3 times.
   (let ((f (lambda (x y) (if (> x 0) y x))))
     (+ (f -1 0)
        (f 1 0)
        (f -1 y)
        (f 2 y)
        (f z y)))
   (primcall
    +
    (const -1)                          ; (f -1 0)
    (primcall
     +
     (const 0)                          ; (f 1 0)
     (primcall
      +
      (seq (toplevel y) (const -1))     ; (f -1 y)
      (primcall
       +
       (toplevel y)                                 ; (f 2 y)
       (let (x y) (_ _) ((toplevel z) (toplevel y)) ; (f z y)
            (if (primcall > (lexical x _) (const 0))
                (lexical y _)
                (lexical x _))))))))

  (pass-if-peval
    ;; First order, conditional.
    (let ((y 2))
      (lambda (x)
        (if (> y 0)
            (display x)
            'never-reached)))
    (lambda ()
      (lambda-case
       (((x) #f #f #f () (_))
        (call (toplevel display) (lexical x _))))))

  (pass-if-peval
    ;; First order, recursive procedure.
    (letrec ((fibo (lambda (n)
                     (if (<= n 1)
                         n
                         (+ (fibo (- n 1))
                            (fibo (- n 2)))))))
      (fibo 4))
    (const 3))

  (pass-if-peval
   ;; Don't propagate toplevel references, as intervening expressions
   ;; could alter their bindings.
   (let ((x top))
     (foo)
     x)
   (let (x) (_) ((toplevel top))
        (seq
          (call (toplevel foo))
          (lexical x _))))

  (pass-if-peval
    ;; Higher order.
    ((lambda (f x)
       (f (* (car x) (cadr x))))
     (lambda (x)
       (+ x 1))
     '(2 3))
    (const 7))

  (pass-if-peval
    ;; Higher order with optional argument (default value).
    ((lambda* (f x #:optional (y 0))
       (+ y (f (* (car x) (cadr x)))))
     (lambda (x)
       (+ x 1))
     '(2 3))
    (const 7))

  (pass-if-peval
    ;; Higher order with optional argument (caller-supplied value).
    ((lambda* (f x #:optional (y 0))
       (+ y (f (* (car x) (cadr x)))))
     (lambda (x)
       (+ x 1))
     '(2 3)
     35)
    (const 42))

  (pass-if-peval
    ;; Higher order with optional argument (side-effecting default
    ;; value).
    ((lambda* (f x #:optional (y (foo)))
       (+ y (f (* (car x) (cadr x)))))
     (lambda (x)
       (+ x 1))
     '(2 3))
    (let (y) (_) ((call (toplevel foo)))
         (primcall + (lexical y _) (const 7))))

  (pass-if-peval
    ;; Higher order with optional argument (caller-supplied value).
    ((lambda* (f x #:optional (y (foo)))
       (+ y (f (* (car x) (cadr x)))))
     (lambda (x)
       (+ x 1))
     '(2 3)
     35)
    (const 42))

  (pass-if-peval
    ;; Higher order.
    ((lambda (f) (f x)) (lambda (x) x))
    (toplevel x))

  (pass-if-peval
    ;; Bug reported at
    ;; <https://lists.gnu.org/archive/html/bug-guile/2011-09/msg00019.html>.
    (let ((fold (lambda (f g) (f (g top)))))
      (fold 1+ (lambda (x) x)))
    (primcall 1+ (toplevel top)))
  
  (pass-if-peval
    ;; Procedure not inlined when residual code contains recursive calls.
    ;; <http://debbugs.gnu.org/9542>
    (letrec ((fold (lambda (f x3 b null? car cdr)
                     (if (null? x3)
                         b
                         (f (car x3) (fold f (cdr x3) b null? car cdr))))))
      (fold * x 1 zero? (lambda (x1) x1) (lambda (x2) (- x2 1))))
    (letrec (fold) (_) (_)
            (call (lexical fold _)
                   (primitive *)
                   (toplevel x)
                   (const 1)
                   (primitive zero?)
                   (lambda ()
                     (lambda-case
                      (((x1) #f #f #f () (_))
                       (lexical x1 _))))
                   (lambda ()
                     (lambda-case
                      (((x2) #f #f #f () (_))
                       (primcall 1- (lexical x2 _))))))))

  (pass-if "inlined lambdas are alpha-renamed"
    ;; In this example, `make-adder' is inlined more than once; thus,
    ;; they should use different gensyms for their arguments, because
    ;; the various optimization passes assume uniquely-named variables.
    ;;
    ;; Bug reported at
    ;; <https://lists.gnu.org/archive/html/bug-guile/2011-09/msg00019.html> and
    ;; <https://lists.gnu.org/archive/html/bug-guile/2011-09/msg00029.html>.
    (pmatch (unparse-tree-il
             (peval (expand-primitives!
                     (resolve-primitives!
                      (compile
                       '(let ((make-adder
                               (lambda (x) (lambda (y) (+ x y)))))
                          (cons (make-adder 1) (make-adder 2)))
                       #:to 'tree-il)
                      (current-module)))))
      ((primcall cons
                 (lambda ()
                   (lambda-case
                    (((y) #f #f #f () (,gensym1))
                     (primcall +
                               (const 1)
                               (lexical y ,ref1)))))
                 (lambda ()
                   (lambda-case
                    (((y) #f #f #f () (,gensym2))
                     (primcall +
                               (const 2)
                               (lexical y ,ref2))))))
       (and (eq? gensym1 ref1)
            (eq? gensym2 ref2)
            (not (eq? gensym1 gensym2))))
      (_ #f)))

  (pass-if-peval
   ;; Unused letrec bindings are pruned.
   (letrec ((a (lambda () (b)))
            (b (lambda () (a)))
            (c (lambda (x) x)))
     (c 10))
   (const 10))

  (pass-if-peval
   ;; Unused letrec bindings are pruned.
   (letrec ((a (foo!))
            (b (lambda () (a)))
            (c (lambda (x) x)))
     (c 10))
   (seq (call (toplevel foo!))
        (const 10)))

  (pass-if-peval
    ;; Higher order, mutually recursive procedures.
    (letrec ((even? (lambda (x)
                      (or (= 0 x)
                          (odd? (- x 1)))))
             (odd?  (lambda (x)
                      (not (even? x)))))
      (and (even? 4) (odd? 7)))
    (const #t))

  (pass-if-peval
    ;; Memv with constants.
    (memv 1 '(3 2 1))
    (const '(1)))

  (pass-if-peval
    ;; Memv with non-constant list.  It could fold but doesn't
    ;; currently.
    (memv 1 (list 3 2 1))
    (primcall memv
              (const 1)
              (primcall list (const 3) (const 2) (const 1))))

  (pass-if-peval
    ;; Memv with non-constant key, constant list, test context
    (case foo
      ((3 2 1) 'a)
      (else 'b))
    (let (key) (_) ((toplevel foo))
         (if (if (primcall eqv? (lexical key _) (const 3))
                 (const #t)
                 (if (primcall eqv? (lexical key _) (const 2))
                     (const #t)
                     (primcall eqv? (lexical key _) (const 1))))
             (const a)
             (const b))))

  (pass-if-peval
    ;; Memv with non-constant key, empty list, test context.
    (case foo
      (() 'a)
      (else 'b))
    (seq (toplevel foo) (const 'b)))

  ;;
  ;; Below are cases where constant propagation should bail out.
  ;;

  (pass-if-peval
    ;; Non-constant lexical is not propagated.
    (let ((v (make-vector 6 #f)))
      (lambda (n)
        (vector-set! v n n)))
    (let (v) (_)
         ((call (toplevel make-vector) (const 6) (const #f)))
         (lambda ()
           (lambda-case
            (((n) #f #f #f () (_))
             (primcall vector-set!
                       (lexical v _) (lexical n _) (lexical n _)))))))

  (pass-if-peval
    ;; Mutable lexical is not propagated.
    (let ((v (vector 1 2 3)))
      (lambda ()
        v))
    (let (v) (_)
         ((primcall vector (const 1) (const 2) (const 3)))
         (lambda ()
           (lambda-case
            ((() #f #f #f () ())
             (lexical v _))))))

  (pass-if-peval
    ;; Lexical that is not provably pure is not inlined nor propagated.
    (let* ((x (if (> p q) (frob!) (display 'chbouib)))
           (y (* x 2)))
      (+ x x y))
    (let (x) (_) ((if (primcall > (toplevel p) (toplevel q))
                      (call (toplevel frob!))
                      (call (toplevel display) (const chbouib))))
         (let (y) (_) ((primcall * (lexical x _) (const 2)))
              (primcall +
                        (lexical x _)
                        (primcall + (lexical x _) (lexical y _))))))

  (pass-if-peval
    ;; Non-constant arguments not propagated to lambdas.
    ((lambda (x y z)
       (vector-set! x 0 0)
       (set-car! y 0)
       (set-cdr! z '()))
     (vector 1 2 3)
     (make-list 10)
     (list 1 2 3))
    (let (x y z) (_ _ _)
         ((primcall vector (const 1) (const 2) (const 3))
          (call (toplevel make-list) (const 10))
          (primcall list (const 1) (const 2) (const 3)))
         (seq
           (primcall vector-set!
                     (lexical x _) (const 0) (const 0))
           (seq (primcall set-car!
                          (lexical y _) (const 0))
                (primcall set-cdr!
                          (lexical z _) (const ()))))))

  (pass-if-peval
   (let ((foo top-foo) (bar top-bar))
     (let* ((g (lambda (x y) (+ x y)))
            (f (lambda (g x) (g x x))))
       (+ (f g foo) (f g bar))))
   (let (foo bar) (_ _) ((toplevel top-foo) (toplevel top-bar))
        (primcall +
                  (primcall + (lexical foo _) (lexical foo _))
                  (primcall + (lexical bar _) (lexical bar _)))))

  (pass-if-peval
    ;; Fresh objects are not turned into constants, nor are constants
    ;; turned into fresh objects.
    (let* ((c '(2 3))
           (x (cons 1 c))
           (y (cons 0 x)))
      y)
    (let (x) (_) ((primcall cons (const 1) (const (2 3))))
         (primcall cons (const 0) (lexical x _))))

  (pass-if-peval
    ;; Bindings mutated.
    (let ((x 2))
      (set! x 3)
      x)
    (let (x) (_) ((const 2))
         (seq
           (set! (lexical x _) (const 3))
           (lexical x _))))

  (pass-if-peval
    ;; Bindings mutated.
    (letrec ((x 0)
             (f (lambda ()
                  (set! x (+ 1 x))
                  x)))
      (frob f) ; may mutate `x'
      x)
    (letrec (x) (_) ((const 0))
            (seq
              (call (toplevel frob) (lambda _ _))
              (lexical x _))))

  (pass-if-peval
    ;; Bindings mutated.
    (letrec ((f (lambda (x)
                  (set! f (lambda (_) x))
                  x)))
      (f 2))
    (letrec _ . _))

  (pass-if-peval
    ;; Bindings possibly mutated.
    (let ((x (make-foo)))
      (frob! x) ; may mutate `x'
      x)
    (let (x) (_) ((call (toplevel make-foo)))
         (seq
           (call (toplevel frob!) (lexical x _))
           (lexical x _))))

  (pass-if-peval
    ;; Inlining stops at recursive calls with dynamic arguments.
    (let loop ((x x))
      (if (< x 0) x (loop (1- x))))
    (letrec (loop) (_) ((lambda (_)
                          (lambda-case
                           (((x) #f #f #f () (_))
                            (if _ _
                                (call (lexical loop _)
                                       (primcall 1-
                                                 (lexical x _))))))))
            (call (lexical loop _) (toplevel x))))

  (pass-if-peval
    ;; Recursion on the 2nd argument is fully evaluated.
    (let ((x (top)))
      (let loop ((x x) (y 10))
        (if (> y 0)
            (loop x (1- y))
            (foo x y))))
    (let (x) (_) ((call (toplevel top)))
         (call (toplevel foo) (lexical x _) (const 0))))

  (pass-if-peval
    ;; Inlining aborted when residual code contains recursive calls.
    ;;
    ;; <http://debbugs.gnu.org/9542>
    (let loop ((x x) (y 0))
      (if (> y 0)
          (loop (1- x) (1- y))
          (if (< x 0)
              x
              (loop (1+ x) (1+ y)))))
    (letrec (loop) (_) ((lambda (_)
                          (lambda-case
                           (((x y) #f #f #f () (_ _))
                            (if (primcall >
                                          (lexical y _) (const 0))
                                _ _)))))
            (call (lexical loop _) (toplevel x) (const 0))))

  (pass-if-peval
    ;; Infinite recursion: `peval' gives up and leaves it as is.
    (letrec ((f (lambda (x) (g (1- x))))
             (g (lambda (x) (h (1+ x))))
             (h (lambda (x) (f x))))
      (f 0))
    (letrec _ . _))

  (pass-if-peval
    ;; Infinite recursion: all the arguments to `loop' are static, but
    ;; unrolling it would lead `peval' to enter an infinite loop.
    (let loop ((x 0))
      (and (< x top)
           (loop (1+ x))))
    (letrec (loop) (_) ((lambda . _))
            (call (lexical loop _) (const 0))))

  (pass-if-peval
    ;; This test checks that the `start' binding is indeed residualized.
    ;; See the `referenced?' procedure in peval's `prune-bindings'.
    (let ((pos 0))
      (set! pos 1) ;; Cause references to `pos' to residualize.
      (let ((here (let ((start pos)) (lambda () start))))
        (here)))
    (let (pos) (_) ((const 0))
         (seq
           (set! (lexical pos _) (const 1))
           (let (here) (_) (_)
                (call (lexical here _))))))
  
  (pass-if-peval
   ;; FIXME: should this one residualize the binding?
   (letrec ((a a))
     1)
   (const 1))

  (pass-if-peval
   ;; This is a fun one for peval to handle.
   (letrec ((a a))
     a)
   (letrec (a) (_) ((lexical a _))
           (lexical a _)))

  (pass-if-peval
   ;; Another interesting recursive case.
   (letrec ((a b) (b a))
     a)
   (letrec (a) (_) ((lexical a _))
           (lexical a _)))

  (pass-if-peval
   ;; Another pruning case, that `a' is residualized.
   (letrec ((a (lambda () (a)))
            (b (lambda () (a)))
            (c (lambda (x) x)))
     (let ((d (foo b)))
       (c d)))

   ;; "b c a" is the current order that we get with unordered letrec,
   ;; but it's not important to this test, so if it changes, just adapt
   ;; the test.
   (letrec (b c a) (_ _ _)
     ((lambda _
        (lambda-case
         ((() #f #f #f () ())
          (call (lexical a _)))))
      (lambda _
        (lambda-case
         (((x) #f #f #f () (_))
          (lexical x _))))
      (lambda _
        (lambda-case
         ((() #f #f #f () ())
          (call (lexical a _))))))
     (let (d)
       (_)
       ((call (toplevel foo) (lexical b _)))
       (call (lexical c _) (lexical d _)))))

  (pass-if-peval
   ;; In this case, we can prune the bindings.  `a' ends up being copied
   ;; because it is only referenced once in the source program.  Oh
   ;; well.
   (letrec* ((a (lambda (x) (top x)))
             (b (lambda () a)))
     (foo (b) (b)))
   (call (toplevel foo)
         (lambda _
           (lambda-case
            (((x) #f #f #f () (_))
             (call (toplevel top) (lexical x _)))))
         (lambda _
           (lambda-case
            (((x) #f #f #f () (_))
             (call (toplevel top) (lexical x _)))))))
  
  (pass-if-peval
   ;; Constant folding: cons of #nil does not make list
   (cons 1 #nil)
   (primcall cons (const 1) (const '#nil)))
  
  (pass-if-peval
    ;; Constant folding: cons
   (begin (cons 1 2) #f)
   (const #f))
  
  (pass-if-peval
    ;; Constant folding: cons
   (begin (cons (foo) 2) #f)
   (seq (call (toplevel foo)) (const #f)))
  
  (pass-if-peval
    ;; Constant folding: cons
   (if (cons 0 0) 1 2)
   (const 1))
  
  (pass-if-peval
   ;; Constant folding: car+cons
   (car (cons 1 0))
   (const 1))
  
  (pass-if-peval
   ;; Constant folding: cdr+cons
   (cdr (cons 1 0))
   (const 0))
  
  (pass-if-peval
   ;; Constant folding: car+cons, impure
   (car (cons 1 (bar)))
   (seq (call (toplevel bar)) (const 1)))
  
  (pass-if-peval
   ;; Constant folding: cdr+cons, impure
   (cdr (cons (bar) 0))
   (seq (call (toplevel bar)) (const 0)))
  
  (pass-if-peval
   ;; Constant folding: car+list
   (car (list 1 0))
   (const 1))
  
  (pass-if-peval
   ;; Constant folding: cdr+list
   (cdr (list 1 0))
   (primcall list (const 0)))
  
  (pass-if-peval
   ;; Constant folding: car+list, impure
   (car (list 1 (bar)))
   (seq (call (toplevel bar)) (const 1)))
  
  (pass-if-peval
   ;; Constant folding: cdr+list, impure
   (cdr (list (bar) 0))
   (seq (call (toplevel bar)) (primcall list (const 0))))

  (pass-if-peval
   ;; Equality primitive: same lexical
   (let ((x (random))) (eq? x x))
   (seq (call (toplevel random)) (const #t)))

  (pass-if-peval
   ;; Equality primitive: merge lexical identities
   (let* ((x (random)) (y x)) (eq? x y))
   (seq (call (toplevel random)) (const #t)))
  
  (pass-if-peval
   ;; Non-constant guards get lexical bindings.
   (dynamic-wind foo (lambda () bar) baz)
   (let (w u) (_ _) ((toplevel foo) (toplevel baz))
        (dynwind (lexical w _)
                 (call (lexical w _))
                 (toplevel bar)
                 (call (lexical u _))
                 (lexical u _))))
  
  (pass-if-peval
   ;; Constant guards don't need lexical bindings.
   (dynamic-wind (lambda () foo) (lambda () bar) (lambda () baz))
   (dynwind
    (lambda ()
      (lambda-case
       ((() #f #f #f () ()) (toplevel foo))))
    (toplevel foo)
    (toplevel bar)
    (toplevel baz)
    (lambda ()
      (lambda-case
       ((() #f #f #f () ()) (toplevel baz))))))
  
  (pass-if-peval
   ;; Prompt is removed if tag is unreferenced
   (let ((tag (make-prompt-tag)))
     (call-with-prompt tag
                       (lambda () 1)
                       (lambda args args)))
   (const 1))
  
  (pass-if-peval
   ;; Prompt is removed if tag is unreferenced, with explicit stem
   (let ((tag (make-prompt-tag "foo")))
     (call-with-prompt tag
                       (lambda () 1)
                       (lambda args args)))
   (const 1))

  ;; Handler lambda inlined
  (pass-if-peval
   (call-with-prompt tag
                     (lambda () 1)
                     (lambda (k x) x))
   (prompt (toplevel tag)
           (const 1)
           (lambda-case
            (((k x) #f #f #f () (_ _))
             (lexical x _)))))

  ;; Handler toplevel not inlined
  (pass-if-peval
   (call-with-prompt tag
                     (lambda () 1)
                     handler)
   (let (handler) (_) ((toplevel handler))
        (prompt (toplevel tag)
                (const 1)
                (lambda-case
                 ((() #f args #f () (_))
                  (primcall @apply
                            (lexical handler _)
                            (lexical args _)))))))

  (pass-if-peval
   ;; `while' without `break' or `continue' has no prompts and gets its
   ;; condition folded.  Unfortunately the outer `lp' does not yet get
   ;; elided.
   (while #t #t)
   (letrec (lp) (_)
           ((lambda _
              (lambda-case
               ((() #f #f #f () ())
                (letrec (loop) (_)
                        ((lambda _
                           (lambda-case
                            ((() #f #f #f () ())
                             (call (lexical loop _))))))
                        (call (lexical loop _)))))))
           (call (lexical lp _))))

  (pass-if-peval
   (lambda (a . rest)
     (apply (lambda (x y) (+ x y))
            a rest))
   (lambda _
     (lambda-case
      (((x y) #f #f #f () (_ _))
       _))))

  (pass-if-peval resolve-primitives
   ((@ (guile) car) '(1 2))
   (const 1))

  (pass-if-peval resolve-primitives
   ((@@ (guile) car) '(1 2))
   (const 1)))



=======
>>>>>>> de1eb420
(with-test-prefix "tree-il-fold"

  (pass-if "empty tree"
    (let ((leaf? #f) (up? #f) (down? #f) (mark (list 'mark)))
      (and (eq? mark
                (tree-il-fold (lambda (x y) (set! leaf? #t) y)
                              (lambda (x y) (set! down? #t) y)
                              (lambda (x y) (set! up? #t) y)
                              mark
                              '()))
           (not leaf?)
           (not up?)
           (not down?))))

  (pass-if "lambda and application"
    (let* ((leaves '()) (ups '()) (downs '())
           (result (tree-il-fold (lambda (x y)
                                   (set! leaves (cons x leaves))
                                   (1+ y))
                                 (lambda (x y)
                                   (set! downs (cons x downs))
                                   (1+ y))
                                 (lambda (x y)
                                   (set! ups (cons x ups))
                                   (1+ y))
                                 0
                                 (parse-tree-il
                                  '(lambda ()
                                     (lambda-case
                                      (((x y) #f #f #f () (x1 y1))
                                       (call (toplevel +)
                                             (lexical x x1)
                                             (lexical y y1)))
                                      #f))))))
      (and (equal? (map strip-source leaves)
                   (list (make-lexical-ref #f 'y 'y1)
                         (make-lexical-ref #f 'x 'x1)
                         (make-toplevel-ref #f '+)))
           (= (length downs) 3)
           (equal? (reverse (map strip-source ups))
                   (map strip-source downs))))))


;;;
;;; Warnings.
;;;

;; Make sure we get English messages.
(setlocale LC_ALL "C")

(define (call-with-warnings thunk)
  (let ((port (open-output-string)))
    (with-fluids ((*current-warning-port*   port)
                  (*current-warning-prefix* ""))
      (thunk))
    (let ((warnings (get-output-string port)))
      (string-tokenize warnings
                       (char-set-complement (char-set #\newline))))))

(define %opts-w-unused
  '(#:warnings (unused-variable)))

(define %opts-w-unused-toplevel
  '(#:warnings (unused-toplevel)))

(define %opts-w-unbound
  '(#:warnings (unbound-variable)))

(define %opts-w-arity
  '(#:warnings (arity-mismatch)))

(define %opts-w-format
  '(#:warnings (format)))


(with-test-prefix "warnings"

   (pass-if "unknown warning type"
     (let ((w (call-with-warnings
                (lambda ()
                  (compile #t #:opts '(#:warnings (does-not-exist)))))))
       (and (= (length w) 1)
            (number? (string-contains (car w) "unknown warning")))))

   (with-test-prefix "unused-variable"

     (pass-if "quiet"
       (null? (call-with-warnings
                (lambda ()
                  (compile '(lambda (x y) (+ x y))
                           #:opts %opts-w-unused)))))

     (pass-if "let/unused"
       (let ((w (call-with-warnings
                  (lambda ()
                    (compile '(lambda (x)
                                (let ((y (+ x 2)))
                                  x))
                             #:opts %opts-w-unused)))))
         (and (= (length w) 1)
              (number? (string-contains (car w) "unused variable `y'")))))

     (pass-if "shadowed variable"
       (let ((w (call-with-warnings
                  (lambda ()
                    (compile '(lambda (x)
                                (let ((y x))
                                  (let ((y (+ x 2)))
                                    (+ x y))))
                             #:opts %opts-w-unused)))))
         (and (= (length w) 1)
              (number? (string-contains (car w) "unused variable `y'")))))

     (pass-if "letrec"
       (null? (call-with-warnings
                (lambda ()
                  (compile '(lambda ()
                              (letrec ((x (lambda () (y)))
                                       (y (lambda () (x))))
                                y))
                           #:opts %opts-w-unused)))))

     (pass-if "unused argument"
       ;; Unused arguments should not be reported.
       (null? (call-with-warnings
                (lambda ()
                  (compile '(lambda (x y z) #t)
                           #:opts %opts-w-unused)))))

     (pass-if "special variable names"
       (null? (call-with-warnings
                (lambda ()
                  (compile '(lambda ()
                              (let ((_ 'underscore)
                                    (#{gensym name}# 'ignore-me))
                                #t))
                           #:to 'assembly
                           #:opts %opts-w-unused))))))

   (with-test-prefix "unused-toplevel"

     (pass-if "used after definition"
       (null? (call-with-warnings
                (lambda ()
                  (let ((in (open-input-string
                             "(define foo 2) foo")))
                    (read-and-compile in
                                      #:to 'assembly
                                      #:opts %opts-w-unused-toplevel))))))

     (pass-if "used before definition"
       (null? (call-with-warnings
                (lambda ()
                  (let ((in (open-input-string
                             "(define (bar) foo) (define foo 2) (bar)")))
                    (read-and-compile in
                                      #:to 'assembly
                                      #:opts %opts-w-unused-toplevel))))))

     (pass-if "unused but public"
       (let ((in (open-input-string
                  "(define-module (test-suite tree-il x) #:export (bar))
                   (define (bar) #t)")))
         (null? (call-with-warnings
                  (lambda ()
                    (read-and-compile in
                                      #:to 'assembly
                                      #:opts %opts-w-unused-toplevel))))))

     (pass-if "unused but public (more)"
       (let ((in (open-input-string
                  "(define-module (test-suite tree-il x) #:export (bar))
                   (define (bar) (baz))
                   (define (baz) (foo))
                   (define (foo) #t)")))
         (null? (call-with-warnings
                  (lambda ()
                    (read-and-compile in
                                      #:to 'assembly
                                      #:opts %opts-w-unused-toplevel))))))

     (pass-if "unused but define-public"
       (null? (call-with-warnings
                (lambda ()
                  (compile '(define-public foo 2)
                           #:to 'assembly
                           #:opts %opts-w-unused-toplevel)))))

     (pass-if "used by macro"
       ;; FIXME: See comment about macros at `unused-toplevel-analysis'.
       (throw 'unresolved)

       (null? (call-with-warnings
                (lambda ()
                  (let ((in (open-input-string
                             "(define (bar) 'foo)
                              (define-syntax baz
                                (syntax-rules () ((_) (bar))))")))
                    (read-and-compile in
                                      #:to 'assembly
                                      #:opts %opts-w-unused-toplevel))))))

     (pass-if "unused"
       (let ((w (call-with-warnings
                  (lambda ()
                    (compile '(define foo 2)
                             #:to 'assembly
                             #:opts %opts-w-unused-toplevel)))))
         (and (= (length w) 1)
              (number? (string-contains (car w)
                                        (format #f "top-level variable `~A'"
                                                'foo))))))

     (pass-if "unused recursive"
       (let ((w (call-with-warnings
                  (lambda ()
                    (compile '(define (foo) (foo))
                             #:to 'assembly
                             #:opts %opts-w-unused-toplevel)))))
         (and (= (length w) 1)
              (number? (string-contains (car w)
                                        (format #f "top-level variable `~A'"
                                                'foo))))))

     (pass-if "unused mutually recursive"
       (let* ((in (open-input-string
                   "(define (foo) (bar)) (define (bar) (foo))"))
              (w  (call-with-warnings
                    (lambda ()
                      (read-and-compile in
                                        #:to 'assembly
                                        #:opts %opts-w-unused-toplevel)))))
         (and (= (length w) 2)
              (number? (string-contains (car w)
                                        (format #f "top-level variable `~A'"
                                                'foo)))
              (number? (string-contains (cadr w)
                                        (format #f "top-level variable `~A'"
                                                'bar))))))

     (pass-if "special variable names"
       (null? (call-with-warnings
                (lambda ()
                  (compile '(define #{gensym name}# 'ignore-me)
                           #:to 'assembly
                           #:opts %opts-w-unused-toplevel))))))

   (with-test-prefix "unbound variable"

     (pass-if "quiet"
       (null? (call-with-warnings
                (lambda ()
                  (compile '+ #:opts %opts-w-unbound)))))

     (pass-if "ref"
       (let* ((v (gensym))
              (w (call-with-warnings
                   (lambda ()
                     (compile v
                              #:to 'assembly
                              #:opts %opts-w-unbound)))))
         (and (= (length w) 1)
              (number? (string-contains (car w)
                                        (format #f "unbound variable `~A'"
                                                v))))))

     (pass-if "set!"
       (let* ((v (gensym))
              (w (call-with-warnings
                   (lambda ()
                     (compile `(set! ,v 7)
                              #:to 'assembly
                              #:opts %opts-w-unbound)))))
         (and (= (length w) 1)
              (number? (string-contains (car w)
                                        (format #f "unbound variable `~A'"
                                                v))))))

     (pass-if "module-local top-level is visible"
       (let ((m (make-module))
             (v (gensym)))
         (beautify-user-module! m)
         (compile `(define ,v 123)
                  #:env m #:opts %opts-w-unbound)
         (null? (call-with-warnings
                  (lambda ()
                    (compile v
                             #:env m
                             #:to 'assembly
                             #:opts %opts-w-unbound))))))

     (pass-if "module-local top-level is visible after"
       (let ((m (make-module))
             (v (gensym)))
         (beautify-user-module! m)
         (null? (call-with-warnings
                  (lambda ()
                    (let ((in (open-input-string
                               "(define (f)
                                  (set! chbouib 3))
                                (define chbouib 5)")))
                      (read-and-compile in
                                        #:env m
                                        #:opts %opts-w-unbound)))))))

     (pass-if "optional arguments are visible"
       (null? (call-with-warnings
                (lambda ()
                  (compile '(lambda* (x #:optional y z) (list x y z))
                           #:opts %opts-w-unbound
                           #:to 'assembly)))))

     (pass-if "keyword arguments are visible"
       (null? (call-with-warnings
                (lambda ()
                  (compile '(lambda* (x #:key y z) (list x y z))
                           #:opts %opts-w-unbound
                           #:to 'assembly)))))

     (pass-if "GOOPS definitions are visible"
       (let ((m (make-module))
             (v (gensym)))
         (beautify-user-module! m)
         (module-use! m (resolve-interface '(oop goops)))
         (null? (call-with-warnings
                  (lambda ()
                    (let ((in (open-input-string
                               "(define-class <foo> ()
                                  (bar #:getter foo-bar))
                                (define z (foo-bar (make <foo>)))")))
                      (read-and-compile in
                                        #:env m
                                        #:opts %opts-w-unbound))))))))

   (with-test-prefix "arity mismatch"

     (pass-if "quiet"
       (null? (call-with-warnings
                (lambda ()
                  (compile '(cons 'a 'b) #:opts %opts-w-arity)))))

     (pass-if "direct application"
       (let ((w (call-with-warnings
                  (lambda ()
                    (compile '((lambda (x y) (or x y)) 1 2 3 4 5)
                             #:opts %opts-w-arity
                             #:to 'assembly)))))
         (and (= (length w) 1)
              (number? (string-contains (car w)
                                        "wrong number of arguments to")))))
     (pass-if "local"
       (let ((w (call-with-warnings
                  (lambda ()
                    (compile '(let ((f (lambda (x y) (+ x y))))
                                (f 2))
                             #:opts %opts-w-arity
                             #:to 'assembly)))))
         (and (= (length w) 1)
              (number? (string-contains (car w)
                                        "wrong number of arguments to")))))

     (pass-if "global"
       (let ((w (call-with-warnings
                  (lambda ()
                    (compile '(cons 1 2 3 4)
                             #:opts %opts-w-arity
                             #:to 'assembly)))))
         (and (= (length w) 1)
              (number? (string-contains (car w)
                                        "wrong number of arguments to")))))

     (pass-if "alias to global"
       (let ((w (call-with-warnings
                  (lambda ()
                    (compile '(let ((f cons)) (f 1 2 3 4))
                             #:opts %opts-w-arity
                             #:to 'assembly)))))
         (and (= (length w) 1)
              (number? (string-contains (car w)
                                        "wrong number of arguments to")))))

     (pass-if "alias to lexical to global"
       (let ((w (call-with-warnings
                  (lambda ()
                    (compile '(let ((f number?))
                                (let ((g f))
                                  (f 1 2 3 4)))
                             #:opts %opts-w-arity
                             #:to 'assembly)))))
         (and (= (length w) 1)
              (number? (string-contains (car w)
                                        "wrong number of arguments to")))))

     (pass-if "alias to lexical"
       (let ((w (call-with-warnings
                  (lambda ()
                    (compile '(let ((f (lambda (x y z) (+ x y z))))
                                (let ((g f))
                                  (g 1)))
                             #:opts %opts-w-arity
                             #:to 'assembly)))))
         (and (= (length w) 1)
              (number? (string-contains (car w)
                                        "wrong number of arguments to")))))

     (pass-if "letrec"
       (let ((w (call-with-warnings
                  (lambda ()
                    (compile '(letrec ((odd?  (lambda (x) (even? (1- x))))
                                       (even? (lambda (x)
                                                (or (= 0 x)
                                                    (odd?)))))
                                (odd? 1))
                             #:opts %opts-w-arity
                             #:to 'assembly)))))
         (and (= (length w) 1)
              (number? (string-contains (car w)
                                        "wrong number of arguments to")))))

     (pass-if "case-lambda"
       (null? (call-with-warnings
                (lambda ()
                  (compile '(let ((f (case-lambda
                                       ((x)     1)
                                       ((x y)   2)
                                       ((x y z) 3))))
                              (list (f 1)
                                    (f 1 2)
                                    (f 1 2 3)))
                           #:opts %opts-w-arity
                           #:to 'assembly)))))

     (pass-if "case-lambda with wrong number of arguments"
       (let ((w (call-with-warnings
                  (lambda ()
                    (compile '(let ((f (case-lambda
                                         ((x)     1)
                                         ((x y)   2))))
                                (f 1 2 3))
                             #:opts %opts-w-arity
                             #:to 'assembly)))))
         (and (= (length w) 1)
              (number? (string-contains (car w)
                                        "wrong number of arguments to")))))

     (pass-if "case-lambda*"
       (null? (call-with-warnings
                (lambda ()
                  (compile '(let ((f (case-lambda*
                                       ((x #:optional y) 1)
                                       ((x #:key y)      2)
                                       ((x y #:key z)    3))))
                              (list (f 1)
                                    (f 1 2)
                                    (f #:y 2)
                                    (f 1 2 #:z 3)))
                           #:opts %opts-w-arity
                           #:to 'assembly)))))

     (pass-if "case-lambda* with wrong arguments"
       (let ((w (call-with-warnings
                  (lambda ()
                    (compile '(let ((f (case-lambda*
                                         ((x #:optional y) 1)
                                         ((x #:key y)      2)
                                         ((x y #:key z)    3))))
                                (list (f)
                                      (f 1 #:z 3)))
                             #:opts %opts-w-arity
                             #:to 'assembly)))))
         (and (= (length w) 2)
              (null? (filter (lambda (w)
                               (not
                                (number?
                                 (string-contains
                                  w "wrong number of arguments to"))))
                             w)))))

     (pass-if "local toplevel-defines"
       (let ((w (call-with-warnings
                  (lambda ()
                    (let ((in (open-input-string "
                                (define (g x) (f x))
                                (define (f) 1)")))
                      (read-and-compile in
                                        #:opts %opts-w-arity
                                        #:to 'assembly))))))
         (and (= (length w) 1)
              (number? (string-contains (car w)
                                        "wrong number of arguments to")))))

     (pass-if "global toplevel alias"
       (let ((w (call-with-warnings
                  (lambda ()
                    (let ((in (open-input-string "
                                (define f cons)
                                (define (g) (f))")))
                      (read-and-compile in
                                        #:opts %opts-w-arity
                                        #:to 'assembly))))))
         (and (= (length w) 1)
              (number? (string-contains (car w)
                                        "wrong number of arguments to")))))

     (pass-if "local toplevel overrides global"
       (null? (call-with-warnings
                (lambda ()
                  (let ((in (open-input-string "
                              (define (cons) 0)
                              (define (foo x) (cons))")))
                    (read-and-compile in
                                      #:opts %opts-w-arity
                                      #:to 'assembly))))))

     (pass-if "keyword not passed and quiet"
       (null? (call-with-warnings
                (lambda ()
                  (compile '(let ((f (lambda* (x #:key y) y)))
                              (f 2))
                           #:opts %opts-w-arity
                           #:to 'assembly)))))

     (pass-if "keyword passed and quiet"
       (null? (call-with-warnings
                (lambda ()
                  (compile '(let ((f (lambda* (x #:key y) y)))
                              (f 2 #:y 3))
                           #:opts %opts-w-arity
                           #:to 'assembly)))))

     (pass-if "keyword passed to global and quiet"
       (null? (call-with-warnings
                (lambda ()
                  (let ((in (open-input-string "
                              (use-modules (system base compile))
                              (compile '(+ 2 3) #:env (current-module))")))
                    (read-and-compile in
                                      #:opts %opts-w-arity
                                      #:to 'assembly))))))

     (pass-if "extra keyword"
       (let ((w (call-with-warnings
                  (lambda ()
                    (compile '(let ((f (lambda* (x #:key y) y)))
                                (f 2 #:Z 3))
                             #:opts %opts-w-arity
                             #:to 'assembly)))))
         (and (= (length w) 1)
              (number? (string-contains (car w)
                                        "wrong number of arguments to")))))

     (pass-if "extra keywords allowed"
       (null? (call-with-warnings
                (lambda ()
                  (compile '(let ((f (lambda* (x #:key y #:allow-other-keys)
                                       y)))
                              (f 2 #:Z 3))
                           #:opts %opts-w-arity
                           #:to 'assembly))))))

   (with-test-prefix "format"

     (pass-if "quiet (no args)"
       (null? (call-with-warnings
               (lambda ()
                 (compile '(format #t "hey!")
                          #:opts %opts-w-format
                          #:to 'assembly)))))

     (pass-if "quiet (1 arg)"
       (null? (call-with-warnings
               (lambda ()
                 (compile '(format #t "hey ~A!" "you")
                          #:opts %opts-w-format
                          #:to 'assembly)))))

     (pass-if "quiet (2 args)"
       (null? (call-with-warnings
               (lambda ()
                 (compile '(format #t "~A ~A!" "hello" "world")
                          #:opts %opts-w-format
                          #:to 'assembly)))))

     (pass-if "wrong port arg"
       (let ((w (call-with-warnings
                 (lambda ()
                   (compile '(format 10 "foo")
                            #:opts %opts-w-format
                            #:to 'assembly)))))
         (and (= (length w) 1)
              (number? (string-contains (car w)
                                        "wrong port argument")))))

     (pass-if "non-literal format string"
       (let ((w (call-with-warnings
                 (lambda ()
                   (compile '(format #f fmt)
                            #:opts %opts-w-format
                            #:to 'assembly)))))
         (and (= (length w) 1)
              (number? (string-contains (car w)
                                        "non-literal format string")))))

     (pass-if "non-literal format string using gettext"
       (null? (call-with-warnings
               (lambda ()
                 (compile '(format #t (gettext "~A ~A!") "hello" "world")
                          #:opts %opts-w-format
                          #:to 'assembly)))))

     (pass-if "non-literal format string using gettext as _"
       (null? (call-with-warnings
               (lambda ()
                 (compile '(format #t (_ "~A ~A!") "hello" "world")
                          #:opts %opts-w-format
                          #:to 'assembly)))))

     (pass-if "non-literal format string using ngettext"
       (null? (call-with-warnings
               (lambda ()
                 (compile '(format #t
                                   (ngettext "~a thing" "~a things" n "dom") n)
                          #:opts %opts-w-format
                          #:to 'assembly)))))

     (pass-if "non-literal format string using ngettext as N_"
       (null? (call-with-warnings
               (lambda ()
                 (compile '(format #t (N_ "~a thing" "~a things" n) n)
                          #:opts %opts-w-format
                          #:to 'assembly)))))

     (pass-if "non-literal format string with (define _ gettext)"
       (null? (call-with-warnings
               (lambda ()
                 (compile '(begin
                             (define _ gettext)
                             (define (foo)
                               (format #t (_ "~A ~A!") "hello" "world")))
                          #:opts %opts-w-format
                          #:to 'assembly)))))

     (pass-if "wrong format string"
       (let ((w (call-with-warnings
                 (lambda ()
                   (compile '(format #f 'not-a-string)
                            #:opts %opts-w-format
                            #:to 'assembly)))))
         (and (= (length w) 1)
              (number? (string-contains (car w)
                                        "wrong format string")))))

     (pass-if "wrong number of args"
       (let ((w (call-with-warnings
                 (lambda ()
                   (compile '(format "shbweeb")
                            #:opts %opts-w-format
                            #:to 'assembly)))))
         (and (= (length w) 1)
              (number? (string-contains (car w)
                                        "wrong number of arguments")))))

     (pass-if "~%, ~~, ~&, ~t, ~_, and ~\\n"
       (null? (call-with-warnings
               (lambda ()
                 (compile '((@ (ice-9 format) format) some-port
                            "~&~3_~~ ~\n~12they~%")
                          #:opts %opts-w-format
                          #:to 'assembly)))))

     (pass-if "one missing argument"
       (let ((w (call-with-warnings
                 (lambda ()
                   (compile '(format some-port "foo ~A~%")
                            #:opts %opts-w-format
                            #:to 'assembly)))))
         (and (= (length w) 1)
              (number? (string-contains (car w)
                                        "expected 1, got 0")))))

     (pass-if "one missing argument, gettext"
       (let ((w (call-with-warnings
                 (lambda ()
                   (compile '(format some-port (gettext "foo ~A~%"))
                            #:opts %opts-w-format
                            #:to 'assembly)))))
         (and (= (length w) 1)
              (number? (string-contains (car w)
                                        "expected 1, got 0")))))

     (pass-if "two missing arguments"
       (let ((w (call-with-warnings
                 (lambda ()
                   (compile '((@ (ice-9 format) format) #f
                              "foo ~10,2f and bar ~S~%")
                            #:opts %opts-w-format
                            #:to 'assembly)))))
         (and (= (length w) 1)
              (number? (string-contains (car w)
                                        "expected 2, got 0")))))

     (pass-if "one given, one missing argument"
       (let ((w (call-with-warnings
                 (lambda ()
                   (compile '(format #t "foo ~A and ~S~%" hey)
                            #:opts %opts-w-format
                            #:to 'assembly)))))
         (and (= (length w) 1)
              (number? (string-contains (car w)
                                        "expected 2, got 1")))))

     (pass-if "too many arguments"
       (let ((w (call-with-warnings
                 (lambda ()
                   (compile '(format #t "foo ~A~%" 1 2)
                            #:opts %opts-w-format
                            #:to 'assembly)))))
         (and (= (length w) 1)
              (number? (string-contains (car w)
                                        "expected 1, got 2")))))

     (pass-if "~h"
       (null? (call-with-warnings
                 (lambda ()
                   (compile '((@ (ice-9 format) format) #t
                              "foo ~h ~a~%" 123.4 'bar)
                            #:opts %opts-w-format
                            #:to 'assembly)))))

     (pass-if "~:h with locale object"
       (null? (call-with-warnings
                 (lambda ()
                   (compile '((@ (ice-9 format) format) #t
                              "foo ~:h~%" 123.4 %global-locale)
                            #:opts %opts-w-format
                            #:to 'assembly)))))

     (pass-if "~:h without locale object"
       (let ((w (call-with-warnings
                 (lambda ()
                   (compile '((@ (ice-9 format) format) #t "foo ~,2:h" 123.4)
                            #:opts %opts-w-format
                            #:to 'assembly)))))
         (and (= (length w) 1)
              (number? (string-contains (car w)
                                        "expected 2, got 1")))))

     (with-test-prefix "conditionals"
       (pass-if "literals"
        (null? (call-with-warnings
                (lambda ()
                  (compile '((@ (ice-9 format) format) #f "~A ~[foo~;bar~;baz~;~] ~10,2f"
                                    'a 1 3.14)
                           #:opts %opts-w-format
                           #:to 'assembly)))))

       (pass-if "literals with selector"
         (let ((w (call-with-warnings
                   (lambda ()
                     (compile '((@ (ice-9 format) format) #f "~2[foo~;bar~;baz~;~] ~A"
                                       1 'dont-ignore-me)
                              #:opts %opts-w-format
                              #:to 'assembly)))))
           (and (= (length w) 1)
                (number? (string-contains (car w)
                                          "expected 1, got 2")))))

       (pass-if "escapes (exact count)"
         (let ((w (call-with-warnings
                   (lambda ()
                     (compile '((@ (ice-9 format) format) #f "~[~a~;~a~]")
                              #:opts %opts-w-format
                              #:to 'assembly)))))
           (and (= (length w) 1)
                (number? (string-contains (car w)
                                          "expected 2, got 0")))))

       (pass-if "escapes with selector"
         (let ((w (call-with-warnings
                   (lambda ()
                     (compile '((@ (ice-9 format) format) #f "~1[chbouib~;~a~]")
                              #:opts %opts-w-format
                              #:to 'assembly)))))
           (and (= (length w) 1)
                (number? (string-contains (car w)
                                          "expected 1, got 0")))))

       (pass-if "escapes, range"
         (let ((w (call-with-warnings
                   (lambda ()
                     (compile '((@ (ice-9 format) format) #f "~[chbouib~;~a~;~2*~a~]")
                              #:opts %opts-w-format
                              #:to 'assembly)))))
           (and (= (length w) 1)
                (number? (string-contains (car w)
                                          "expected 1 to 4, got 0")))))

       (pass-if "@"
         (let ((w (call-with-warnings
                   (lambda ()
                     (compile '((@ (ice-9 format) format) #f "~@[temperature=~d~]")
                              #:opts %opts-w-format
                              #:to 'assembly)))))
           (and (= (length w) 1)
                (number? (string-contains (car w)
                                          "expected 1, got 0")))))

       (pass-if "nested"
         (let ((w (call-with-warnings
                   (lambda ()
                     (compile '((@ (ice-9 format) format) #f "~:[~[hey~;~a~;~va~]~;~3*~]")
                              #:opts %opts-w-format
                              #:to 'assembly)))))
           (and (= (length w) 1)
                (number? (string-contains (car w)
                                          "expected 2 to 4, got 0")))))

       (pass-if "unterminated"
         (let ((w (call-with-warnings
                   (lambda ()
                     (compile '((@ (ice-9 format) format) #f "~[unterminated")
                              #:opts %opts-w-format
                              #:to 'assembly)))))
           (and (= (length w) 1)
                (number? (string-contains (car w)
                                          "unterminated conditional")))))

       (pass-if "unexpected ~;"
         (let ((w (call-with-warnings
                   (lambda ()
                     (compile '((@ (ice-9 format) format) #f "foo~;bar")
                              #:opts %opts-w-format
                              #:to 'assembly)))))
           (and (= (length w) 1)
                (number? (string-contains (car w)
                                          "unexpected")))))

       (pass-if "unexpected ~]"
         (let ((w (call-with-warnings
                   (lambda ()
                     (compile '((@ (ice-9 format) format) #f "foo~]")
                              #:opts %opts-w-format
                              #:to 'assembly)))))
           (and (= (length w) 1)
                (number? (string-contains (car w)
                                          "unexpected"))))))

     (pass-if "~{...~}"
       (null? (call-with-warnings
               (lambda ()
                 (compile '((@ (ice-9 format) format) #f "~A ~{~S~} ~A"
                                   'hello '("ladies" "and")
                                   'gentlemen)
                          #:opts %opts-w-format
                          #:to 'assembly)))))

     (pass-if "~{...~}, too many args"
       (let ((w (call-with-warnings
                 (lambda ()
                   (compile '((@ (ice-9 format) format) #f "~{~S~}" 1 2 3)
                            #:opts %opts-w-format
                            #:to 'assembly)))))
         (and (= (length w) 1)
              (number? (string-contains (car w)
                                        "expected 1, got 3")))))

     (pass-if "~@{...~}"
       (null? (call-with-warnings
               (lambda ()
                 (compile '((@ (ice-9 format) format) #f "~@{~S~}" 1 2 3)
                          #:opts %opts-w-format
                          #:to 'assembly)))))

     (pass-if "~@{...~}, too few args"
       (let ((w (call-with-warnings
                 (lambda ()
                   (compile '((@ (ice-9 format) format) #f "~A ~@{~S~}")
                            #:opts %opts-w-format
                            #:to 'assembly)))))
         (and (= (length w) 1)
              (number? (string-contains (car w)
                                        "expected at least 1, got 0")))))

     (pass-if "unterminated ~{...~}"
       (let ((w (call-with-warnings
                 (lambda ()
                   (compile '((@ (ice-9 format) format) #f "~{")
                            #:opts %opts-w-format
                            #:to 'assembly)))))
         (and (= (length w) 1)
              (number? (string-contains (car w)
                                        "unterminated")))))

     (pass-if "~(...~)"
       (null? (call-with-warnings
               (lambda ()
                 (compile '((@ (ice-9 format) format) #f "~:@(~A ~A~)" 'foo 'bar)
                          #:opts %opts-w-format
                          #:to 'assembly)))))

     (pass-if "~v"
       (let ((w (call-with-warnings
                 (lambda ()
                   (compile '((@ (ice-9 format) format) #f "~v_foo")
                            #:opts %opts-w-format
                            #:to 'assembly)))))
         (and (= (length w) 1)
              (number? (string-contains (car w)
                                        "expected 1, got 0")))))
     (pass-if "~v:@y"
       (null? (call-with-warnings
               (lambda ()
                 (compile '((@ (ice-9 format) format) #f "~v:@y" 1 123)
                          #:opts %opts-w-format
                          #:to 'assembly)))))


     (pass-if "~*"
       (let ((w (call-with-warnings
                 (lambda ()
                   (compile '((@ (ice-9 format) format) #f "~2*~a" 'a 'b)
                            #:opts %opts-w-format
                            #:to 'assembly)))))
         (and (= (length w) 1)
              (number? (string-contains (car w)
                                        "expected 3, got 2")))))

     (pass-if "~?"
       (null? (call-with-warnings
               (lambda ()
                 (compile '((@ (ice-9 format) format) #f "~?" "~d ~d" '(1 2))
                          #:opts %opts-w-format
                          #:to 'assembly)))))

     (pass-if "complex 1"
       (let ((w (call-with-warnings
                 (lambda ()
                   (compile '((@ (ice-9 format) format) #f
                                     "~4@S    ~32S~@[;; ~1{~@?~}~]~@[~61t at ~a~]\n"
                                     1 2 3 4 5 6)
                            #:opts %opts-w-format
                            #:to 'assembly)))))
         (and (= (length w) 1)
              (number? (string-contains (car w)
                                        "expected 4, got 6")))))

     (pass-if "complex 2"
       (let ((w (call-with-warnings
                 (lambda ()
                   (compile '((@ (ice-9 format) format) #f
                                     "~:(~A~) Commands~:[~; [abbrev]~]:~2%"
                                     1 2 3 4)
                            #:opts %opts-w-format
                            #:to 'assembly)))))
         (and (= (length w) 1)
              (number? (string-contains (car w)
                                        "expected 2, got 4")))))

     (pass-if "complex 3"
       (let ((w (call-with-warnings
                 (lambda ()
                   (compile '((@ (ice-9 format) format) #f "~9@a~:[~*~3_~;~3d~] ~v:@y~%")
                            #:opts %opts-w-format
                            #:to 'assembly)))))
         (and (= (length w) 1)
              (number? (string-contains (car w)
                                        "expected 5, got 0")))))

     (pass-if "ice-9 format"
       (let ((w (call-with-warnings
                 (lambda ()
                   (let ((in (open-input-string
                              "(use-modules ((ice-9 format)
                                 #:renamer (symbol-prefix-proc 'i9-)))
                               (i9-format #t \"yo! ~A\" 1 2)")))
                     (read-and-compile in
                                       #:opts %opts-w-format
                                       #:to 'assembly))))))
         (and (= (length w) 1)
              (number? (string-contains (car w)
                                        "expected 1, got 2")))))

     (pass-if "not format"
       (null? (call-with-warnings
               (lambda ()
                 (compile '(let ((format chbouib))
                             (format #t "not ~A a format string"))
                          #:opts %opts-w-format
                          #:to 'assembly)))))

     (with-test-prefix "simple-format"

       (pass-if "good"
         (null? (call-with-warnings
                 (lambda ()
                   (compile '(simple-format #t "foo ~a bar ~s ~%~~" 1 2)
                            #:opts %opts-w-format
                            #:to 'assembly)))))

       (pass-if "wrong number of args"
         (let ((w (call-with-warnings
                   (lambda ()
                     (compile '(simple-format #t "foo ~a ~s~%" 'one-missing)
                              #:opts %opts-w-format
                              #:to 'assembly)))))
           (and (= (length w) 1)
                (number? (string-contains (car w) "wrong number")))))

       (pass-if "unsupported"
         (let ((w (call-with-warnings
                   (lambda ()
                     (compile '(simple-format #t "foo ~x~%" 16)
                              #:opts %opts-w-format
                              #:to 'assembly)))))
           (and (= (length w) 1)
                (number? (string-contains (car w) "unsupported format option")))))

       (pass-if "unsupported, gettext"
         (let ((w (call-with-warnings
                   (lambda ()
                     (compile '(simple-format #t (gettext "foo ~2f~%") 3.14)
                              #:opts %opts-w-format
                              #:to 'assembly)))))
           (and (= (length w) 1)
                (number? (string-contains (car w) "unsupported format option")))))

       (pass-if "unsupported, ngettext"
         (let ((w (call-with-warnings
                   (lambda ()
                     (compile '(simple-format #t (ngettext "s ~x" "p ~x" x) x)
                              #:opts %opts-w-format
                              #:to 'assembly)))))
           (and (= (length w) 1)
                (number? (string-contains (car w) "unsupported format option"))))))))<|MERGE_RESOLUTION|>--- conflicted
+++ resolved
@@ -69,38 +69,6 @@
          (pat (guard guard-exp) #t)
          (_ #f))))))
 
-<<<<<<< HEAD
-(define peval
-  ;; The partial evaluator.
-  (@@ (language tree-il optimize) peval))
-
-(define-syntax pass-if-peval
-  (syntax-rules ()
-    ((_ in pat)
-     (pass-if-peval in pat
-                    (expand-primitives!
-                     (resolve-primitives!
-                      (compile 'in #:from 'scheme #:to 'tree-il)
-                      (current-module)))))
-    ((_ in pat code)
-     (pass-if 'in
-       (let ((evaled (unparse-tree-il (peval code))))
-         (pmatch evaled
-           (pat #t)
-           (_   (pk 'peval-mismatch)
-                ((@ (ice-9 pretty-print) pretty-print)
-                    'in)
-                (newline)
-                ((@ (ice-9 pretty-print) pretty-print)
-                    evaled)
-                (newline)
-                ((@ (ice-9 pretty-print) pretty-print)
-                    'pat)
-                (newline)
-                #f)))))))
-
-=======
->>>>>>> de1eb420
  
 (with-test-prefix "tree-il->scheme"
@@ -660,959 +628,6 @@
 
  
-<<<<<<< HEAD
-(with-test-prefix "partial evaluation"
-
-  (pass-if-peval
-    ;; First order, primitive.
-    (let ((x 1) (y 2)) (+ x y))
-    (const 3))
-
-  (pass-if-peval
-    ;; First order, thunk.
-    (let ((x 1) (y 2))
-      (let ((f (lambda () (+ x y))))
-        (f)))
-    (const 3))
-
-  (pass-if-peval
-    ;; First order, let-values (requires primitive expansion for
-    ;; `call-with-values'.)
-    (let ((x 0))
-      (call-with-values
-          (lambda () (if (zero? x) (values 1 2) (values 3 4)))
-        (lambda (a b)
-          (+ a b))))
-    (const 3))
-
-  (pass-if-peval
-    ;; First order, multiple values.
-    (let ((x 1) (y 2))
-      (values x y))
-    (primcall values (const 1) (const 2)))
-
-  (pass-if-peval
-    ;; First order, multiple values truncated.
-    (let ((x (values 1 'a)) (y 2))
-      (values x y))
-    (primcall values (const 1) (const 2)))
-
-  (pass-if-peval
-    ;; First order, multiple values truncated.
-    (or (values 1 2) 3)
-    (const 1))
-
-  (pass-if-peval
-    ;; First order, coalesced, mutability preserved.
-    (cons 0 (cons 1 (cons 2 (list 3 4 5))))
-    (primcall list
-              (const 0) (const 1) (const 2) (const 3) (const 4) (const 5)))
-
-  (pass-if-peval
-    ;; First order, coalesced, immutability preserved.
-    (cons 0 (cons 1 (cons 2 '(3 4 5))))
-    (primcall cons (const 0)
-              (primcall cons (const 1)
-                        (primcall cons (const 2)
-                                  (const (3 4 5))))))
-
-  ;; These two tests doesn't work any more because we changed the way we
-  ;; deal with constants -- now the algorithm will see a construction as
-  ;; being bound to the lexical, so it won't propagate it.  It can't
-  ;; even propagate it in the case that it is only referenced once,
-  ;; because:
-  ;;
-  ;;   (let ((x (cons 1 2))) (lambda () x))
-  ;;
-  ;; is not the same as
-  ;;
-  ;;   (lambda () (cons 1 2))
-  ;;
-  ;; Perhaps if we determined that not only was it only referenced once,
-  ;; it was not closed over by a lambda, then we could propagate it, and
-  ;; re-enable these two tests.
-  ;;
-  #;
-  (pass-if-peval
-   ;; First order, mutability preserved.
-   (let loop ((i 3) (r '()))
-     (if (zero? i)
-         r
-         (loop (1- i) (cons (cons i i) r))))
-   (primcall list
-             (primcall cons (const 1) (const 1))
-             (primcall cons (const 2) (const 2))
-             (primcall cons (const 3) (const 3))))
-  ;;
-  ;; See above.
-  #;
-  (pass-if-peval
-   ;; First order, evaluated.
-   (let loop ((i 7)
-              (r '()))
-     (if (<= i 0)
-         (car r)
-         (loop (1- i) (cons i r))))
-   (const 1))
-
-  ;; Instead here are tests for what happens for the above cases: they
-  ;; unroll but they don't fold.
-  (pass-if-peval
-   (let loop ((i 3) (r '()))
-     (if (zero? i)
-         r
-         (loop (1- i) (cons (cons i i) r))))
-   (let (r) (_)
-        ((primcall list
-                   (primcall cons (const 3) (const 3))))
-        (let (r) (_)
-             ((primcall cons
-                        (primcall cons (const 2) (const 2))
-                        (lexical r _)))
-             (primcall cons
-                       (primcall cons (const 1) (const 1))
-                       (lexical r _)))))
-
-  ;; See above.
-  (pass-if-peval
-   (let loop ((i 4)
-              (r '()))
-     (if (<= i 0)
-         (car r)
-         (loop (1- i) (cons i r))))
-   (let (r) (_)
-        ((primcall list (const 4)))
-        (let (r) (_)
-             ((primcall cons
-                        (const 3)
-                        (lexical r _)))
-             (let (r) (_)
-                  ((primcall cons
-                             (const 2)
-                             (lexical r _)))
-                  (let (r) (_)
-                       ((primcall cons
-                                  (const 1)
-                                  (lexical r _)))
-                       (primcall car
-                                 (lexical r _)))))))
-
-   ;; Static sums.
-  (pass-if-peval
-   (let loop ((l '(1 2 3 4)) (sum 0))
-     (if (null? l)
-         sum
-         (loop (cdr l) (+ sum (car l)))))
-   (const 10))
-
-  (pass-if-peval
-   (let ((string->chars
-          (lambda (s)
-            (define (char-at n)
-              (string-ref s n))
-            (define (len)
-              (string-length s))
-            (let loop ((i 0))
-              (if (< i (len))
-                  (cons (char-at i)
-                        (loop (1+ i)))
-                  '())))))
-     (string->chars "yo"))
-   (primcall list (const #\y) (const #\o)))
-
-  (pass-if-peval
-    ;; Primitives in module-refs are resolved (the expansion of `pmatch'
-    ;; below leads to calls to (@@ (system base pmatch) car) and
-    ;; similar, which is what we want to be inlined.)
-    (begin
-      (use-modules (system base pmatch))
-      (pmatch '(a b c d)
-        ((a b . _)
-         #t)))
-    (seq (call . _)
-         (const #t)))
-
-  (pass-if-peval
-   ;; Mutability preserved.
-   ((lambda (x y z) (list x y z)) 1 2 3)
-   (primcall list (const 1) (const 2) (const 3)))
-
-  (pass-if-peval
-   ;; Don't propagate effect-free expressions that operate on mutable
-   ;; objects.
-   (let* ((x (list 1))
-          (y (car x)))
-     (set-car! x 0)
-     y)
-   (let (x) (_) ((primcall list (const 1)))
-        (let (y) (_) ((primcall car (lexical x _)))
-             (seq
-               (primcall set-car! (lexical x _) (const 0))
-               (lexical y _)))))
-  
-  (pass-if-peval
-   ;; Don't propagate effect-free expressions that operate on objects we
-   ;; don't know about.
-   (let ((y (car x)))
-     (set-car! x 0)
-     y)
-   (let (y) (_) ((primcall car (toplevel x)))
-        (seq
-          (primcall set-car! (toplevel x) (const 0))
-          (lexical y _))))
-  
-  (pass-if-peval
-   ;; Infinite recursion
-   ((lambda (x) (x x)) (lambda (x) (x x)))
-   (let (x) (_)
-        ((lambda _
-           (lambda-case
-            (((x) _ _ _ _ _)
-             (call (lexical x _) (lexical x _))))))
-        (call (lexical x _) (lexical x _))))
-
-  (pass-if-peval
-    ;; First order, aliased primitive.
-    (let* ((x *) (y (x 1 2))) y)
-    (const 2))
-
-  (pass-if-peval
-    ;; First order, shadowed primitive.
-    (begin
-      (define (+ x y) (pk x y))
-      (+ 1 2))
-    (seq
-      (define +
-        (lambda (_)
-          (lambda-case
-           (((x y) #f #f #f () (_ _))
-            (call (toplevel pk) (lexical x _) (lexical y _))))))
-      (call (toplevel +) (const 1) (const 2))))
-
-  (pass-if-peval
-    ;; First-order, effects preserved.
-    (let ((x 2))
-      (do-something!)
-      x)
-    (seq
-      (call (toplevel do-something!))
-      (const 2)))
-
-  (pass-if-peval
-    ;; First order, residual bindings removed.
-    (let ((x 2) (y 3))
-      (* (+ x y) z))
-    (primcall * (const 5) (toplevel z)))
-
-  (pass-if-peval
-    ;; First order, with lambda.
-    (define (foo x)
-      (define (bar z) (* z z))
-      (+ x (bar 3)))
-    (define foo
-      (lambda (_)
-        (lambda-case
-         (((x) #f #f #f () (_))
-          (primcall + (lexical x _) (const 9)))))))
-
-  (pass-if-peval
-    ;; First order, with lambda inlined & specialized twice.
-    (let ((f (lambda (x y)
-               (+ (* x top) y)))
-          (x 2)
-          (y 3))
-      (+ (* x (f x y))
-         (f something x)))
-    (primcall +
-              (primcall *
-                        (const 2)
-                        (primcall +     ; (f 2 3)
-                                  (primcall *
-                                            (const 2)
-                                            (toplevel top))
-                                  (const 3)))
-              (let (x) (_) ((toplevel something)) ; (f something 2)
-                   ;; `something' is not const, so preserve order of
-                   ;; effects with a lexical binding.
-                   (primcall +
-                             (primcall *
-                                       (lexical x _)
-                                       (toplevel top))
-                             (const 2)))))
-  
-  (pass-if-peval
-   ;; First order, with lambda inlined & specialized 3 times.
-   (let ((f (lambda (x y) (if (> x 0) y x))))
-     (+ (f -1 0)
-        (f 1 0)
-        (f -1 y)
-        (f 2 y)
-        (f z y)))
-   (primcall
-    +
-    (const -1)                          ; (f -1 0)
-    (primcall
-     +
-     (const 0)                          ; (f 1 0)
-     (primcall
-      +
-      (seq (toplevel y) (const -1))     ; (f -1 y)
-      (primcall
-       +
-       (toplevel y)                                 ; (f 2 y)
-       (let (x y) (_ _) ((toplevel z) (toplevel y)) ; (f z y)
-            (if (primcall > (lexical x _) (const 0))
-                (lexical y _)
-                (lexical x _))))))))
-
-  (pass-if-peval
-    ;; First order, conditional.
-    (let ((y 2))
-      (lambda (x)
-        (if (> y 0)
-            (display x)
-            'never-reached)))
-    (lambda ()
-      (lambda-case
-       (((x) #f #f #f () (_))
-        (call (toplevel display) (lexical x _))))))
-
-  (pass-if-peval
-    ;; First order, recursive procedure.
-    (letrec ((fibo (lambda (n)
-                     (if (<= n 1)
-                         n
-                         (+ (fibo (- n 1))
-                            (fibo (- n 2)))))))
-      (fibo 4))
-    (const 3))
-
-  (pass-if-peval
-   ;; Don't propagate toplevel references, as intervening expressions
-   ;; could alter their bindings.
-   (let ((x top))
-     (foo)
-     x)
-   (let (x) (_) ((toplevel top))
-        (seq
-          (call (toplevel foo))
-          (lexical x _))))
-
-  (pass-if-peval
-    ;; Higher order.
-    ((lambda (f x)
-       (f (* (car x) (cadr x))))
-     (lambda (x)
-       (+ x 1))
-     '(2 3))
-    (const 7))
-
-  (pass-if-peval
-    ;; Higher order with optional argument (default value).
-    ((lambda* (f x #:optional (y 0))
-       (+ y (f (* (car x) (cadr x)))))
-     (lambda (x)
-       (+ x 1))
-     '(2 3))
-    (const 7))
-
-  (pass-if-peval
-    ;; Higher order with optional argument (caller-supplied value).
-    ((lambda* (f x #:optional (y 0))
-       (+ y (f (* (car x) (cadr x)))))
-     (lambda (x)
-       (+ x 1))
-     '(2 3)
-     35)
-    (const 42))
-
-  (pass-if-peval
-    ;; Higher order with optional argument (side-effecting default
-    ;; value).
-    ((lambda* (f x #:optional (y (foo)))
-       (+ y (f (* (car x) (cadr x)))))
-     (lambda (x)
-       (+ x 1))
-     '(2 3))
-    (let (y) (_) ((call (toplevel foo)))
-         (primcall + (lexical y _) (const 7))))
-
-  (pass-if-peval
-    ;; Higher order with optional argument (caller-supplied value).
-    ((lambda* (f x #:optional (y (foo)))
-       (+ y (f (* (car x) (cadr x)))))
-     (lambda (x)
-       (+ x 1))
-     '(2 3)
-     35)
-    (const 42))
-
-  (pass-if-peval
-    ;; Higher order.
-    ((lambda (f) (f x)) (lambda (x) x))
-    (toplevel x))
-
-  (pass-if-peval
-    ;; Bug reported at
-    ;; <https://lists.gnu.org/archive/html/bug-guile/2011-09/msg00019.html>.
-    (let ((fold (lambda (f g) (f (g top)))))
-      (fold 1+ (lambda (x) x)))
-    (primcall 1+ (toplevel top)))
-  
-  (pass-if-peval
-    ;; Procedure not inlined when residual code contains recursive calls.
-    ;; <http://debbugs.gnu.org/9542>
-    (letrec ((fold (lambda (f x3 b null? car cdr)
-                     (if (null? x3)
-                         b
-                         (f (car x3) (fold f (cdr x3) b null? car cdr))))))
-      (fold * x 1 zero? (lambda (x1) x1) (lambda (x2) (- x2 1))))
-    (letrec (fold) (_) (_)
-            (call (lexical fold _)
-                   (primitive *)
-                   (toplevel x)
-                   (const 1)
-                   (primitive zero?)
-                   (lambda ()
-                     (lambda-case
-                      (((x1) #f #f #f () (_))
-                       (lexical x1 _))))
-                   (lambda ()
-                     (lambda-case
-                      (((x2) #f #f #f () (_))
-                       (primcall 1- (lexical x2 _))))))))
-
-  (pass-if "inlined lambdas are alpha-renamed"
-    ;; In this example, `make-adder' is inlined more than once; thus,
-    ;; they should use different gensyms for their arguments, because
-    ;; the various optimization passes assume uniquely-named variables.
-    ;;
-    ;; Bug reported at
-    ;; <https://lists.gnu.org/archive/html/bug-guile/2011-09/msg00019.html> and
-    ;; <https://lists.gnu.org/archive/html/bug-guile/2011-09/msg00029.html>.
-    (pmatch (unparse-tree-il
-             (peval (expand-primitives!
-                     (resolve-primitives!
-                      (compile
-                       '(let ((make-adder
-                               (lambda (x) (lambda (y) (+ x y)))))
-                          (cons (make-adder 1) (make-adder 2)))
-                       #:to 'tree-il)
-                      (current-module)))))
-      ((primcall cons
-                 (lambda ()
-                   (lambda-case
-                    (((y) #f #f #f () (,gensym1))
-                     (primcall +
-                               (const 1)
-                               (lexical y ,ref1)))))
-                 (lambda ()
-                   (lambda-case
-                    (((y) #f #f #f () (,gensym2))
-                     (primcall +
-                               (const 2)
-                               (lexical y ,ref2))))))
-       (and (eq? gensym1 ref1)
-            (eq? gensym2 ref2)
-            (not (eq? gensym1 gensym2))))
-      (_ #f)))
-
-  (pass-if-peval
-   ;; Unused letrec bindings are pruned.
-   (letrec ((a (lambda () (b)))
-            (b (lambda () (a)))
-            (c (lambda (x) x)))
-     (c 10))
-   (const 10))
-
-  (pass-if-peval
-   ;; Unused letrec bindings are pruned.
-   (letrec ((a (foo!))
-            (b (lambda () (a)))
-            (c (lambda (x) x)))
-     (c 10))
-   (seq (call (toplevel foo!))
-        (const 10)))
-
-  (pass-if-peval
-    ;; Higher order, mutually recursive procedures.
-    (letrec ((even? (lambda (x)
-                      (or (= 0 x)
-                          (odd? (- x 1)))))
-             (odd?  (lambda (x)
-                      (not (even? x)))))
-      (and (even? 4) (odd? 7)))
-    (const #t))
-
-  (pass-if-peval
-    ;; Memv with constants.
-    (memv 1 '(3 2 1))
-    (const '(1)))
-
-  (pass-if-peval
-    ;; Memv with non-constant list.  It could fold but doesn't
-    ;; currently.
-    (memv 1 (list 3 2 1))
-    (primcall memv
-              (const 1)
-              (primcall list (const 3) (const 2) (const 1))))
-
-  (pass-if-peval
-    ;; Memv with non-constant key, constant list, test context
-    (case foo
-      ((3 2 1) 'a)
-      (else 'b))
-    (let (key) (_) ((toplevel foo))
-         (if (if (primcall eqv? (lexical key _) (const 3))
-                 (const #t)
-                 (if (primcall eqv? (lexical key _) (const 2))
-                     (const #t)
-                     (primcall eqv? (lexical key _) (const 1))))
-             (const a)
-             (const b))))
-
-  (pass-if-peval
-    ;; Memv with non-constant key, empty list, test context.
-    (case foo
-      (() 'a)
-      (else 'b))
-    (seq (toplevel foo) (const 'b)))
-
-  ;;
-  ;; Below are cases where constant propagation should bail out.
-  ;;
-
-  (pass-if-peval
-    ;; Non-constant lexical is not propagated.
-    (let ((v (make-vector 6 #f)))
-      (lambda (n)
-        (vector-set! v n n)))
-    (let (v) (_)
-         ((call (toplevel make-vector) (const 6) (const #f)))
-         (lambda ()
-           (lambda-case
-            (((n) #f #f #f () (_))
-             (primcall vector-set!
-                       (lexical v _) (lexical n _) (lexical n _)))))))
-
-  (pass-if-peval
-    ;; Mutable lexical is not propagated.
-    (let ((v (vector 1 2 3)))
-      (lambda ()
-        v))
-    (let (v) (_)
-         ((primcall vector (const 1) (const 2) (const 3)))
-         (lambda ()
-           (lambda-case
-            ((() #f #f #f () ())
-             (lexical v _))))))
-
-  (pass-if-peval
-    ;; Lexical that is not provably pure is not inlined nor propagated.
-    (let* ((x (if (> p q) (frob!) (display 'chbouib)))
-           (y (* x 2)))
-      (+ x x y))
-    (let (x) (_) ((if (primcall > (toplevel p) (toplevel q))
-                      (call (toplevel frob!))
-                      (call (toplevel display) (const chbouib))))
-         (let (y) (_) ((primcall * (lexical x _) (const 2)))
-              (primcall +
-                        (lexical x _)
-                        (primcall + (lexical x _) (lexical y _))))))
-
-  (pass-if-peval
-    ;; Non-constant arguments not propagated to lambdas.
-    ((lambda (x y z)
-       (vector-set! x 0 0)
-       (set-car! y 0)
-       (set-cdr! z '()))
-     (vector 1 2 3)
-     (make-list 10)
-     (list 1 2 3))
-    (let (x y z) (_ _ _)
-         ((primcall vector (const 1) (const 2) (const 3))
-          (call (toplevel make-list) (const 10))
-          (primcall list (const 1) (const 2) (const 3)))
-         (seq
-           (primcall vector-set!
-                     (lexical x _) (const 0) (const 0))
-           (seq (primcall set-car!
-                          (lexical y _) (const 0))
-                (primcall set-cdr!
-                          (lexical z _) (const ()))))))
-
-  (pass-if-peval
-   (let ((foo top-foo) (bar top-bar))
-     (let* ((g (lambda (x y) (+ x y)))
-            (f (lambda (g x) (g x x))))
-       (+ (f g foo) (f g bar))))
-   (let (foo bar) (_ _) ((toplevel top-foo) (toplevel top-bar))
-        (primcall +
-                  (primcall + (lexical foo _) (lexical foo _))
-                  (primcall + (lexical bar _) (lexical bar _)))))
-
-  (pass-if-peval
-    ;; Fresh objects are not turned into constants, nor are constants
-    ;; turned into fresh objects.
-    (let* ((c '(2 3))
-           (x (cons 1 c))
-           (y (cons 0 x)))
-      y)
-    (let (x) (_) ((primcall cons (const 1) (const (2 3))))
-         (primcall cons (const 0) (lexical x _))))
-
-  (pass-if-peval
-    ;; Bindings mutated.
-    (let ((x 2))
-      (set! x 3)
-      x)
-    (let (x) (_) ((const 2))
-         (seq
-           (set! (lexical x _) (const 3))
-           (lexical x _))))
-
-  (pass-if-peval
-    ;; Bindings mutated.
-    (letrec ((x 0)
-             (f (lambda ()
-                  (set! x (+ 1 x))
-                  x)))
-      (frob f) ; may mutate `x'
-      x)
-    (letrec (x) (_) ((const 0))
-            (seq
-              (call (toplevel frob) (lambda _ _))
-              (lexical x _))))
-
-  (pass-if-peval
-    ;; Bindings mutated.
-    (letrec ((f (lambda (x)
-                  (set! f (lambda (_) x))
-                  x)))
-      (f 2))
-    (letrec _ . _))
-
-  (pass-if-peval
-    ;; Bindings possibly mutated.
-    (let ((x (make-foo)))
-      (frob! x) ; may mutate `x'
-      x)
-    (let (x) (_) ((call (toplevel make-foo)))
-         (seq
-           (call (toplevel frob!) (lexical x _))
-           (lexical x _))))
-
-  (pass-if-peval
-    ;; Inlining stops at recursive calls with dynamic arguments.
-    (let loop ((x x))
-      (if (< x 0) x (loop (1- x))))
-    (letrec (loop) (_) ((lambda (_)
-                          (lambda-case
-                           (((x) #f #f #f () (_))
-                            (if _ _
-                                (call (lexical loop _)
-                                       (primcall 1-
-                                                 (lexical x _))))))))
-            (call (lexical loop _) (toplevel x))))
-
-  (pass-if-peval
-    ;; Recursion on the 2nd argument is fully evaluated.
-    (let ((x (top)))
-      (let loop ((x x) (y 10))
-        (if (> y 0)
-            (loop x (1- y))
-            (foo x y))))
-    (let (x) (_) ((call (toplevel top)))
-         (call (toplevel foo) (lexical x _) (const 0))))
-
-  (pass-if-peval
-    ;; Inlining aborted when residual code contains recursive calls.
-    ;;
-    ;; <http://debbugs.gnu.org/9542>
-    (let loop ((x x) (y 0))
-      (if (> y 0)
-          (loop (1- x) (1- y))
-          (if (< x 0)
-              x
-              (loop (1+ x) (1+ y)))))
-    (letrec (loop) (_) ((lambda (_)
-                          (lambda-case
-                           (((x y) #f #f #f () (_ _))
-                            (if (primcall >
-                                          (lexical y _) (const 0))
-                                _ _)))))
-            (call (lexical loop _) (toplevel x) (const 0))))
-
-  (pass-if-peval
-    ;; Infinite recursion: `peval' gives up and leaves it as is.
-    (letrec ((f (lambda (x) (g (1- x))))
-             (g (lambda (x) (h (1+ x))))
-             (h (lambda (x) (f x))))
-      (f 0))
-    (letrec _ . _))
-
-  (pass-if-peval
-    ;; Infinite recursion: all the arguments to `loop' are static, but
-    ;; unrolling it would lead `peval' to enter an infinite loop.
-    (let loop ((x 0))
-      (and (< x top)
-           (loop (1+ x))))
-    (letrec (loop) (_) ((lambda . _))
-            (call (lexical loop _) (const 0))))
-
-  (pass-if-peval
-    ;; This test checks that the `start' binding is indeed residualized.
-    ;; See the `referenced?' procedure in peval's `prune-bindings'.
-    (let ((pos 0))
-      (set! pos 1) ;; Cause references to `pos' to residualize.
-      (let ((here (let ((start pos)) (lambda () start))))
-        (here)))
-    (let (pos) (_) ((const 0))
-         (seq
-           (set! (lexical pos _) (const 1))
-           (let (here) (_) (_)
-                (call (lexical here _))))))
-  
-  (pass-if-peval
-   ;; FIXME: should this one residualize the binding?
-   (letrec ((a a))
-     1)
-   (const 1))
-
-  (pass-if-peval
-   ;; This is a fun one for peval to handle.
-   (letrec ((a a))
-     a)
-   (letrec (a) (_) ((lexical a _))
-           (lexical a _)))
-
-  (pass-if-peval
-   ;; Another interesting recursive case.
-   (letrec ((a b) (b a))
-     a)
-   (letrec (a) (_) ((lexical a _))
-           (lexical a _)))
-
-  (pass-if-peval
-   ;; Another pruning case, that `a' is residualized.
-   (letrec ((a (lambda () (a)))
-            (b (lambda () (a)))
-            (c (lambda (x) x)))
-     (let ((d (foo b)))
-       (c d)))
-
-   ;; "b c a" is the current order that we get with unordered letrec,
-   ;; but it's not important to this test, so if it changes, just adapt
-   ;; the test.
-   (letrec (b c a) (_ _ _)
-     ((lambda _
-        (lambda-case
-         ((() #f #f #f () ())
-          (call (lexical a _)))))
-      (lambda _
-        (lambda-case
-         (((x) #f #f #f () (_))
-          (lexical x _))))
-      (lambda _
-        (lambda-case
-         ((() #f #f #f () ())
-          (call (lexical a _))))))
-     (let (d)
-       (_)
-       ((call (toplevel foo) (lexical b _)))
-       (call (lexical c _) (lexical d _)))))
-
-  (pass-if-peval
-   ;; In this case, we can prune the bindings.  `a' ends up being copied
-   ;; because it is only referenced once in the source program.  Oh
-   ;; well.
-   (letrec* ((a (lambda (x) (top x)))
-             (b (lambda () a)))
-     (foo (b) (b)))
-   (call (toplevel foo)
-         (lambda _
-           (lambda-case
-            (((x) #f #f #f () (_))
-             (call (toplevel top) (lexical x _)))))
-         (lambda _
-           (lambda-case
-            (((x) #f #f #f () (_))
-             (call (toplevel top) (lexical x _)))))))
-  
-  (pass-if-peval
-   ;; Constant folding: cons of #nil does not make list
-   (cons 1 #nil)
-   (primcall cons (const 1) (const '#nil)))
-  
-  (pass-if-peval
-    ;; Constant folding: cons
-   (begin (cons 1 2) #f)
-   (const #f))
-  
-  (pass-if-peval
-    ;; Constant folding: cons
-   (begin (cons (foo) 2) #f)
-   (seq (call (toplevel foo)) (const #f)))
-  
-  (pass-if-peval
-    ;; Constant folding: cons
-   (if (cons 0 0) 1 2)
-   (const 1))
-  
-  (pass-if-peval
-   ;; Constant folding: car+cons
-   (car (cons 1 0))
-   (const 1))
-  
-  (pass-if-peval
-   ;; Constant folding: cdr+cons
-   (cdr (cons 1 0))
-   (const 0))
-  
-  (pass-if-peval
-   ;; Constant folding: car+cons, impure
-   (car (cons 1 (bar)))
-   (seq (call (toplevel bar)) (const 1)))
-  
-  (pass-if-peval
-   ;; Constant folding: cdr+cons, impure
-   (cdr (cons (bar) 0))
-   (seq (call (toplevel bar)) (const 0)))
-  
-  (pass-if-peval
-   ;; Constant folding: car+list
-   (car (list 1 0))
-   (const 1))
-  
-  (pass-if-peval
-   ;; Constant folding: cdr+list
-   (cdr (list 1 0))
-   (primcall list (const 0)))
-  
-  (pass-if-peval
-   ;; Constant folding: car+list, impure
-   (car (list 1 (bar)))
-   (seq (call (toplevel bar)) (const 1)))
-  
-  (pass-if-peval
-   ;; Constant folding: cdr+list, impure
-   (cdr (list (bar) 0))
-   (seq (call (toplevel bar)) (primcall list (const 0))))
-
-  (pass-if-peval
-   ;; Equality primitive: same lexical
-   (let ((x (random))) (eq? x x))
-   (seq (call (toplevel random)) (const #t)))
-
-  (pass-if-peval
-   ;; Equality primitive: merge lexical identities
-   (let* ((x (random)) (y x)) (eq? x y))
-   (seq (call (toplevel random)) (const #t)))
-  
-  (pass-if-peval
-   ;; Non-constant guards get lexical bindings.
-   (dynamic-wind foo (lambda () bar) baz)
-   (let (w u) (_ _) ((toplevel foo) (toplevel baz))
-        (dynwind (lexical w _)
-                 (call (lexical w _))
-                 (toplevel bar)
-                 (call (lexical u _))
-                 (lexical u _))))
-  
-  (pass-if-peval
-   ;; Constant guards don't need lexical bindings.
-   (dynamic-wind (lambda () foo) (lambda () bar) (lambda () baz))
-   (dynwind
-    (lambda ()
-      (lambda-case
-       ((() #f #f #f () ()) (toplevel foo))))
-    (toplevel foo)
-    (toplevel bar)
-    (toplevel baz)
-    (lambda ()
-      (lambda-case
-       ((() #f #f #f () ()) (toplevel baz))))))
-  
-  (pass-if-peval
-   ;; Prompt is removed if tag is unreferenced
-   (let ((tag (make-prompt-tag)))
-     (call-with-prompt tag
-                       (lambda () 1)
-                       (lambda args args)))
-   (const 1))
-  
-  (pass-if-peval
-   ;; Prompt is removed if tag is unreferenced, with explicit stem
-   (let ((tag (make-prompt-tag "foo")))
-     (call-with-prompt tag
-                       (lambda () 1)
-                       (lambda args args)))
-   (const 1))
-
-  ;; Handler lambda inlined
-  (pass-if-peval
-   (call-with-prompt tag
-                     (lambda () 1)
-                     (lambda (k x) x))
-   (prompt (toplevel tag)
-           (const 1)
-           (lambda-case
-            (((k x) #f #f #f () (_ _))
-             (lexical x _)))))
-
-  ;; Handler toplevel not inlined
-  (pass-if-peval
-   (call-with-prompt tag
-                     (lambda () 1)
-                     handler)
-   (let (handler) (_) ((toplevel handler))
-        (prompt (toplevel tag)
-                (const 1)
-                (lambda-case
-                 ((() #f args #f () (_))
-                  (primcall @apply
-                            (lexical handler _)
-                            (lexical args _)))))))
-
-  (pass-if-peval
-   ;; `while' without `break' or `continue' has no prompts and gets its
-   ;; condition folded.  Unfortunately the outer `lp' does not yet get
-   ;; elided.
-   (while #t #t)
-   (letrec (lp) (_)
-           ((lambda _
-              (lambda-case
-               ((() #f #f #f () ())
-                (letrec (loop) (_)
-                        ((lambda _
-                           (lambda-case
-                            ((() #f #f #f () ())
-                             (call (lexical loop _))))))
-                        (call (lexical loop _)))))))
-           (call (lexical lp _))))
-
-  (pass-if-peval
-   (lambda (a . rest)
-     (apply (lambda (x y) (+ x y))
-            a rest))
-   (lambda _
-     (lambda-case
-      (((x y) #f #f #f () (_ _))
-       _))))
-
-  (pass-if-peval resolve-primitives
-   ((@ (guile) car) '(1 2))
-   (const 1))
-
-  (pass-if-peval resolve-primitives
-   ((@@ (guile) car) '(1 2))
-   (const 1)))
-
-
--
-=======
->>>>>>> de1eb420
 (with-test-prefix "tree-il-fold"
 
   (pass-if "empty tree"

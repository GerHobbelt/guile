;;;; unif.test --- tests guile's uniform arrays     -*- scheme -*-
;;;;
;;;; Copyright 2004, 2006, 2009, 2010, 2011, 2012, 2013, 2014 Free Software Foundation, Inc.
;;;;
;;;; This library is free software; you can redistribute it and/or
;;;; modify it under the terms of the GNU Lesser General Public
;;;; License as published by the Free Software Foundation; either
;;;; version 3 of the License, or (at your option) any later version.
;;;;
;;;; This library is distributed in the hope that it will be useful,
;;;; but WITHOUT ANY WARRANTY; without even the implied warranty of
;;;; MERCHANTABILITY or FITNESS FOR A PARTICULAR PURPOSE.  See the GNU
;;;; Lesser General Public License for more details.
;;;;
;;;; You should have received a copy of the GNU Lesser General Public
;;;; License along with this library; if not, write to the Free Software
;;;; Foundation, Inc., 51 Franklin Street, Fifth Floor, Boston, MA 02110-1301 USA

(define-module (test-suite test-arrays)
  #:use-module ((system base compile) #:select (compile))
  #:use-module (test-suite lib)
  #:use-module (srfi srfi-4)
  #:use-module (srfi srfi-4 gnu))

;;;
;;; array?
;;;

(define exception:wrong-num-indices
  (cons 'misc-error "^wrong number of indices.*"))

(define exception:length-non-negative
  (cons 'read-error ".*array length must be non-negative.*"))


(with-test-prefix "array?"

  (let ((bool     (make-typed-array 'b    #t  '(5 6)))
	(char     (make-typed-array 'a    #\a '(5 6)))
	(byte     (make-typed-array 'u8   0   '(5 6)))
	(short    (make-typed-array 's16  0   '(5 6)))
	(ulong    (make-typed-array 'u32  0   '(5 6)))
	(long     (make-typed-array 's32  0   '(5 6)))
	(longlong (make-typed-array 's64  0   '(5 6)))
	(float    (make-typed-array 'f32  0   '(5 6)))
	(double   (make-typed-array 'f64  0   '(5 6)))
	(complex  (make-typed-array 'c64  0   '(5 6)))
	(scm      (make-typed-array #t    0   '(5 6))))

    (with-test-prefix "is bool"
      (pass-if (eq? #t (typed-array? bool     'b)))
      (pass-if (eq? #f (typed-array? char     'b)))
      (pass-if (eq? #f (typed-array? byte     'b)))
      (pass-if (eq? #f (typed-array? short    'b)))
      (pass-if (eq? #f (typed-array? ulong    'b)))
      (pass-if (eq? #f (typed-array? long     'b)))
      (pass-if (eq? #f (typed-array? longlong 'b)))
      (pass-if (eq? #f (typed-array? float    'b)))
      (pass-if (eq? #f (typed-array? double   'b)))
      (pass-if (eq? #f (typed-array? complex  'b)))
      (pass-if (eq? #f (typed-array? scm      'b))))

    (with-test-prefix "is char"
      (pass-if (eq? #f (typed-array? bool     'a)))
      (pass-if (eq? #t (typed-array? char     'a)))
      (pass-if (eq? #f (typed-array? byte     'a)))
      (pass-if (eq? #f (typed-array? short    'a)))
      (pass-if (eq? #f (typed-array? ulong    'a)))
      (pass-if (eq? #f (typed-array? long     'a)))
      (pass-if (eq? #f (typed-array? longlong 'a)))
      (pass-if (eq? #f (typed-array? float    'a)))
      (pass-if (eq? #f (typed-array? double   'a)))
      (pass-if (eq? #f (typed-array? complex  'a)))
      (pass-if (eq? #f (typed-array? scm      'a))))

    (with-test-prefix "is byte"
      (pass-if (eq? #f (typed-array? bool     'u8)))
      (pass-if (eq? #f (typed-array? char     'u8)))
      (pass-if (eq? #t (typed-array? byte     'u8)))
      (pass-if (eq? #f (typed-array? short    'u8)))
      (pass-if (eq? #f (typed-array? ulong    'u8)))
      (pass-if (eq? #f (typed-array? long     'u8)))
      (pass-if (eq? #f (typed-array? longlong 'u8)))
      (pass-if (eq? #f (typed-array? float    'u8)))
      (pass-if (eq? #f (typed-array? double   'u8)))
      (pass-if (eq? #f (typed-array? complex  'u8)))
      (pass-if (eq? #f (typed-array? scm      'u8))))

    (with-test-prefix "is short"
      (pass-if (eq? #f (typed-array? bool     's16)))
      (pass-if (eq? #f (typed-array? char     's16)))
      (pass-if (eq? #f (typed-array? byte     's16)))
      (pass-if (eq? #t (typed-array? short    's16)))
      (pass-if (eq? #f (typed-array? ulong    's16)))
      (pass-if (eq? #f (typed-array? long     's16)))
      (pass-if (eq? #f (typed-array? longlong 's16)))
      (pass-if (eq? #f (typed-array? float    's16)))
      (pass-if (eq? #f (typed-array? double   's16)))
      (pass-if (eq? #f (typed-array? complex  's16)))
      (pass-if (eq? #f (typed-array? scm      's16))))

    (with-test-prefix "is ulong"
      (pass-if (eq? #f (typed-array? bool     'u32)))
      (pass-if (eq? #f (typed-array? char     'u32)))
      (pass-if (eq? #f (typed-array? byte     'u32)))
      (pass-if (eq? #f (typed-array? short    'u32)))
      (pass-if (eq? #t (typed-array? ulong    'u32)))
      (pass-if (eq? #f (typed-array? long     'u32)))
      (pass-if (eq? #f (typed-array? longlong 'u32)))
      (pass-if (eq? #f (typed-array? float    'u32)))
      (pass-if (eq? #f (typed-array? double   'u32)))
      (pass-if (eq? #f (typed-array? complex  'u32)))
      (pass-if (eq? #f (typed-array? scm      'u32))))

    (with-test-prefix "is long"
      (pass-if (eq? #f (typed-array? bool     's32)))
      (pass-if (eq? #f (typed-array? char     's32)))
      (pass-if (eq? #f (typed-array? byte     's32)))
      (pass-if (eq? #f (typed-array? short    's32)))
      (pass-if (eq? #f (typed-array? ulong    's32)))
      (pass-if (eq? #t (typed-array? long     's32)))
      (pass-if (eq? #f (typed-array? longlong 's32)))
      (pass-if (eq? #f (typed-array? float    's32)))
      (pass-if (eq? #f (typed-array? double   's32)))
      (pass-if (eq? #f (typed-array? complex  's32)))
      (pass-if (eq? #f (typed-array? scm      's32))))

    (with-test-prefix "is long long"
      (pass-if (eq? #f (typed-array? bool     's64)))
      (pass-if (eq? #f (typed-array? char     's64)))
      (pass-if (eq? #f (typed-array? byte     's64)))
      (pass-if (eq? #f (typed-array? short    's64)))
      (pass-if (eq? #f (typed-array? ulong    's64)))
      (pass-if (eq? #f (typed-array? long     's64)))
      (pass-if (eq? #t (typed-array? longlong 's64)))
      (pass-if (eq? #f (typed-array? float    's64)))
      (pass-if (eq? #f (typed-array? double   's64)))
      (pass-if (eq? #f (typed-array? complex  's64)))
      (pass-if (eq? #f (typed-array? scm      's64))))

    (with-test-prefix "is float"
      (pass-if (eq? #f (typed-array? bool     'f32)))
      (pass-if (eq? #f (typed-array? char     'f32)))
      (pass-if (eq? #f (typed-array? byte     'f32)))
      (pass-if (eq? #f (typed-array? short    'f32)))
      (pass-if (eq? #f (typed-array? ulong    'f32)))
      (pass-if (eq? #f (typed-array? long     'f32)))
      (pass-if (eq? #f (typed-array? longlong 'f32)))
      (pass-if (eq? #t (typed-array? float    'f32)))
      (pass-if (eq? #f (typed-array? double   'f32)))
      (pass-if (eq? #f (typed-array? complex  'f32)))
      (pass-if (eq? #f (typed-array? scm      'f32))))

    (with-test-prefix "is double"
      (pass-if (eq? #f (typed-array? bool     'f64)))
      (pass-if (eq? #f (typed-array? char     'f64)))
      (pass-if (eq? #f (typed-array? byte     'f64)))
      (pass-if (eq? #f (typed-array? short    'f64)))
      (pass-if (eq? #f (typed-array? ulong    'f64)))
      (pass-if (eq? #f (typed-array? long     'f64)))
      (pass-if (eq? #f (typed-array? longlong 'f64)))
      (pass-if (eq? #f (typed-array? float    'f64)))
      (pass-if (eq? #t (typed-array? double   'f64)))
      (pass-if (eq? #f (typed-array? complex  'f64)))
      (pass-if (eq? #f (typed-array? scm      'f64))))

    (with-test-prefix "is complex"
      (pass-if (eq? #f (typed-array? bool     'c64)))
      (pass-if (eq? #f (typed-array? char     'c64)))
      (pass-if (eq? #f (typed-array? byte     'c64)))
      (pass-if (eq? #f (typed-array? short    'c64)))
      (pass-if (eq? #f (typed-array? ulong    'c64)))
      (pass-if (eq? #f (typed-array? long     'c64)))
      (pass-if (eq? #f (typed-array? longlong 'c64)))
      (pass-if (eq? #f (typed-array? float    'c64)))
      (pass-if (eq? #f (typed-array? double   'c64)))
      (pass-if (eq? #t (typed-array? complex  'c64)))
      (pass-if (eq? #f (typed-array? scm      'c64))))

    (with-test-prefix "is scm"
      (pass-if (eq? #f (typed-array? bool     #t)))
      (pass-if (eq? #f (typed-array? char     #t)))
      (pass-if (eq? #f (typed-array? byte     #t)))
      (pass-if (eq? #f (typed-array? short    #t)))
      (pass-if (eq? #f (typed-array? ulong    #t)))
      (pass-if (eq? #f (typed-array? long     #t)))
      (pass-if (eq? #f (typed-array? longlong #t)))
      (pass-if (eq? #f (typed-array? float    #t)))
      (pass-if (eq? #f (typed-array? double   #t)))
      (pass-if (eq? #f (typed-array? complex  #t)))
      (pass-if (eq? #t (typed-array? scm      #t))))))

;;;
;;; array-equal?
;;;

(with-test-prefix "array-equal?"

  (pass-if "#s16(...)"
    (array-equal? #s16(1 2 3) #s16(1 2 3))))

;;;
;;; make-shared-array
;;;

(define exception:mapping-out-of-range
  (cons 'misc-error "^mapping out of range"))  ;; per scm_make_shared_array

(with-test-prefix "make-shared-array"

  ;; this failed in guile 1.8.0
  (pass-if "vector unchanged"
    (let* ((a (make-array #f '(0 7)))
	   (s (make-shared-array a list '(0 7))))
      (array-equal? a s)))

  (pass-if-exception "vector, high too big" exception:mapping-out-of-range
    (let* ((a (make-array #f '(0 7))))
      (make-shared-array a list '(0 8))))

  (pass-if-exception "vector, low too big" exception:out-of-range
    (let* ((a (make-array #f '(0 7))))
      (make-shared-array a list '(-1 7))))

  (pass-if "truncate columns"
    (array-equal? (make-shared-array #2((a b c) (d e f) (g h i)) list 3 2)
		  #2((a b) (d e) (g h))))

  (pass-if "pick one column"
    (array-equal? (make-shared-array #2((a b c) (d e f) (g h i))
				     (lambda (i) (list i 2))
				     '(0 2))
		  #(c f i)))

  (pass-if "diagonal"
    (array-equal? (make-shared-array #2((a b c) (d e f) (g h i))
				     (lambda (i) (list i i))
				     '(0 2))
		  #(a e i)))

  ;; this failed in guile 1.8.0
  (pass-if "2 dims from 1 dim"
    (array-equal? (make-shared-array #1(a b c d e f g h i j k l)
				     (lambda (i j) (list (+ (* i 3) j)))
				     4 3)
		  #2((a b c) (d e f) (g h i) (j k l))))

  (pass-if "reverse columns"
    (array-equal? (make-shared-array #2((a b c) (d e f) (g h i))
				     (lambda (i j) (list i (- 2 j)))
				     3 3)
		  #2((c b a) (f e d) (i h g))))

  (pass-if "fixed offset, 0 based becomes 1 based"
    (let* ((x #2((a b c) (d e f) (g h i)))
	   (y (make-shared-array x
				 (lambda (i j) (list (1- i) (1- j)))
				 '(1 3) '(1 3))))
      (and (eq? (array-ref x 0 0) 'a)
	   (eq? (array-ref y 1 1) 'a))))

  ;; this failed in guile 1.8.0
  (pass-if "stride every third element"
    (array-equal? (make-shared-array #1(a b c d e f g h i j k l)
				     (lambda (i) (list (* i 3)))
				     4)
		  #1(a d g j)))

  (pass-if "shared of shared"
    (let* ((a  #2((1 2 3) (4 5 6) (7 8 9)))
	   (s1 (make-shared-array a (lambda (i) (list i 1)) 3))
	   (s2 (make-shared-array s1 list '(1 2))))
      (and (eqv? 5 (array-ref s2 1))
	   (eqv? 8 (array-ref s2 2))))))

;;;
;;; shared-array-root
;;;

(with-test-prefix "shared-array-root"

  (define amap1 (lambda (i) (list (* 2 i))))
  (define amap2 (lambda (i j) (list (+ 1 (* 2 i)) (+ 1 (* 2 j)))))

  (pass-if "plain vector"
    (let* ((a (make-vector 4 0))
           (b (make-shared-array a amap1 2)))
      (eq? (shared-array-root a) (shared-array-root b) (array-contents a))))

  (pass-if "plain array rank 2"
    (let* ((a (make-array 0 4 4))
           (b (make-shared-array a amap2 2 2)))
      (eq? (shared-array-root a) (shared-array-root b) (array-contents a))))

  (pass-if "uniform array rank 2"
    (let* ((a (make-typed-array 'c64 0 4 4))
           (b (make-shared-array a amap2 2 2)))
      (eq? (shared-array-root a) (shared-array-root b) (array-contents a))))

  (pass-if "bit array rank 2"
    (let* ((a (make-typed-array 'b #f 4 4))
           (b (make-shared-array a amap2 2 2)))
      (eq? (shared-array-root a) (shared-array-root b) (array-contents a)))))

;;;
;;; transpose-array
;;;

; see strings.test.
(define exception:wrong-type-arg
  (cons #t "Wrong type"))

(with-test-prefix "transpose-array"

  (pass-if-exception "non array argument" exception:wrong-type-arg
    (transpose-array 99))

  (pass-if "rank 0"
    (let* ((a #0(99))
           (b (transpose-array a)))
      (and (array-equal? a b)
           (eq? (shared-array-root a) (shared-array-root b)))))

  (pass-if "rank 1"
    (let* ((a #(1 2 3))
           (b (transpose-array a 0)))
      (and (array-equal? a b)
           (eq? (shared-array-root a) (shared-array-root b)))))

  (pass-if "rank 2"
    (let* ((a #2((1 2 3) (4 5 6)))
           (b (transpose-array a 1 0))
           (c (transpose-array a 0 1)))
      (and (array-equal? b #2((1 4) (2 5) (3 6)))
           (array-equal? c a)
           (eq? (shared-array-root a)
                (shared-array-root b)
                (shared-array-root c)))))

  ; rank > 2 is needed to check against the inverted axis index logic.
  (pass-if "rank 3"
    (let* ((a #3(((0 1 2 3) (4 5 6 7) (8 9 10 11))
                 ((12 13 14 15) (16 17 18 19) (20 21 22 23))))
           (b (transpose-array a 1 2 0)))
      (and (array-equal? b #3(((0 4 8) (12 16 20)) ((1 5 9) (13 17 21))
                              ((2 6 10) (14 18 22)) ((3 7 11) (15 19 23))))
           (eq? (shared-array-root a)
                (shared-array-root b))))))

;;;
;;; array->list
;;;

(with-test-prefix "array->list"
  (pass-if-equal '(1 2 3) (array->list #s16(1 2 3)))
  (pass-if-equal '(1 2 3) (array->list #(1 2 3)))
  (pass-if-equal '((1 2) (3 4) (5 6)) (array->list #2((1 2) (3 4) (5 6))))
  (pass-if-equal '()  (array->list #()))

  (pass-if-equal "http://bugs.gnu.org/12465 - ok"
      '(3 4)
    (let* ((a #2((1 2) (3 4)))
           (b (make-shared-array a (lambda (j) (list 1 j)) 2)))
      (array->list b)))
  (pass-if-equal "http://bugs.gnu.org/12465 - bad"
      '(2 4)
    (let* ((a #2((1 2) (3 4)))
           (b (make-shared-array a (lambda (i) (list i 1)) 2)))
      (array->list b))))

;;;
;;; array-fill!
;;;

(with-test-prefix "array-fill!"

  (with-test-prefix "bool"
    (let ((a (make-bitvector 1 #t)))
      (pass-if "#f" (array-fill! a #f) #t)
      (pass-if "#t" (array-fill! a #t) #t)))

  (with-test-prefix "char"
    (let ((a (make-string 1 #\a)))
      (pass-if "x" (array-fill! a #\x) #t)))

  (with-test-prefix "byte"
    (let ((a (make-s8vector 1 0)))
      (pass-if "0"    (array-fill! a 0)    #t)
      (pass-if "127" (array-fill! a 127)   #t)
      (pass-if "-128" (array-fill! a -128) #t)
      (pass-if-exception "128" exception:out-of-range
	(array-fill! a 128))
      (pass-if-exception "-129" exception:out-of-range
	(array-fill! a -129))
      (pass-if-exception "symbol" exception:wrong-type-arg
	(array-fill! a 'symbol))))

  (with-test-prefix "short"
    (let ((a (make-s16vector 1 0)))
      (pass-if "0"    (array-fill! a 0)    #t)
      (pass-if "123"  (array-fill! a 123)  #t)
      (pass-if "-123" (array-fill! a -123) #t)))

  (with-test-prefix "ulong"
    (let ((a (make-u32vector 1 1)))
      (pass-if "0"    (array-fill! a 0)   #t)
      (pass-if "123"  (array-fill! a 123) #t)
      (pass-if-exception "-123" exception:out-of-range
	(array-fill! a -123) #t)))

  (with-test-prefix "long"
    (let ((a (make-s32vector 1 -1)))
      (pass-if "0"    (array-fill! a 0)    #t)
      (pass-if "123"  (array-fill! a 123)  #t)
      (pass-if "-123" (array-fill! a -123) #t)))

  (with-test-prefix "float"
    (let ((a (make-f32vector 1 1.0)))
      (pass-if "0.0"    (array-fill! a 0)      #t)
      (pass-if "123.0"  (array-fill! a 123.0)  #t)
      (pass-if "-123.0" (array-fill! a -123.0) #t)
      (pass-if "0"      (array-fill! a 0)      #t)
      (pass-if "123"    (array-fill! a 123)    #t)
      (pass-if "-123"   (array-fill! a -123)   #t)
      (pass-if "5/8"    (array-fill! a 5/8)    #t)))

  (with-test-prefix "double"
    (let ((a (make-f64vector 1 1/3)))
      (pass-if "0.0"    (array-fill! a 0)      #t)
      (pass-if "123.0"  (array-fill! a 123.0)  #t)
      (pass-if "-123.0" (array-fill! a -123.0) #t)
      (pass-if "0"      (array-fill! a 0)      #t)
      (pass-if "123"    (array-fill! a 123)    #t)
      (pass-if "-123"   (array-fill! a -123)   #t)
      (pass-if "5/8"    (array-fill! a 5/8)    #t)))

  (with-test-prefix "noncompact"
    (let* ((a (make-array 0 3 3))
           (b (make-shared-array a (lambda (i) (list i i)) 3)))
      (array-fill! b 9)
      (pass-if
        (and (equal? b #(9 9 9))
             (equal? a #2((9 0 0) (0 9 0) (0 0 9))))))))

;;;
;;; array-copy!
;;;

(with-test-prefix "array-copy!"

  (pass-if "rank 2"
    (let ((a #2((1 2) (3 4)))
          (b (make-array 0 2 2))
          (c (make-array 0 2 2))
          (d (make-array 0 2 2))
          (e (make-array 0 2 2)))
      (array-copy! a b)
      (array-copy! a (transpose-array c 1 0))
      (array-copy! (transpose-array a 1 0) d)
      (array-copy! (transpose-array a 1 0) (transpose-array e 1 0))
      (and (equal? a #2((1 2) (3 4)))
           (equal? b #2((1 2) (3 4)))
           (equal? c #2((1 3) (2 4)))
           (equal? d #2((1 3) (2 4)))
           (equal? e #2((1 2) (3 4))))))

  (pass-if "rank 1"
    (let* ((a #2((1 2) (3 4)))
           (b (make-shared-array a (lambda (j) (list 1 j)) 2))
           (c (make-shared-array a (lambda (i) (list (- 1 i) 1)) 2))
           (d (make-array 0 2))
           (e (make-array 0 2)))
      (array-copy! b d)
      (array-copy! c e)
      (and (equal? d #(3 4))
           (equal? e #(4 2)))))

  (pass-if "rank 0"
    (let ((a #0(99))
          (b (make-array 0)))
      (array-copy! a b)
      (equal? b #0(99)))))


;;;
;;; array-in-bounds?
;;;

(with-test-prefix "array-in-bounds?"

  (pass-if (let ((a (make-array #f '(425 425))))
	     (eq? #f (array-in-bounds? a 0)))))

;;;
;;; array-prototype
;;;

(with-test-prefix "array-type"

  (with-test-prefix "on make-foo-vector"

    (pass-if "bool"
      (eq? 'b (array-type (make-bitvector 1))))

    (pass-if "char"
      (eq? 'a (array-type (make-string 1))))

    (pass-if "byte"
      (eq? 'u8 (array-type (make-u8vector 1))))

    (pass-if "short"
      (eq? 's16 (array-type (make-s16vector 1))))

    (pass-if "ulong"
      (eq? 'u32 (array-type (make-u32vector 1))))

    (pass-if "long"
      (eq? 's32 (array-type (make-s32vector 1))))

    (pass-if "long long"
      (eq? 's64 (array-type (make-s64vector 1))))

    (pass-if "float"
      (eq? 'f32 (array-type (make-f32vector 1))))

    (pass-if "double"
      (eq? 'f64 (array-type (make-f64vector 1))))

    (pass-if "complex"
      (eq? 'c64 (array-type (make-c64vector 1))))

    (pass-if "scm"
      (eq? #t (array-type (make-vector 1)))))

  (with-test-prefix "on make-typed-array"

    (let ((types '(b a u8 s8 u16 s16 u32 s32 u64 u64 f32 f64 c32 c64)))
      (for-each (lambda (type)
		  (pass-if (symbol->string type)
		     (eq? type
			  (array-type (make-typed-array type
							*unspecified*
							'(5 6))))))
		types))))

;;;
;;; array-set!
;;;

(with-test-prefix "array-set!"

  (with-test-prefix "bitvector"

    ;; in Guile 1.8.0 a bug in bitvector_set() caused a segv in array-set!
    ;; on a bitvector like the following
    (let ((a (make-bitvector 1)))
      (pass-if "one elem set #t"
	(begin
	  (array-set! a #t 0)
	  (eq? #t (array-ref a 0))))
      (pass-if "one elem set #f"
	(begin
	  (array-set! a #f 0)
	  (eq? #f (array-ref a 0))))))

  (with-test-prefix "byte"

    (let ((a (make-s8vector 1)))

      (pass-if "-128"
	(begin (array-set! a -128 0) #t))
      (pass-if "0"
	(begin (array-set! a 0 0) #t))
      (pass-if "127"
	(begin (array-set! a 127 0) #t))
      (pass-if-exception "-129" exception:out-of-range
	(begin (array-set! a -129 0) #t))
      (pass-if-exception "128" exception:out-of-range
	(begin (array-set! a 128 0) #t))))

  (with-test-prefix "short"

    (let ((a (make-s16vector 1)))
      ;; true if n can be array-set! into a
      (define (fits? n)
	(false-if-exception (begin (array-set! a n 0) #t)))

      (with-test-prefix "store/fetch"
	;; Check array-ref gives back what was put with array-set!.
	;; In Guile 1.6.4 and earlier, array-set! only demanded an inum and
	;; would silently truncate to a short.

	(do ((n 1 (1+ (* 2 n))))  ;; n=2^k-1
	    ((not (fits? n)))
	  (array-set! a n 0)
	  (pass-if n
	    (= n (array-ref a 0))))

	(do ((n -1 (* 2 n)))      ;; -n=2^k
	    ((not (fits? n)))
	  (array-set! a n 0)
	  (pass-if n
	    (= n (array-ref a 0))))))))

;;;
;;; array-set!
;;;

(with-test-prefix "array-set!"

  (with-test-prefix "one dim"
    (let ((a (make-array #f '(3 5))))
      (pass-if "start"
	(array-set! a 'y 3)
	#t)
      (pass-if "end"
	(array-set! a 'y 5)
	#t)
      (pass-if-exception "start-1" exception:out-of-range
	(array-set! a 'y 2))
      (pass-if-exception "end+1" exception:out-of-range
	(array-set! a 'y 6))
      (pass-if-exception "two indexes" exception:wrong-num-indices
	(array-set! a 'y 6 7))))

  (with-test-prefix "two dim"
    (let ((a (make-array #f '(3 5) '(7 9))))
      (pass-if "start"
	(array-set! a 'y 3 7)
	#t)
      (pass-if "end"
	(array-set! a 'y 5 9)
	#t)
      (pass-if-exception "start i-1" exception:out-of-range
	(array-set! a 'y 2 7))
      (pass-if-exception "end i+1" exception:out-of-range
	(array-set! a 'y 6 9))
      (pass-if-exception "one index" exception:wrong-num-indices
	(array-set! a 'y 4))
      (pass-if-exception "three indexes" exception:wrong-num-indices
	(array-set! a 'y 4 8 0)))))

;;;
<<<<<<< HEAD
;;; uniform-vector
;;;

(with-test-prefix "uniform-vector"
=======
;;; make-shared-array
;;;

(define exception:mapping-out-of-range
  (cons 'misc-error "^mapping out of range"))  ;; per scm_make_shared_array

(with-test-prefix "make-shared-array"

  ;; this failed in guile 1.8.0
  (pass-if "vector unchanged"
    (let* ((a (make-array #f '(0 7)))
	   (s (make-shared-array a list '(0 7))))
      (array-equal? a s)))

  (pass-if-exception "vector, high too big" exception:mapping-out-of-range
    (let* ((a (make-array #f '(0 7))))
      (make-shared-array a list '(0 8))))

  (pass-if-exception "vector, low too big" exception:out-of-range
    (let* ((a (make-array #f '(0 7))))
      (make-shared-array a list '(-1 7))))

  (pass-if "truncate columns"
    (array-equal? (make-shared-array #2((a b c) (d e f) (g h i)) list 3 2)
		  #2((a b) (d e) (g h))))

  (pass-if "pick one column"
    (array-equal? (make-shared-array #2((a b c) (d e f) (g h i))
				     (lambda (i) (list i 2))
				     '(0 2))
		  #(c f i)))

  (pass-if "diagonal"
    (array-equal? (make-shared-array #2((a b c) (d e f) (g h i))
				     (lambda (i) (list i i))
				     '(0 2))
		  #(a e i)))

  ;; this failed in guile 1.8.0
  (pass-if "2 dims from 1 dim"
    (array-equal? (make-shared-array #1(a b c d e f g h i j k l)
				     (lambda (i j) (list (+ (* i 3) j)))
				     4 3)
		  #2((a b c) (d e f) (g h i) (j k l))))

  (pass-if "reverse columns"
    (array-equal? (make-shared-array #2((a b c) (d e f) (g h i))
				     (lambda (i j) (list i (- 2 j)))
				     3 3)
		  #2((c b a) (f e d) (i h g))))

  (pass-if "fixed offset, 0 based becomes 1 based"
    (let* ((x #2((a b c) (d e f) (g h i)))
	   (y (make-shared-array x
				 (lambda (i j) (list (1- i) (1- j)))
				 '(1 3) '(1 3))))
      (and (eq? (array-ref x 0 0) 'a)
	   (eq? (array-ref y 1 1) 'a))))

  ;; this failed in guile 1.8.0
  (pass-if "stride every third element"
    (array-equal? (make-shared-array #1(a b c d e f g h i j k l)
				     (lambda (i) (list (* i 3)))
				     4)
		  #1(a d g j)))

  (pass-if "shared of shared"
    (let* ((a  #2((1 2 3) (4 5 6) (7 8 9)))
	   (s1 (make-shared-array a (lambda (i) (list i 1)) 3))
	   (s2 (make-shared-array s1 list '(1 2))))
      (and (eqv? 5 (array-ref s2 1))
	   (eqv? 8 (array-ref s2 2))))))

;;;
;;; typed array-ref
;;;

(with-test-prefix "typed array-ref"
>>>>>>> fb7dd001

  (with-test-prefix "uniform-vector-ref byte"

    (let ((a (make-s8vector 1)))

      (pass-if "0"
	(begin
	  (array-set! a 0 0)
	  (= 0 (array-ref a 0))))
      (pass-if "127"
	(begin
	  (array-set! a 127 0)
	  (= 127 (array-ref a 0))))
      (pass-if "-128"
	(begin
	  (array-set! a -128 0)
<<<<<<< HEAD
	  (= -128 (uniform-vector-ref a 0))))))

  (with-test-prefix "shared with rank 1 remain uniform vectors"

    (let ((a #f64(1 2 3 4)))

      (pass-if "change offset"
        (let ((b (make-shared-array a (lambda (i) (list (+ i 1))) 3)))
          (and (uniform-vector? b)
               (= 3 (uniform-vector-length b))
               (array-equal? b #f64(2 3 4)))))

      (pass-if "change stride"
        (let ((c (make-shared-array a (lambda (i) (list (* i 2))) 2)))
          (and (uniform-vector? c)
               (= 2 (uniform-vector-length c))
               (array-equal? c #f64(1 3))))))))
=======
	  (= -128 (array-ref a 0)))))))
>>>>>>> fb7dd001

;;;
;;; syntax
;;;

(with-test-prefix "syntax"

  (pass-if "rank and lower bounds"
    ;; uniform u32 array of rank 2 with index ranges 2..3 and 7..8.
    (let ((a '#2u32@2@7((1 2) (3 4))))
      (and (array? a)
           (typed-array? a 'u32)
           (= (array-rank a) 2)
           (let loop ((bounds '((2 7) (2 8) (3 7) (3 8)))
                      (result #t))
             (if (null? bounds)
                 result
                 (and result
                      (loop (cdr bounds)
                            (apply array-in-bounds? a (car bounds)))))))))

  (pass-if "negative lower bound"
     (let ((a '#1@-3(a b)))
       (and (array? a)
            (= (array-rank a) 1)
            (array-in-bounds? a -3) (array-in-bounds? a -2)
            (eq? 'a (array-ref a -3))
            (eq? 'b (array-ref a -2)))))

  (pass-if-exception "negative length" exception:length-non-negative
     (with-input-from-string "'#1:-3(#t #t)" read))

  (pass-if "bitvector is self-evaluating"
     (equal? (compile (bitvector)) (bitvector))))

;;;
;;; equal? with vector and one-dimensional array
;;;

(with-test-prefix "equal?"
  (pass-if "array and non-array"
    (not (equal? #2f64((0 1) (2 3)) 100)))

  (pass-if "empty vectors of different types"
    (not (equal? #s32() #f64())))

  (pass-if "empty arrays of different types"
    (not (equal? #2s32() #2f64())))

  (pass-if "empty arrays of the same type"
    (equal? #s32() #s32()))

  (pass-if "identical uniform vectors of the same type"
    (equal? #s32(1) #s32(1)))

  (pass-if "nonidentical uniform vectors of the same type"
    (not (equal? #s32(1) #s32(-1))))

  (pass-if "identical uniform vectors of different types"
    (not (equal? #s32(1) #s64(1))))

  (pass-if "nonidentical uniform vectors of different types"
    (not (equal? #s32(1) #s64(-1))))

  (pass-if "vector and one-dimensional array"
    (equal? (make-shared-array #2((a b c) (d e f) (g h i))
                               (lambda (i) (list i i))
                               '(0 2))
            #(a e i))))

;;;
;;; slices as generalized vectors
;;;

(let ((array #2u32((0 1) (2 3))))
  (define (array-row a i)
    (make-shared-array a (lambda (j) (list i j))
                       (cadr (array-dimensions a))))
  (with-test-prefix "generalized vector slices"
    (pass-if (equal? (array-row array 1)
                     #u32(2 3)))
    (pass-if (equal? (array-ref (array-row array 1) 0)
                     2))))<|MERGE_RESOLUTION|>--- conflicted
+++ resolved
@@ -641,93 +641,12 @@
 	(array-set! a 'y 4 8 0)))))
 
 ;;;
-<<<<<<< HEAD
 ;;; uniform-vector
 ;;;
 
-(with-test-prefix "uniform-vector"
-=======
-;;; make-shared-array
-;;;
-
-(define exception:mapping-out-of-range
-  (cons 'misc-error "^mapping out of range"))  ;; per scm_make_shared_array
-
-(with-test-prefix "make-shared-array"
-
-  ;; this failed in guile 1.8.0
-  (pass-if "vector unchanged"
-    (let* ((a (make-array #f '(0 7)))
-	   (s (make-shared-array a list '(0 7))))
-      (array-equal? a s)))
-
-  (pass-if-exception "vector, high too big" exception:mapping-out-of-range
-    (let* ((a (make-array #f '(0 7))))
-      (make-shared-array a list '(0 8))))
-
-  (pass-if-exception "vector, low too big" exception:out-of-range
-    (let* ((a (make-array #f '(0 7))))
-      (make-shared-array a list '(-1 7))))
-
-  (pass-if "truncate columns"
-    (array-equal? (make-shared-array #2((a b c) (d e f) (g h i)) list 3 2)
-		  #2((a b) (d e) (g h))))
-
-  (pass-if "pick one column"
-    (array-equal? (make-shared-array #2((a b c) (d e f) (g h i))
-				     (lambda (i) (list i 2))
-				     '(0 2))
-		  #(c f i)))
-
-  (pass-if "diagonal"
-    (array-equal? (make-shared-array #2((a b c) (d e f) (g h i))
-				     (lambda (i) (list i i))
-				     '(0 2))
-		  #(a e i)))
-
-  ;; this failed in guile 1.8.0
-  (pass-if "2 dims from 1 dim"
-    (array-equal? (make-shared-array #1(a b c d e f g h i j k l)
-				     (lambda (i j) (list (+ (* i 3) j)))
-				     4 3)
-		  #2((a b c) (d e f) (g h i) (j k l))))
-
-  (pass-if "reverse columns"
-    (array-equal? (make-shared-array #2((a b c) (d e f) (g h i))
-				     (lambda (i j) (list i (- 2 j)))
-				     3 3)
-		  #2((c b a) (f e d) (i h g))))
-
-  (pass-if "fixed offset, 0 based becomes 1 based"
-    (let* ((x #2((a b c) (d e f) (g h i)))
-	   (y (make-shared-array x
-				 (lambda (i j) (list (1- i) (1- j)))
-				 '(1 3) '(1 3))))
-      (and (eq? (array-ref x 0 0) 'a)
-	   (eq? (array-ref y 1 1) 'a))))
-
-  ;; this failed in guile 1.8.0
-  (pass-if "stride every third element"
-    (array-equal? (make-shared-array #1(a b c d e f g h i j k l)
-				     (lambda (i) (list (* i 3)))
-				     4)
-		  #1(a d g j)))
-
-  (pass-if "shared of shared"
-    (let* ((a  #2((1 2 3) (4 5 6) (7 8 9)))
-	   (s1 (make-shared-array a (lambda (i) (list i 1)) 3))
-	   (s2 (make-shared-array s1 list '(1 2))))
-      (and (eqv? 5 (array-ref s2 1))
-	   (eqv? 8 (array-ref s2 2))))))
-
-;;;
-;;; typed array-ref
-;;;
-
-(with-test-prefix "typed array-ref"
->>>>>>> fb7dd001
-
-  (with-test-prefix "uniform-vector-ref byte"
+(with-test-prefix "typed arrays"
+
+  (with-test-prefix "array-ref byte"
 
     (let ((a (make-s8vector 1)))
 
@@ -742,27 +661,23 @@
       (pass-if "-128"
 	(begin
 	  (array-set! a -128 0)
-<<<<<<< HEAD
-	  (= -128 (uniform-vector-ref a 0))))))
-
-  (with-test-prefix "shared with rank 1 remain uniform vectors"
+	  (= -128 (array-ref a 0))))))
+
+  (with-test-prefix "shared with rank 1 equality"
 
     (let ((a #f64(1 2 3 4)))
 
       (pass-if "change offset"
         (let ((b (make-shared-array a (lambda (i) (list (+ i 1))) 3)))
-          (and (uniform-vector? b)
-               (= 3 (uniform-vector-length b))
+          (and (eq? (array-type b) (array-type a))
+               (= 3 (array-length b))
                (array-equal? b #f64(2 3 4)))))
 
       (pass-if "change stride"
         (let ((c (make-shared-array a (lambda (i) (list (* i 2))) 2)))
-          (and (uniform-vector? c)
-               (= 2 (uniform-vector-length c))
+          (and (eq? (array-type c) (array-type a))
+               (= 2 (array-length c))
                (array-equal? c #f64(1 3))))))))
-=======
-	  (= -128 (array-ref a 0)))))))
->>>>>>> fb7dd001
 
 ;;;
 ;;; syntax

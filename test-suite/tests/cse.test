--- conflicted
+++ resolved
@@ -286,13 +286,8 @@
 
   (pass-if-cse
    (begin (cons 1 2 3) 4)
-<<<<<<< HEAD
    (seq
      (primcall cons (const 1) (const 2) (const 3))
-     (const 4))))
-=======
-   (begin
-     (apply (primitive cons) (const 1) (const 2) (const 3))
      (const 4)))
 
   (pass-if "http://bugs.gnu.org/12883"
@@ -310,5 +305,4 @@
                              (failure)))
                        (failure))))
               #:from 'scheme
-              #:to 'glil))))
->>>>>>> 9f17d967
+              #:to 'glil))))
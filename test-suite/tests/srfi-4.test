;;;; srfi-4.test --- Test suite for Guile's SRFI-4 functions. -*- scheme -*-
;;;; Martin Grabmueller, 2001-06-26
;;;;
;;;; Copyright (C) 2001, 2006, 2010, 2011 Free Software Foundation, Inc.
;;;; 
;;;; This library is free software; you can redistribute it and/or
;;;; modify it under the terms of the GNU Lesser General Public
;;;; License as published by the Free Software Foundation; either
;;;; version 3 of the License, or (at your option) any later version.
;;;; 
;;;; This library is distributed in the hope that it will be useful,
;;;; but WITHOUT ANY WARRANTY; without even the implied warranty of
;;;; MERCHANTABILITY or FITNESS FOR A PARTICULAR PURPOSE.  See the GNU
;;;; Lesser General Public License for more details.
;;;; 
;;;; You should have received a copy of the GNU Lesser General Public
;;;; License along with this library; if not, write to the Free Software
;;;; Foundation, Inc., 51 Franklin Street, Fifth Floor, Boston, MA 02110-1301 USA

(use-modules (srfi srfi-4)
             (srfi srfi-4 gnu)
	     (test-suite lib))

(with-test-prefix "u8 vectors"

  (pass-if "u8vector? success"
    (u8vector? (u8vector)))

  (pass-if "u8vector? failure"
    (not (u8vector? (s8vector))))

  (pass-if "u8vector-length success 1"
    (= (u8vector-length (u8vector)) 0))

  (pass-if "u8vector-length success 2"
    (= (u8vector-length (u8vector 3)) 1))

  (pass-if "u8vector-length failure"
    (not (= (u8vector-length (u8vector 3)) 3)))

  (pass-if "u8vector-ref"
    (= (u8vector-ref (u8vector 1 2 3) 1) 2))
  
  (pass-if "u8vector-set!/ref"
    (= (let ((s (make-u8vector 10 0)))
	 (u8vector-set! s 4 33)
	 (u8vector-ref s 4)) 33))

  (pass-if "u8vector->list/list->u8vector"
    (equal? (u8vector->list (u8vector 1 2 3 4))
	    (u8vector->list (list->u8vector '(1 2 3 4)))))

  (pass-if "u8vector->list/uniform-vector->list"
    (equal? (u8vector->list (u8vector 1 2 3 4))
	    (uniform-vector->list (u8vector 1 2 3 4))))

  (pass-if "make-u8vector"
    (equal? (list->u8vector '(7 7 7 7))
            (make-u8vector 4 7))))

(with-test-prefix "s8 vectors"

  (pass-if "s8vector? success"
    (s8vector? (s8vector)))

  (pass-if "s8vector? failure"
    (not (s8vector? (u8vector))))

  (pass-if "s8vector-length success 1"
    (= (s8vector-length (s8vector)) 0))

  (pass-if "s8vector-length success 2"
    (= (s8vector-length (s8vector -3)) 1))

  (pass-if "s8vector-length failure"
    (not (= (s8vector-length (s8vector 3)) 3)))

  (pass-if "s8vector-ref"
    (= (s8vector-ref (s8vector 1 2 3) 1) 2))
  
  (pass-if "s8vector-set!/ref"
    (= (let ((s (make-s8vector 10 0)))
	 (s8vector-set! s 4 33)
	 (s8vector-ref s 4)) 33))

  (pass-if "s8vector->list/list->s8vector"
    (equal? (s8vector->list (s8vector 1 2 3 4))
	    (s8vector->list (list->s8vector '(1 2 3 4)))))

  (pass-if "s8vector->list/uniform-vector->list"
    (equal? (s8vector->list (s8vector 1 2 3 4))
	    (uniform-vector->list (s8vector 1 2 3 4))))

  (pass-if "make-s8vector"
    (equal? (list->s8vector '(7 7 7 7))
            (make-s8vector 4 7))))


(with-test-prefix "u16 vectors"

  (pass-if "u16vector? success"
    (u16vector? (u16vector)))

  (pass-if "u16vector? failure"
    (not (u16vector? (s16vector))))

  (pass-if "u16vector-length success 1"
    (= (u16vector-length (u16vector)) 0))

  (pass-if "u16vector-length success 2"
    (= (u16vector-length (u16vector 3)) 1))

  (pass-if "u16vector-length failure"
    (not (= (u16vector-length (u16vector 3)) 3)))

  (pass-if "u16vector-ref"
    (= (u16vector-ref (u16vector 1 2 3) 1) 2))
  
  (pass-if "u16vector-set!/ref"
    (= (let ((s (make-u16vector 10 0)))
	 (u16vector-set! s 4 33)
	 (u16vector-ref s 4)) 33))

  (pass-if "u16vector->list/list->u16vector"
    (equal? (u16vector->list (u16vector 1 2 3 4))
	    (u16vector->list (list->u16vector '(1 2 3 4)))))

  (pass-if "u16vector->list/uniform-vector->list"
    (equal? (u16vector->list (u16vector 1 2 3 4))
	    (uniform-vector->list (u16vector 1 2 3 4))))

  (pass-if "make-u16vector"
    (equal? (list->u16vector '(7 7 7 7))
            (make-u16vector 4 7))))

(with-test-prefix "s16 vectors"

  (pass-if "s16vector? success"
    (s16vector? (s16vector)))

  (pass-if "s16vector? failure"
    (not (s16vector? (u16vector))))

  (pass-if "s16vector-length success 1"
    (= (s16vector-length (s16vector)) 0))

  (pass-if "s16vector-length success 2"
    (= (s16vector-length (s16vector -3)) 1))

  (pass-if "s16vector-length failure"
    (not (= (s16vector-length (s16vector 3)) 3)))

  (pass-if "s16vector-ref"
    (= (s16vector-ref (s16vector 1 2 3) 1) 2))
  
  (pass-if "s16vector-set!/ref"
    (= (let ((s (make-s16vector 10 0)))
	 (s16vector-set! s 4 33)
	 (s16vector-ref s 4)) 33))

  (pass-if "s16vector->list/list->s16vector"
    (equal? (s16vector->list (s16vector 1 2 3 4))
	    (s16vector->list (list->s16vector '(1 2 3 4)))))

  (pass-if "s16vector->list/uniform-vector->list"
    (equal? (s16vector->list (s16vector 1 2 3 4))
	    (uniform-vector->list (s16vector 1 2 3 4))))

  (pass-if "make-s16vector"
    (equal? (list->s16vector '(7 7 7 7))
            (make-s16vector 4 7))))

(with-test-prefix "u32 vectors"

  (pass-if "u32vector? success"
    (u32vector? (u32vector)))

  (pass-if "u32vector? failure"
    (not (u32vector? (s32vector))))

  (pass-if "u32vector-length success 1"
    (= (u32vector-length (u32vector)) 0))

  (pass-if "u32vector-length success 2"
    (= (u32vector-length (u32vector 3)) 1))

  (pass-if "u32vector-length failure"
    (not (= (u32vector-length (u32vector 3)) 3)))

  (pass-if "u32vector-ref"
    (= (u32vector-ref (u32vector 1 2 3) 1) 2))
  
  (pass-if "u32vector-set!/ref"
    (= (let ((s (make-u32vector 10 0)))
	 (u32vector-set! s 4 33)
	 (u32vector-ref s 4)) 33))

  (pass-if "u32vector->list/list->u32vector"
    (equal? (u32vector->list (u32vector 1 2 3 4))
	    (u32vector->list (list->u32vector '(1 2 3 4)))))

  (pass-if "u32vector->list/uniform-vector->list"
    (equal? (u32vector->list (u32vector 1 2 3 4))
	    (uniform-vector->list (u32vector 1 2 3 4))))

  (pass-if "make-u32vector"
    (equal? (list->u32vector '(7 7 7 7))
            (make-u32vector 4 7))))

(with-test-prefix "s32 vectors"

  (pass-if "s32vector? success"
    (s32vector? (s32vector)))

  (pass-if "s32vector? failure"
    (not (s32vector? (u32vector))))

  (pass-if "s32vector-length success 1"
    (= (s32vector-length (s32vector)) 0))

  (pass-if "s32vector-length success 2"
    (= (s32vector-length (s32vector -3)) 1))

  (pass-if "s32vector-length failure"
    (not (= (s32vector-length (s32vector 3)) 3)))

  (pass-if "s32vector-ref"
    (= (s32vector-ref (s32vector 1 2 3) 1) 2))
  
  (pass-if "s32vector-set!/ref"
    (= (let ((s (make-s32vector 10 0)))
	 (s32vector-set! s 4 33)
	 (s32vector-ref s 4)) 33))

  (pass-if "s32vector->list/list->s32vector"
    (equal? (s32vector->list (s32vector 1 2 3 4))
	    (s32vector->list (list->s32vector '(1 2 3 4)))))

  (pass-if "s32vector->list/uniform-vector->list"
    (equal? (s32vector->list (s32vector 1 2 3 4))
	    (uniform-vector->list (s32vector 1 2 3 4))))

  (pass-if "make-s32vector"
    (equal? (list->s32vector '(7 7 7 7))
            (make-s32vector 4 7))))

(with-test-prefix "u64 vectors"

  (pass-if "u64vector? success"
    (u64vector? (u64vector)))

  (pass-if "u64vector? failure"
    (not (u64vector? (s64vector))))

  (pass-if "u64vector-length success 1"
    (= (u64vector-length (u64vector)) 0))

  (pass-if "u64vector-length success 2"
    (= (u64vector-length (u64vector 3)) 1))

  (pass-if "u64vector-length failure"
    (not (= (u64vector-length (u64vector 3)) 3)))

  (pass-if "u64vector-ref"
    (= (u64vector-ref (u64vector 1 2 3) 1) 2))
  
  (pass-if "u64vector-set!/ref"
    (= (let ((s (make-u64vector 10 0)))
	 (u64vector-set! s 4 33)
	 (u64vector-ref s 4)) 33))

  (pass-if "u64vector->list/list->u64vector"
    (equal? (u64vector->list (u64vector 1 2 3 4))
	    (u64vector->list (list->u64vector '(1 2 3 4)))))

  (pass-if "u64vector->list/uniform-vector->list"
    (equal? (u64vector->list (u64vector 1 2 3 4))
	    (uniform-vector->list (u64vector 1 2 3 4))))

  (pass-if "make-u64vector"
    (equal? (list->u64vector '(7 7 7 7))
            (make-u64vector 4 7))))

(with-test-prefix "s64 vectors"

  (pass-if "s64vector? success"
    (s64vector? (s64vector)))

  (pass-if "s64vector? failure"
    (not (s64vector? (u64vector))))

  (pass-if "s64vector-length success 1"
    (= (s64vector-length (s64vector)) 0))

  (pass-if "s64vector-length success 2"
    (= (s64vector-length (s64vector -3)) 1))

  (pass-if "s64vector-length failure"
    (not (= (s64vector-length (s64vector 3)) 3)))

  (pass-if "s64vector-ref"
    (= (s64vector-ref (s64vector 1 2 3) 1) 2))
  
  (pass-if "s64vector-set!/ref"
    (= (let ((s (make-s64vector 10 0)))
	 (s64vector-set! s 4 33)
	 (s64vector-ref s 4)) 33))

  (pass-if "s64vector->list/list->s64vector"
    (equal? (s64vector->list (s64vector 1 2 3 4))
	    (s64vector->list (list->s64vector '(1 2 3 4)))))

  (pass-if "s64vector->list/uniform-vector->list"
    (equal? (s64vector->list (s64vector 1 2 3 4))
	    (uniform-vector->list (s64vector 1 2 3 4))))

  (pass-if "make-s64vector"
    (equal? (list->s64vector '(7 7 7 7))
            (make-s64vector 4 7))))

(with-test-prefix "f32 vectors"

  (pass-if "f32vector? success"
    (f32vector? (f32vector)))

  (pass-if "f32vector? failure"
    (not (f32vector? (s8vector))))

  (pass-if "f32vector-length success 1"
    (= (f32vector-length (f32vector)) 0))

  (pass-if "f32vector-length success 2"
    (= (f32vector-length (f32vector -3)) 1))

  (pass-if "f32vector-length failure"
    (not (= (f32vector-length (f32vector 3)) 3)))

  (pass-if "f32vector-ref"
    (= (f32vector-ref (f32vector 1 2 3) 1) 2))
  
  (pass-if "f32vector-set!/ref"
    (= (let ((s (make-f32vector 10 0)))
	 (f32vector-set! s 4 33)
	 (f32vector-ref s 4)) 33))

  (pass-if "f32vector->list/list->f32vector"
    (equal? (f32vector->list (f32vector 1 2 3 4))
	    (f32vector->list (list->f32vector '(1 2 3 4)))))

  (pass-if "f32vector->list/uniform-vector->list"
    (equal? (f32vector->list (f32vector 1 2 3 4))
	    (uniform-vector->list (f32vector 1 2 3 4))))

  (pass-if "make-f32vector"
    (equal? (list->f32vector '(7 7 7 7))
            (make-f32vector 4 7)))

  (pass-if "+inf.0, -inf.0, +nan.0 in f32vector"
    (f32vector? #f32(+inf.0 -inf.0 +nan.0))))

(with-test-prefix "f64 vectors"

  (pass-if "f64vector? success"
    (f64vector? (f64vector)))

  (pass-if "f64vector? failure"
    (not (f64vector? (f32vector))))

  (pass-if "f64vector-length success 1"
    (= (f64vector-length (f64vector)) 0))

  (pass-if "f64vector-length success 2"
    (= (f64vector-length (f64vector -3)) 1))

  (pass-if "f64vector-length failure"
    (not (= (f64vector-length (f64vector 3)) 3)))

  (pass-if "f64vector-ref"
    (= (f64vector-ref (f64vector 1 2 3) 1) 2))
  
  (pass-if "f64vector-set!/ref"
    (= (let ((s (make-f64vector 10 0)))
	 (f64vector-set! s 4 33)
	 (f64vector-ref s 4)) 33))

  (pass-if "f64vector->list/list->f64vector"
    (equal? (f64vector->list (f64vector 1 2 3 4))
	    (f64vector->list (list->f64vector '(1 2 3 4)))))

  (pass-if "f64vector->list/uniform-vector->list"
    (equal? (f64vector->list (f64vector 1 2 3 4))
	    (uniform-vector->list (f64vector 1 2 3 4))))

  (pass-if "make-f64vector"
    (equal? (list->f64vector '(7 7 7 7))
            (make-f64vector 4 7)))

  (pass-if "+inf.0, -inf.0, +nan.0 in f64vector"
<<<<<<< HEAD
    (f64vector? #f64(+inf.0 -inf.0 +nan.0))))
=======
    (f64vector? #f64(+inf.0 -inf.0 +nan.0))))

(with-test-prefix "c32 vectors"

  (pass-if "c32vector? success"
    (c32vector? (c32vector)))

  (pass-if "c32vector? failure"
    (not (c32vector? (s8vector))))

  (pass-if "c32vector-length success 1"
    (= (c32vector-length (c32vector)) 0))

  (pass-if "c32vector-length success 2"
    (= (c32vector-length (c32vector -3-2i)) 1))

  (pass-if "c32vector-length failure"
    (not (= (c32vector-length (c32vector 3)) 3)))

  (pass-if "c32vector-ref"
    (= (c32vector-ref (c32vector 1 2+13i 3) 1) 2+13i))
  
  (pass-if "c32vector-set!/ref"
    (= (let ((s (make-c32vector 10 0)))
	 (c32vector-set! s 4 33-1i)
	 (c32vector-ref s 4)) 33-1i))

  (pass-if "c32vector->list/list->c32vector"
    (equal? (c32vector->list (c32vector 1 2 3 4))
	    (c32vector->list (list->c32vector '(1 2 3 4)))))

  (pass-if "c32vector->list/uniform-vector->list"
    (equal? (c32vector->list (c32vector 1 2 3 4))
	    (uniform-vector->list (c32vector 1 2 3 4))))

  (pass-if "make-c32vector"
    (equal? (list->c32vector '(7 7 7 7))
            (make-c32vector 4 7)))

  (pass-if "+inf.0, -inf.0, +nan.0 in c32vector"
    (c32vector? #c32(+inf.0 -inf.0 +nan.0))))

(with-test-prefix "c64 vectors"

  (pass-if "c64vector? success"
    (c64vector? (c64vector)))

  (pass-if "c64vector? failure"
    (not (c64vector? (s8vector))))

  (pass-if "c64vector-length success 1"
    (= (c64vector-length (c64vector)) 0))

  (pass-if "c64vector-length success 2"
    (= (c64vector-length (c64vector -3-2i)) 1))

  (pass-if "c64vector-length failure"
    (not (= (c64vector-length (c64vector 3)) 3)))

  (pass-if "c64vector-ref"
    (= (c64vector-ref (c64vector 1+2i 2+3i 3) 1) 2+3i))
  
  (pass-if "c64vector-set!/ref"
    (= (let ((s (make-c64vector 10 0)))
	 (c64vector-set! s 4 33+1i)
	 (c64vector-ref s 4)) 33+1i))

  (pass-if "c64vector->list/list->c64vector"
    (equal? (c64vector->list (c64vector 1 2 3 4))
	    (c64vector->list (list->c64vector '(1 2 3 4)))))

  (pass-if "c64vector->list/uniform-vector->list"
    (equal? (c64vector->list (c64vector 1 2 3 4))
	    (uniform-vector->list (c64vector 1 2 3 4))))

  (pass-if "make-c64vector"
    (equal? (list->c64vector '(7 7 7 7))
            (make-c64vector 4 7)))

  (pass-if "+inf.0, -inf.0, +nan.0 in c64vector"
    (c64vector? #c64(+inf.0 -inf.0 +nan.0))))
>>>>>>> c89b4529
<|MERGE_RESOLUTION|>--- conflicted
+++ resolved
@@ -396,9 +396,6 @@
             (make-f64vector 4 7)))
 
   (pass-if "+inf.0, -inf.0, +nan.0 in f64vector"
-<<<<<<< HEAD
-    (f64vector? #f64(+inf.0 -inf.0 +nan.0))))
-=======
     (f64vector? #f64(+inf.0 -inf.0 +nan.0))))
 
 (with-test-prefix "c32 vectors"
@@ -479,5 +476,4 @@
             (make-c64vector 4 7)))
 
   (pass-if "+inf.0, -inf.0, +nan.0 in c64vector"
-    (c64vector? #c64(+inf.0 -inf.0 +nan.0))))
->>>>>>> c89b4529
+    (c64vector? #c64(+inf.0 -inf.0 +nan.0))))